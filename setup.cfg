[metadata]
name = crfm-helm
version = 0.4.0
author = Stanford CRFM
author_email = contact-crfm@stanford.edu
description = Benchmark for language models
long_description = file: README.md, docs/tutorial.md
long_description_content_type = text/markdown
keywords = language models benchmarking
license = Apache License 2.0
classifiers =
    Programming Language :: Python :: 3 :: Only
    Programming Language :: Python :: 3.8
    License :: OSI Approved :: Apache Software License
url = https://github.com/stanford-crfm/helm

[options]
python_requires = >=3.8,<3.11
package_dir =
    =src
packages = find:
zip_safe = False
include_package_data = True

install_requires=
    # Common
    cattrs~=22.2
    dacite~=1.6
    importlib-resources~=5.10
    Mako~=1.2
    numpy~=1.23
    pyhocon~=0.3.59
    retrying~=1.3
    spacy~=3.5
    tqdm~=4.64
    zstandard~=0.18.0
    # sqlitedict==2.0.0 is slow! https://github.com/RaRe-Technologies/sqlitedict/issues/152
    # Keep sqlitedict version at 1.7.0.
    sqlitedict~=1.7
    bottle~=0.12.23

    # Basic Scenarios
    datasets~=2.15
    pyarrow>=11.0.0,  # Pinned transitive dependency for datasets; workaround for #1026
    pyarrow-hotfix~=0.6  # Hotfix for CVE-2023-47248

    # Basic metrics
    nltk~=3.7
    pyext~=0.7
    rouge-score~=0.1.2
    scipy~=1.10
    uncertainty-calibration~=0.1.4
    scikit-learn~=1.1

    # Models and Metrics Extras
    transformers~=4.37  # For anthropic_client, vision_language.huggingface_vlm_client, huggingface_client, huggingface_tokenizer, test_openai_token_cost_estimator, model_summac (via summarization_metrics)
    # TODO: Upgrade torch - we need > 2.0.0 for newer versions of transformers
    torch>=1.13.1,<3.0.0  # For huggingface_client, yalm_tokenizer, model_summac (via summarization_metrics)
    torchvision>=0.14.1,<3.0.0  # For huggingface_client, yalm_tokenizer, model_summac (via summarization_metrics)

    # Metrics Extras
    google-api-python-client~=2.64  # For perspective_api_client via toxicity_metrics

[options.extras_require]
proxy-server =
    gunicorn~=20.1.0

human-evaluation =
    scaleapi~=2.13.0
    surge-api~=1.1.0

scenarios =
    gdown~=4.4.0  # For disinformation_scenario, med_mcqa_scenario, med_qa_scenario: used by ensure_file_downloaded()
    sympy~=1.11.1  # For numeracy_scenario
    xlrd~=2.0.1  # For ice_scenario: used by pandas.read_excel()

metrics =
    numba~=0.56.4  # For copyright_metrics
    pytrec_eval==0.5  # For ranking_metrics
    sacrebleu~=2.2.1  # For disinformation_metrics, machine_translation_metrics

summarization =
    summ-eval~=0.892  # For summarization_metrics

plots =
    colorcet~=3.0.1
    matplotlib~=3.6.0
    seaborn~=0.11.0

decodingtrust =
    fairlearn~=0.9.0

slurm =
    simple-slurm~=0.2.6

cleva =
    unidecode==1.3.6
    pypinyin==0.49.0
    jieba==0.42.1
    opencc==1.1.6
    langdetect==1.0.9

images =
    accelerate~=0.25.0  # For the newer versions of Transformers
    pillow~=10.2

mongo =
    pymongo~=4.2.0

# Model extras
aleph-alpha =
    aleph-alpha-client~=2.14.0
    tokenizers>=0.13.3

amazon = 
    boto3~=1.28.57
    awscli~=1.29.57
    botocore~=1.31.57

anthropic =
    anthropic~=0.2.5
    websocket-client~=1.3.2  # For legacy stanford-online-all-v4-s3

mistral =
    mistralai~=0.0.11

openai =
    openai~=1.0
    tiktoken~=0.3.3

google =
    google-cloud-aiplatform~=1.38.1

tsinghua =
    icetk~=0.0.4

yandex =
    sentencepiece~=0.1.97

models =
    crfm-helm[aleph-alpha]
    crfm-helm[amazon]
    crfm-helm[anthropic]
    crfm-helm[google]
    crfm-helm[mistral]
    crfm-helm[openai]
    crfm-helm[tsinghua]
    crfm-helm[yandex]

vlm =
<<<<<<< HEAD
    # For OpenFlamingo
    einops~=0.7.0
    einops-exts~=0.0.4
    open-clip-torch~=2.24.0

    # For IDEFICS
    torch~=2.1.2

    crfm-helm[images]
=======
    # VLM models
    crfm-helm[openai]
    torch~=2.1.2    # For IDEFICS

    # VLM scenarios
    crfm-helm[images]
    crfm-helm[image2structure]

image2structure =
    crfm-helm[images]
    # Latex
    # You will need to install LaTeX separately.
    # You can run `sudo apt-get install texlive-full` on Ubuntu.
    latex~=0.7.0
    pdf2image~=1.16.3
    opencv-python~=4.7.0.68
    lpips~=0.1.4
>>>>>>> bccadcc3

heim =
    # HEIM scenarios
    gdown~=4.4.0

    # HEIM models
    diffusers~=0.24.0
    jax~=0.4.13
    jaxlib~=0.4.13
    crfm-helm[openai]

    # For model, kakaobrain/mindall-e
    einops~=0.6.0
    omegaconf~=2.3.0
    pytorch-lightning~=2.0.5

    # For model, craiyon/dalle-mini and craiyon/dalle-mega
    flax~=0.6.11
    ftfy~=6.1.1
    Unidecode~=1.3.6
    wandb~=0.13.11

    # HEIM perturbations
    google-cloud-translate~=3.11.2

    # HEIM metrics
    autokeras~=1.0.20
    clip-anytorch~=2.5.0
    google-cloud-storage~=2.9.0
    lpips~=0.1.4
    multilingual-clip~=1.0.10
    NudeNet~=2.0.9
    opencv-python~=4.7.0.68
    pytorch-fid~=0.3.0
    tensorflow~=2.11.1
    timm~=0.6.12
    torch-fidelity~=0.3.0
    torchmetrics~=0.11.1

    # Shared image dependencies
    crfm-helm[images]

# Install everything
all =
    crfm-helm[proxy-server]
    crfm-helm[human-evaluation]
    crfm-helm[scenarios]
    crfm-helm[metrics]
    crfm-helm[plots]
    crfm-helm[decodingtrust]
    crfm-helm[slurm]
    crfm-helm[cleva]
    crfm-helm[images]
    crfm-helm[models]
    crfm-helm[mongo]
    crfm-helm[heim]
    crfm-helm[vlm]
    # crfm-helm[dev] is excluded because end-users don't need it.
    # crfm-helm[summarize] is excluded because it requires torch<2.0
    # TODO(#2280): Add crfm-helm[summarize] back.

# Development only
# Do not include in all
dev =
    pytest~=7.2.0
    pre-commit~=2.20.0
    # Errors produced by type checkers and linters are very version-specific
    # so they are pinned to an exact version.
    black==22.10.0
    mypy==1.5.1
    flake8==5.0.4

[options.entry_points]
console_scripts = 
    helm-run = helm.benchmark.run:main
    helm-summarize = helm.benchmark.presentation.summarize:main
    helm-server = helm.benchmark.server:main
    helm-create-plots = helm.benchmark.presentation.create_plots:main
    crfm-proxy-server = helm.proxy.server:main
    crfm-proxy-cli = helm.proxy.cli:main

[options.packages.find]
where = src
exclude =
    tests*

# Settings for Flake8: Tool For Style Guide Enforcement
[flake8]
max-line-length = 120
exclude =
    venv/*
    src/helm/proxy/clients/image_generation/dalle_mini/*
    src/helm/proxy/clients/image_generation/mindalle/*
    src/helm/proxy/clients/vision_language/open_flamingo/*

# Ignore completely:
# E203 - White space before ':', (conflicts with black)
# E231 - Missing whitespace after ',', ';', or ':'
# E731 - do not assign a lambda expression, use a def
# W503 - line break before binary operator, (conflicts with black)
# W605 - invalid escape sequence '\', (causes failures)
ignore = E203,E231,E731,W503,W605

# Settings for Mypy: static type checker for Python 3
[mypy]
ignore_missing_imports = True
check_untyped_defs = True
# TODO: Remove disable_error_code
disable_error_code = annotation-unchecked
# TODO: Change disallow_untyped_defs to True
disallow_untyped_defs = False
exclude = dalle_mini|mindalle|open_flamingo

[tool:pytest]
addopts =
    # By default, we don't test models because doing so will
    # make real requests and spend real money
    -m 'not models'
markers =
    # Marker for tests that make real model requests
    models<|MERGE_RESOLUTION|>--- conflicted
+++ resolved
@@ -148,20 +148,16 @@
     crfm-helm[yandex]
 
 vlm =
-<<<<<<< HEAD
     # For OpenFlamingo
     einops~=0.7.0
     einops-exts~=0.0.4
     open-clip-torch~=2.24.0
 
-    # For IDEFICS
-    torch~=2.1.2
-
-    crfm-helm[images]
-=======
     # VLM models
     crfm-helm[openai]
-    torch~=2.1.2    # For IDEFICS
+    torch~=2.1.2 # For IDEFICS
+
+    crfm-helm[images]
 
     # VLM scenarios
     crfm-helm[images]
@@ -176,7 +172,6 @@
     pdf2image~=1.16.3
     opencv-python~=4.7.0.68
     lpips~=0.1.4
->>>>>>> bccadcc3
 
 heim =
     # HEIM scenarios
