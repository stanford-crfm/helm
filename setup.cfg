[metadata]
name = crfm-helm
version = 0.5.2
author = Stanford CRFM
author_email = contact-crfm@stanford.edu
description = Benchmark for language models
long_description = file: README.md, docs/tutorial.md
long_description_content_type = text/markdown
keywords = language models benchmarking
license = Apache License 2.0
classifiers =
    Programming Language :: Python :: 3 :: Only
    Programming Language :: Python :: 3.8
    License :: OSI Approved :: Apache Software License
url = https://github.com/stanford-crfm/helm

[options]
python_requires = >=3.8,<3.11
package_dir =
    =src
packages = find:
zip_safe = False
include_package_data = True

install_requires=
    # Common
    cattrs~=22.2
    dacite~=1.6
    importlib-resources~=5.10
    Mako~=1.2
    numpy~=1.23
    pyhocon~=0.3.59
    retrying~=1.3
    spacy~=3.5
    tqdm~=4.64
    zstandard~=0.18.0
    # sqlitedict==2.0.0 is slow! https://github.com/RaRe-Technologies/sqlitedict/issues/152
    # Keep sqlitedict version at 1.7.0.
    sqlitedict~=1.7
    bottle~=0.12.23

    # Basic Scenarios
    datasets~=2.17
    pyarrow>=11.0.0  # Pinned transitive dependency for datasets; workaround for #1026
    pyarrow-hotfix~=0.6  # Hotfix for CVE-2023-47248

    # Basic metrics
    nltk~=3.7
    pyext~=0.7
    rouge-score~=0.1.2
    scipy~=1.10
    uncertainty-calibration~=0.1.4
    scikit-learn~=1.1

    # Models and Metrics Extras
    transformers~=4.40  # For anthropic_client, vision_language.huggingface_vlm_client, huggingface_client, huggingface_tokenizer, test_openai_token_cost_estimator, model_summac (via summarization_metrics)
    # TODO: Upgrade torch - we need > 2.0.0 for newer versions of transformers
    torch>=1.13.1,<3.0.0  # For huggingface_client, yalm_tokenizer, model_summac (via summarization_metrics)
    torchvision>=0.14.1,<3.0.0  # For huggingface_client, yalm_tokenizer, model_summac (via summarization_metrics)

    # Metrics Extras
    google-api-python-client~=2.64  # For perspective_api_client via toxicity_metrics

[options.extras_require]
proxy-server =
    gunicorn~=20.1.0

human-evaluation =
    scaleapi~=2.13.0
    surge-api~=1.1.0

scenarios =
    gdown~=5.1  # For disinformation_scenario, med_mcqa_scenario, med_qa_scenario: used by ensure_file_downloaded()
    sympy~=1.11.1  # For numeracy_scenario
    xlrd~=2.0.1  # For ice_scenario: used by pandas.read_excel()

metrics =
    numba~=0.56.4  # For copyright_metrics
    pytrec_eval==0.5  # For ranking_metrics
    sacrebleu~=2.2.1  # For disinformation_metrics, machine_translation_metrics

summarization =
    summ-eval~=0.892  # For summarization_metrics

plots =
    colorcet~=3.0.1
    matplotlib~=3.6.0
    seaborn~=0.11.0

decodingtrust =
    fairlearn~=0.9.0

slurm =
    simple-slurm~=0.2.6

cleva =
    unidecode==1.3.6
    pypinyin==0.49.0
    jieba==0.42.1
    opencc==1.1.6
    langdetect==1.0.9

images =
    crfm-helm[accelerate]
    pillow~=10.2

mongo =
    pymongo~=4.2

unitxt =
    evaluate~=0.4.1

bhasa = 
    pythainlp==5.0.0
    pyonmttok==1.37.0
    sacrebleu~=2.2.1

# Model extras
<<<<<<< HEAD
ai21 =
    ai21~=2.7
=======

accelerate =
    accelerate~=0.25
>>>>>>> f917bae8

aleph-alpha =
    aleph-alpha-client~=2.14.0
    tokenizers>=0.13.3

openvino =
    optimum[openvino]~=1.19

allenai =
    ai2-olmo~=0.2

amazon = 
    boto3~=1.28.57
    awscli~=1.29.57
    botocore~=1.31.57

anthropic =
    anthropic~=0.17
    websocket-client~=1.3.2  # For legacy stanford-online-all-v4-s3

cohere =
    cohere~=5.3

mistral =
    mistralai~=0.0.11

openai =
    openai~=1.0
    tiktoken~=0.7
    pydantic~=2.0  # For model_dump(mode="json") - openai only requires pydantic>=1.9.0

google =
    google-cloud-aiplatform~=1.48

together =
    together~=1.1

tsinghua =
    icetk~=0.0.4

yandex =
    sentencepiece~=0.1.97

models =
<<<<<<< HEAD
    crfm-helm[ai21]
=======
    crfm-helm[accelerate]
>>>>>>> f917bae8
    crfm-helm[aleph-alpha]
    crfm-helm[allenai]
    crfm-helm[amazon]
    crfm-helm[anthropic]
    crfm-helm[cohere]
    crfm-helm[google]
    crfm-helm[mistral]
    crfm-helm[openai]
    crfm-helm[reka]
    crfm-helm[together]
    crfm-helm[tsinghua]
    crfm-helm[yandex]
    crfm-helm[openvino]

reka = 
    reka-api~=2.0.0

vlm =
    crfm-helm[openai]

    # For OpenFlamingo
    einops~=0.7.0
    einops-exts~=0.0.4
    open-clip-torch~=2.24.0

    # For IDEFICS
    torch~=2.1.2

    # For Qwen: https://github.com/QwenLM/Qwen-VL/blob/master/requirements.txt
    transformers_stream_generator~=0.0.4
    scipy~=1.10
    torchvision>=0.14.1,<3.0.0

    # For Reka AI
    crfm-helm[reka]
    
    # VLM scenarios
    crfm-helm[images]
    crfm-helm[image2structure]

    # For metrics
    pycocoevalcap~=1.2

image2structure =
    crfm-helm[images]

    # Latex
    # You will need to install LaTeX separately.
    # You can run `sudo apt-get install texlive-full` on Ubuntu.
    latex~=0.7.0
    pdf2image~=1.16.3

    # Webpage
    # You will need install Jekyll separately.
    selenium~=4.17.2
    html2text~=2024.2.26

    # Metrics
    opencv-python~=4.7.0.68
    lpips~=0.1.4
    imagehash~=4.3.1 # for caching

heim =
    # HEIM scenarios
    gdown~=5.1

    # HEIM models
    diffusers~=0.24.0
    jax~=0.4.13
    jaxlib~=0.4.13
    crfm-helm[openai]

    # For model, kakaobrain/mindall-e
    einops~=0.7.0
    omegaconf~=2.3.0
    pytorch-lightning~=2.0.5

    # For model, craiyon/dalle-mini and craiyon/dalle-mega
    flax~=0.6.11
    ftfy~=6.1.1
    Unidecode~=1.3.6
    wandb~=0.13.11

    # HEIM perturbations
    google-cloud-translate~=3.11.2

    # HEIM metrics
    autokeras~=1.0.20
    clip-anytorch~=2.5.0
    google-cloud-storage~=2.9.0
    lpips~=0.1.4
    multilingual-clip~=1.0.10
    NudeNet~=2.0.9
    opencv-python~=4.7.0.68
    pytorch-fid~=0.3.0
    tensorflow~=2.11.1
    timm~=0.6.12
    torch-fidelity~=0.3.0
    torchmetrics~=0.11.1

    # Shared image dependencies
    crfm-helm[images]

# Install everything
all =
    crfm-helm[proxy-server]
    crfm-helm[human-evaluation]
    crfm-helm[scenarios]
    crfm-helm[metrics]
    crfm-helm[plots]
    crfm-helm[decodingtrust]
    crfm-helm[slurm]
    crfm-helm[cleva]
    crfm-helm[images]
    crfm-helm[models]
    crfm-helm[mongo]
    crfm-helm[heim]
    crfm-helm[vlm]
    crfm-helm[bhasa]
    # crfm-helm[dev] is excluded because end-users don't need it.
    # crfm-helm[summarize] is excluded because it requires torch<2.0
    # TODO(#2280): Add crfm-helm[summarize] back.

# Development only
# Do not include in all
dev =
    pytest~=7.2.0
    pre-commit~=2.20.0
    # Errors produced by type checkers and linters are very version-specific
    # so they are pinned to an exact version.
    black==24.3.0
    mypy==1.5.1
    flake8==5.0.4

[options.entry_points]
console_scripts = 
    helm-run = helm.benchmark.run:main
    helm-summarize = helm.benchmark.presentation.summarize:main
    helm-server = helm.benchmark.server:main
    helm-create-plots = helm.benchmark.presentation.create_plots:main
    crfm-proxy-server = helm.proxy.server:main
    crfm-proxy-cli = helm.proxy.cli:main

[options.packages.find]
where = src
exclude =
    tests*

# Settings for Flake8: Tool For Style Guide Enforcement
[flake8]
max-line-length = 120
exclude =
    venv/*
    src/helm/clients/image_generation/dalle_mini/*
    src/helm/clients/image_generation/mindalle/*
    src/helm/clients/vision_language/open_flamingo/*

# Ignore completely:
# E203 - White space before ':', (conflicts with black)
# E231 - Missing whitespace after ',', ';', or ':'
# E731 - do not assign a lambda expression, use a def
# W503 - line break before binary operator, (conflicts with black)
# W605 - invalid escape sequence '\', (causes failures)
ignore = E203,E231,E731,W503,W605

# Settings for Mypy: static type checker for Python 3
[mypy]
ignore_missing_imports = True
check_untyped_defs = True
# TODO: Remove disable_error_code
disable_error_code = annotation-unchecked
# TODO: Change disallow_untyped_defs to True
disallow_untyped_defs = False
exclude = dalle_mini|mindalle|open_flamingo

[tool:pytest]
addopts =
    # By default:
    # - we don't test models because doing so will
    #   make real requests and spend real money
    # - we don't test scenarios because these will
    #   download files, which is slow, consumes disk
    #   space, and increases the chance of spurious
    #   test failures due to failed downloads.
    #
    # For more documentation on pytest markers, see:
    # - https://docs.pytest.org/en/latest/how-to/mark.html#mark
    # - https://docs.pytest.org/en/latest/example/markers.html#mark-examples
    -m 'not models and not scenarios'
markers =
    # Marker for model tests that make real model requests
    models
    # Marker for scenario tests that download files
    scenarios<|MERGE_RESOLUTION|>--- conflicted
+++ resolved
@@ -116,14 +116,8 @@
     sacrebleu~=2.2.1
 
 # Model extras
-<<<<<<< HEAD
-ai21 =
-    ai21~=2.7
-=======
-
 accelerate =
     accelerate~=0.25
->>>>>>> f917bae8
 
 aleph-alpha =
     aleph-alpha-client~=2.14.0
@@ -168,11 +162,8 @@
     sentencepiece~=0.1.97
 
 models =
-<<<<<<< HEAD
     crfm-helm[ai21]
-=======
     crfm-helm[accelerate]
->>>>>>> f917bae8
     crfm-helm[aleph-alpha]
     crfm-helm[allenai]
     crfm-helm[amazon]
