[metadata]
name = crfm-helm
version = 0.4.0
author = Stanford CRFM
author_email = contact-crfm@stanford.edu
description = Benchmark for language models
long_description = file: README.md, docs/tutorial.md
long_description_content_type = text/markdown
keywords = language models benchmarking
license = Apache License 2.0
classifiers =
    Programming Language :: Python :: 3 :: Only
    Programming Language :: Python :: 3.8
    License :: OSI Approved :: Apache Software License
url = https://github.com/stanford-crfm/helm

[options]
python_requires = >=3.8,<3.11
package_dir =
    =src
packages = find:
zip_safe = False
include_package_data = True

install_requires=
    # Common
    cattrs~=22.2
    dacite~=1.6
    importlib-resources~=5.10
    Mako~=1.2
    numpy~=1.23
    pyhocon~=0.3.59
    retrying~=1.3
    spacy~=3.5
    tqdm~=4.64
    zstandard~=0.18.0
    # sqlitedict==2.0.0 is slow! https://github.com/RaRe-Technologies/sqlitedict/issues/152
    # Keep sqlitedict version at 1.7.0.
    sqlitedict~=1.7
    bottle~=0.12.23

    # Basic Scenarios
<<<<<<< HEAD
    datasets~=2.17
    pyarrow>=11.0.0,  # Pinned transitive dependency for datasets; workaround for #1026
=======
    datasets~=2.15
    pyarrow>=11.0.0  # Pinned transitive dependency for datasets; workaround for #1026
>>>>>>> 5b1cfdca
    pyarrow-hotfix~=0.6  # Hotfix for CVE-2023-47248

    # Basic metrics
    nltk~=3.7
    pyext~=0.7
    pycocoevalcap~=1.2
    rouge-score~=0.1.2
    scipy~=1.10
    uncertainty-calibration~=0.1.4
    scikit-learn~=1.1

    # Models and Metrics Extras
    transformers~=4.37  # For anthropic_client, vision_language.huggingface_vlm_client, huggingface_client, huggingface_tokenizer, test_openai_token_cost_estimator, model_summac (via summarization_metrics)
    # TODO: Upgrade torch - we need > 2.0.0 for newer versions of transformers
    torch>=1.13.1,<3.0.0  # For huggingface_client, yalm_tokenizer, model_summac (via summarization_metrics)
    torchvision>=0.14.1,<3.0.0  # For huggingface_client, yalm_tokenizer, model_summac (via summarization_metrics)

    # Metrics Extras
    google-api-python-client~=2.64  # For perspective_api_client via toxicity_metrics

[options.extras_require]
proxy-server =
    gunicorn~=20.1.0

human-evaluation =
    scaleapi~=2.13.0
    surge-api~=1.1.0

scenarios =
    gdown~=4.4.0  # For disinformation_scenario, med_mcqa_scenario, med_qa_scenario: used by ensure_file_downloaded()
    sympy~=1.11.1  # For numeracy_scenario
    xlrd~=2.0.1  # For ice_scenario: used by pandas.read_excel()

metrics =
    numba~=0.56.4  # For copyright_metrics
    pytrec_eval==0.5  # For ranking_metrics
    sacrebleu~=2.2.1  # For disinformation_metrics, machine_translation_metrics

summarization =
    summ-eval~=0.892  # For summarization_metrics

plots =
    colorcet~=3.0.1
    matplotlib~=3.6.0
    seaborn~=0.11.0

decodingtrust =
    fairlearn~=0.9.0

slurm =
    simple-slurm~=0.2.6

cleva =
    unidecode==1.3.6
    pypinyin==0.49.0
    jieba==0.42.1
    opencc==1.1.6
    langdetect==1.0.9

images =
    accelerate~=0.25.0  # For the newer versions of Transformers
    pillow~=10.2

mongo =
    pymongo~=4.2.0

# Model extras
aleph-alpha =
    aleph-alpha-client~=2.14.0
    tokenizers>=0.13.3

allenai =
    ai2-olmo~=0.2

amazon = 
    boto3~=1.28.57
    awscli~=1.29.57
    botocore~=1.31.57

anthropic =
    anthropic~=0.17
    websocket-client~=1.3.2  # For legacy stanford-online-all-v4-s3

mistral =
    mistralai~=0.0.11

openai =
    openai~=1.0
    tiktoken~=0.3.3

google =
    google-cloud-aiplatform~=1.38.1

tsinghua =
    icetk~=0.0.4

yandex =
    sentencepiece~=0.1.97

models =
    crfm-helm[aleph-alpha]
    crfm-helm[allenai]
    crfm-helm[amazon]
    crfm-helm[anthropic]
    crfm-helm[google]
    crfm-helm[mistral]
    crfm-helm[openai]
    crfm-helm[tsinghua]
    crfm-helm[yandex]

vlm =
    crfm-helm[openai]

    # For OpenFlamingo
    einops~=0.7.0
    einops-exts~=0.0.4
    open-clip-torch~=2.24.0

    # For IDEFICS
    torch~=2.1.2

    # For Qwen: https://github.com/QwenLM/Qwen-VL/blob/master/requirements.txt
    transformers_stream_generator~=0.0.4
    scipy~=1.10
    torchvision>=0.14.1,<3.0.0

    # VLM scenarios
    crfm-helm[images]
    crfm-helm[image2structure]

image2structure =
    crfm-helm[images]
    # Latex
    # You will need to install LaTeX separately.
    # You can run `sudo apt-get install texlive-full` on Ubuntu.
    latex~=0.7.0
    pdf2image~=1.16.3
    opencv-python~=4.7.0.68
    lpips~=0.1.4
    selenium~=4.17.2

heim =
    # HEIM scenarios
    gdown~=4.4.0

    # HEIM models
    diffusers~=0.24.0
    jax~=0.4.13
    jaxlib~=0.4.13
    crfm-helm[openai]

    # For model, kakaobrain/mindall-e
    einops~=0.7.0
    omegaconf~=2.3.0
    pytorch-lightning~=2.0.5

    # For model, craiyon/dalle-mini and craiyon/dalle-mega
    flax~=0.6.11
    ftfy~=6.1.1
    Unidecode~=1.3.6
    wandb~=0.13.11

    # HEIM perturbations
    google-cloud-translate~=3.11.2

    # HEIM metrics
    autokeras~=1.0.20
    clip-anytorch~=2.5.0
    google-cloud-storage~=2.9.0
    lpips~=0.1.4
    multilingual-clip~=1.0.10
    NudeNet~=2.0.9
    opencv-python~=4.7.0.68
    pytorch-fid~=0.3.0
    tensorflow~=2.11.1
    timm~=0.6.12
    torch-fidelity~=0.3.0
    torchmetrics~=0.11.1

    # Shared image dependencies
    crfm-helm[images]

# Install everything
all =
    crfm-helm[proxy-server]
    crfm-helm[human-evaluation]
    crfm-helm[scenarios]
    crfm-helm[metrics]
    crfm-helm[plots]
    crfm-helm[decodingtrust]
    crfm-helm[slurm]
    crfm-helm[cleva]
    crfm-helm[images]
    crfm-helm[models]
    crfm-helm[mongo]
    crfm-helm[heim]
    crfm-helm[vlm]
    # crfm-helm[dev] is excluded because end-users don't need it.
    # crfm-helm[summarize] is excluded because it requires torch<2.0
    # TODO(#2280): Add crfm-helm[summarize] back.

# Development only
# Do not include in all
dev =
    pytest~=7.2.0
    pre-commit~=2.20.0
    # Errors produced by type checkers and linters are very version-specific
    # so they are pinned to an exact version.
    black==22.10.0
    mypy==1.5.1
    flake8==5.0.4

[options.entry_points]
console_scripts = 
    helm-run = helm.benchmark.run:main
    helm-summarize = helm.benchmark.presentation.summarize:main
    helm-server = helm.benchmark.server:main
    helm-create-plots = helm.benchmark.presentation.create_plots:main
    crfm-proxy-server = helm.proxy.server:main
    crfm-proxy-cli = helm.proxy.cli:main

[options.packages.find]
where = src
exclude =
    tests*

# Settings for Flake8: Tool For Style Guide Enforcement
[flake8]
max-line-length = 120
exclude =
    venv/*
    src/helm/clients/image_generation/dalle_mini/*
    src/helm/clients/image_generation/mindalle/*
    src/helm/clients/vision_language/open_flamingo/*

# Ignore completely:
# E203 - White space before ':', (conflicts with black)
# E231 - Missing whitespace after ',', ';', or ':'
# E731 - do not assign a lambda expression, use a def
# W503 - line break before binary operator, (conflicts with black)
# W605 - invalid escape sequence '\', (causes failures)
ignore = E203,E231,E731,W503,W605

# Settings for Mypy: static type checker for Python 3
[mypy]
ignore_missing_imports = True
check_untyped_defs = True
# TODO: Remove disable_error_code
disable_error_code = annotation-unchecked
# TODO: Change disallow_untyped_defs to True
disallow_untyped_defs = False
exclude = dalle_mini|mindalle|open_flamingo

[tool:pytest]
addopts =
    # By default, we don't test models because doing so will
    # make real requests and spend real money
    -m 'not models'
markers =
    # Marker for tests that make real model requests
    models<|MERGE_RESOLUTION|>--- conflicted
+++ resolved
@@ -40,13 +40,8 @@
     bottle~=0.12.23
 
     # Basic Scenarios
-<<<<<<< HEAD
     datasets~=2.17
-    pyarrow>=11.0.0,  # Pinned transitive dependency for datasets; workaround for #1026
-=======
-    datasets~=2.15
     pyarrow>=11.0.0  # Pinned transitive dependency for datasets; workaround for #1026
->>>>>>> 5b1cfdca
     pyarrow-hotfix~=0.6  # Hotfix for CVE-2023-47248
 
     # Basic metrics
