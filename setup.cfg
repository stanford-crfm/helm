--- conflicted
+++ resolved
@@ -152,10 +152,6 @@
     # You can run `sudo apt-get install texlive-full` on Ubuntu.
     latex~=0.7.0
     pdf2image~=1.16.3
-<<<<<<< HEAD
-    imageio~=2.33.1
-=======
->>>>>>> f7a676ac
 
 heim =
     # HEIM scenarios
