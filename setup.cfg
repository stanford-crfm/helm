--- conflicted
+++ resolved
@@ -306,13 +306,8 @@
     langchain-community~=0.3.8
     lxml~=5.3
     openpyxl~=3.1
-<<<<<<< HEAD
     python-docx~=1.1
-    torch~=2.2
-=======
-    python-docx~=1.1.2
-    torch~=2.6.0
->>>>>>> 4e64c885
+    torch~=2.6
     torchvision~=0.17.2
 
 audiolm =
