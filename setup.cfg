--- conflicted
+++ resolved
@@ -79,18 +79,15 @@
     pytrec_eval==0.5  # For ranking_metrics
     sacrebleu~=2.2.1  # For disinformation_metrics, machine_translation_metrics
     summ-eval~=0.892  # For summarization_metrics
-    crfm-helm[decodingtrust]
 
 plots =
     colorcet~=3.0.1
     matplotlib~=3.6.0
     seaborn~=0.11.0
 
-<<<<<<< HEAD
 decodingtrust =
     fairlearn~=0.9.0
 
-=======
 slurm =
     simple-slurm~=0.2.6
 
@@ -120,7 +117,7 @@
     crfm-helm[tsinghua]
     crfm-helm[yandex]
 
-cleva = 
+cleva =
     unidecode==1.3.6
     pypinyin==0.49.0
     jieba==0.42.1
@@ -132,7 +129,6 @@
     pillow~=9.4.0
 
 # Install everything
->>>>>>> 45e144d9
 all =
     crfm-helm[server]
     crfm-helm[human-evaluation]
