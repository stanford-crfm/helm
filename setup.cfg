--- conflicted
+++ resolved
@@ -53,11 +53,7 @@
     scikit-learn~=1.1
 
     # Models and Metrics Extras
-<<<<<<< HEAD
-    transformers>=4.36.0  # For anthropic_client, vision_language.huggingface_vlm_client, huggingface_client, huggingface_tokenizer, test_openai_token_cost_estimator, model_summac (via summarization_metrics)
-=======
     transformers~=4.37  # For anthropic_client, vision_language.huggingface_vlm_client, huggingface_client, huggingface_tokenizer, test_openai_token_cost_estimator, model_summac (via summarization_metrics)
->>>>>>> 276611d6
     # TODO: Upgrade torch - we need > 2.0.0 for newer versions of transformers
     torch>=1.13.1,<3.0.0  # For huggingface_client, yalm_tokenizer, model_summac (via summarization_metrics)
     torchvision>=0.14.1,<3.0.0  # For huggingface_client, yalm_tokenizer, model_summac (via summarization_metrics)
@@ -146,7 +142,6 @@
     crfm-helm[yandex]
 
 vlm =
-<<<<<<< HEAD
     # For OpenFlamingo
     einops~=0.7.0
     einops-exts~=0.0.4
@@ -154,11 +149,8 @@
 
     # For IDEFICS
     torch~=2.1.2
-=======
+
     crfm-helm[images]
-
-    torch~=2.1.2    # For IDEFICS
->>>>>>> 276611d6
 
 heim =
     # HEIM scenarios
