--- conflicted
+++ resolved
@@ -17,16 +17,10 @@
   python3 -m venv venv
 fi
 
-<<<<<<< HEAD
-venv/bin/pip install -e .
-# Issue + workaround described here: https://github.com/protocolbuffers/protobuf/issues/6550
-venv/bin/pip uninstall -y protobuf && venv/bin/pip install --no-binary=protobuf protobuf==3.19.4
-=======
 # protobuf issue + workaround described here: https://github.com/protocolbuffers/protobuf/issues/6550
 venv/bin/pip install --no-binary=protobuf protobuf
 
 venv/bin/pip install -e . --find-links https://download.pytorch.org/whl/torch_stable.html
->>>>>>> 718db00f
 venv/bin/pip check
 
 # Python style checks and linting
