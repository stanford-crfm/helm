--- conflicted
+++ resolved
@@ -66,11 +66,12 @@
 		"releases": ["v1.1.0", "v1.0.0"]
 	},
 	{
-<<<<<<< HEAD
 		"title": "SEA-HELM",
 		"description": "Assessment of large language models across various tasks, emphasizing Southeast Asian languages",
 		"id": "seahelm",
-=======
+    "releases": ["v1.0.0"]
+  },
+  {
 		"title": "MMLU-Winogrande-Afr",
 		"description": "Clinical MMLU and Winogrande in 11 low-resource African languages",
 		"id": "mmlu-winogrande-afr",
@@ -86,7 +87,6 @@
 		"title": "MedHELM",
 		"description": "A benchmark by medical experts for LLMs grounded in real-world healthcare needs",
 		"id": "medhelm",
->>>>>>> f6062e10
 		"releases": ["v1.0.0"]
 	},
 	{
