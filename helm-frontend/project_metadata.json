[
	{
		"title": "Lite",
		"description": "Lightweight, broad evaluation of the capabilities of language models using in-context learning",
		"id": "lite",
<<<<<<< HEAD
		"releases": [
			"v1.9.0",
			"v1.8.0",
			"v1.7.0",
			"v1.6.0",
			"v1.5.0",
			"v1.4.0",
			"v1.3.0",
			"v1.2.0",
			"v1.1.0",
			"v1.0.0"
		]
=======
		"releases": ["v1.10.0", "v1.9.0", "v1.8.0", "v1.7.0", "v1.6.0", "v1.5.0", "v1.4.0", "v1.3.0", "v1.2.0", "v1.1.0", "v1.0.0"]
>>>>>>> 04a30685
	},
	{
		"title": "Classic",
		"description": "Thorough language model evaluations based on the scenarios from the original HELM paper",
		"id": "classic",
		"releases": ["v0.4.0", "v0.3.0", "v0.2.4", "v0.2.3", "v0.2.2"]
	},
	{
		"title": "HEIM",
		"description": "Holistic evaluation of text-to-image models",
		"id": "heim",
		"releases": ["v1.1.0", "v1.0.0"]
	},
	{
		"title": "Instruct",
		"description": "Evaluations of instruction following models with absolute ratings",
		"id": "instruct",
		"releases": ["v1.0.0"]
	},
	{
		"title": "MMLU",
		"description": "Massive Multitask Language Understanding (MMLU) evaluations using standardized prompts",
		"id": "mmlu",
<<<<<<< HEAD
		"releases": [
			"v1.9.0",
			"v1.8.0",
			"v1.7.0",
			"v1.6.0",
			"v1.5.0",
			"v1.4.0",
			"v1.3.0",
			"v1.2.0",
			"v1.1.0",
			"v1.0.0"
		]
=======
		"releases": ["v1.10.0", "v1.9.0", "v1.8.0", "v1.7.0", "v1.6.0", "v1.5.0", "v1.4.0", "v1.3.0", "v1.2.0", "v1.1.0", "v1.0.0"]
>>>>>>> 04a30685
	},
	{
		"title": "VHELM",
		"description": "Holistic Evaluation of Vision-Language Models",
		"id": "vhelm",
		"releases": ["v2.1.0", "v2.0.1", "v2.0.0", "v1.0.0"]
	},
	{
		"title": "Image2Struct",
		"description": "Evaluations of Vision-Language Models on extracting structured information from images",
		"id": "image2struct",
		"releases": ["v1.0.2", "v1.0.1", "v1.0.0"]
	},
	{
		"title": "AIR-Bench",
		"description": "Safety benchmark based on emerging government regulations and company policies",
		"id": "air-bench",
		"releases": ["v1.2.0", "v1.1.0", "v1.0.0"]
	},
	{
		"title": "Safety",
		"description": "Safety benchmark that aggregates popular safety benchmarks across 6 risk vectors",
		"id": "safety",
		"releases": ["v1.0.0"]
	},
	{
		"title": "CLEVA",
		"description": "Chinese-language benchmark for holistic evaluation of Chinese language models",
		"id": "cleva",
		"releases": ["v1.0.0"]
	},
	{
		"title": "ThaiExam",
		"description": "Thai-language evaluations of language models on standardized examinations in Thailand",
		"id": "thaiexam",
		"releases": ["v1.1.0", "v1.0.0"]
	},
	{
		"title": "All Leaderboards",
		"description": "Home page for all HELM leaderboards",
		"id": "home",
		"releases": ["v1.0.0"]
	}
]<|MERGE_RESOLUTION|>--- conflicted
+++ resolved
@@ -3,22 +3,7 @@
 		"title": "Lite",
 		"description": "Lightweight, broad evaluation of the capabilities of language models using in-context learning",
 		"id": "lite",
-<<<<<<< HEAD
-		"releases": [
-			"v1.9.0",
-			"v1.8.0",
-			"v1.7.0",
-			"v1.6.0",
-			"v1.5.0",
-			"v1.4.0",
-			"v1.3.0",
-			"v1.2.0",
-			"v1.1.0",
-			"v1.0.0"
-		]
-=======
 		"releases": ["v1.10.0", "v1.9.0", "v1.8.0", "v1.7.0", "v1.6.0", "v1.5.0", "v1.4.0", "v1.3.0", "v1.2.0", "v1.1.0", "v1.0.0"]
->>>>>>> 04a30685
 	},
 	{
 		"title": "Classic",
@@ -42,22 +27,7 @@
 		"title": "MMLU",
 		"description": "Massive Multitask Language Understanding (MMLU) evaluations using standardized prompts",
 		"id": "mmlu",
-<<<<<<< HEAD
-		"releases": [
-			"v1.9.0",
-			"v1.8.0",
-			"v1.7.0",
-			"v1.6.0",
-			"v1.5.0",
-			"v1.4.0",
-			"v1.3.0",
-			"v1.2.0",
-			"v1.1.0",
-			"v1.0.0"
-		]
-=======
 		"releases": ["v1.10.0", "v1.9.0", "v1.8.0", "v1.7.0", "v1.6.0", "v1.5.0", "v1.4.0", "v1.3.0", "v1.2.0", "v1.1.0", "v1.0.0"]
->>>>>>> 04a30685
 	},
 	{
 		"title": "VHELM",
