<<<<<<< HEAD
import InstructLanding from "@/components/Landing/InstructLanding";
import LiteLanding from "@/components/Landing/LiteLanding";
import MMLULanding from "@/components/Landing/MMLULanding";
import HEIMLanding from "@/components/Landing/HEIMLanding";
import GlobalLanding from "@/components/Landing/GlobalLanding";
=======
import InstructLanding from "@/components/InstructLanding";
import LiteLanding from "@/components/LiteLanding";
import MMLULanding from "@/components/MMLULanding";
import HEIMLanding from "@/components/HEIMLanding";
import VHELMLanding from "@/components/VHELMLanding";
>>>>>>> 9618a96f

export default function Home() {
  // TODO consider a more streamlined way to do this?
  if (window.PROJECT_ID === "lite") {
    return <LiteLanding />;
  } else if (window.PROJECT_ID === "instruct") {
    return <InstructLanding />;
  } else if (window.PROJECT_ID === "heim") {
    return <HEIMLanding />;
  } else if (window.PROJECT_ID === "mmlu") {
    return <MMLULanding />;
<<<<<<< HEAD
  } else if (window.PROJECT_ID === "global") {
    return <GlobalLanding />;
=======
  } else if (window.PROJECT_ID === "vhelm") {
    return <VHELMLanding />;
>>>>>>> 9618a96f
  } else {
    return <LiteLanding />;
  }
}<|MERGE_RESOLUTION|>--- conflicted
+++ resolved
@@ -1,16 +1,9 @@
-<<<<<<< HEAD
 import InstructLanding from "@/components/Landing/InstructLanding";
 import LiteLanding from "@/components/Landing/LiteLanding";
 import MMLULanding from "@/components/Landing/MMLULanding";
 import HEIMLanding from "@/components/Landing/HEIMLanding";
+import VHELMLanding from "@/components/VHELMLanding";
 import GlobalLanding from "@/components/Landing/GlobalLanding";
-=======
-import InstructLanding from "@/components/InstructLanding";
-import LiteLanding from "@/components/LiteLanding";
-import MMLULanding from "@/components/MMLULanding";
-import HEIMLanding from "@/components/HEIMLanding";
-import VHELMLanding from "@/components/VHELMLanding";
->>>>>>> 9618a96f
 
 export default function Home() {
   // TODO consider a more streamlined way to do this?
@@ -22,13 +15,10 @@
     return <HEIMLanding />;
   } else if (window.PROJECT_ID === "mmlu") {
     return <MMLULanding />;
-<<<<<<< HEAD
+  } else if (window.PROJECT_ID === "vhelm") {
+    return <VHELMLanding />;
   } else if (window.PROJECT_ID === "global") {
     return <GlobalLanding />;
-=======
-  } else if (window.PROJECT_ID === "vhelm") {
-    return <VHELMLanding />;
->>>>>>> 9618a96f
   } else {
     return <LiteLanding />;
   }
