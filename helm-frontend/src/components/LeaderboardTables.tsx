/* eslint-disable @typescript-eslint/no-explicit-any */
import { useEffect, useState } from "react";
import { ChevronUpDownIcon } from "@heroicons/react/24/solid";
import type GroupsTable from "@/types/GroupsTable";
import RowValue from "@/components/RowValue";
import Schema from "@/types/Schema";
import HeaderValue from "@/types/HeaderValue";
import getSchema from "@/services/getSchema";

interface Props {
  groupsTables: GroupsTable[];
  activeGroup: number;
  ignoreHref?: boolean;
  sortable?: boolean;
  sortFirstMetric?: boolean;
  filtered?: boolean;
  modelsToFilter?: string[];
  numModelsToAutoFilter?: number;
  filteredCols?: any[];
}

export default function LeaderboardTables({
  groupsTables,
  activeGroup,
  sortable = true,
  sortFirstMetric = true,
}: Props) {
  const [activeSortColumn, setActiveSortColumn] = useState<number | undefined>(
    sortFirstMetric ? 1 : undefined,
  );
  const [activeGroupsTable, setActiveGroupsTable] = useState<GroupsTable>({
    ...groupsTables[activeGroup],
  });
  const [sortDirection, setSortDirection] = useState<number>(1);

  function truncateHeader(value: string): string {
    if (value.length > 30) {
      return value.substring(0, 27) + "...";
    }
    return value;
  }

  // TODO remove truncation once a visually suitable version of wrapping is determined
<<<<<<< HEAD
  const getHeaderValue = (headerValueObject: HeaderValue): string => {
=======
  const getHeaderValue = (headerValueObject: HeaderValueObject): string => {
    const stringsToIgnore = ["AIRBench 2024 -", "-book"];
>>>>>>> 558351dd
    if (headerValueObject.value === "Model/adapter") {
      return "Model";
      // hardcoded values to remove
    } else if (
      stringsToIgnore.some((str) => headerValueObject.value.includes(str))
    ) {
      let updatedValue = headerValueObject.value;
      stringsToIgnore.forEach((str) => {
        updatedValue = updatedValue.replace(str, "");
      });
      return truncateHeader(updatedValue);
    } else {
      return truncateHeader(headerValueObject.value);
    }
  };

  const [schema, setSchema] = useState<Schema | undefined>(undefined);

  useEffect(() => {
    const controller = new AbortController();
    async function fetchData() {
      const schema = await getSchema(controller.signal);
      setSchema(schema);
    }

    void fetchData();
    return () => controller.abort();
  }, []);

  const getModelDesc = (model: string): string => {
    if (schema) {
      const foundItem = schema.models.find(
        (item) => item.display_name === model,
      );
      if (foundItem) {
        let toRet = foundItem.description;
        if (toRet.includes("/")) {
          toRet = toRet.replace("/", "_");
          return toRet;
        } else {
          return toRet;
        }
      }
    }
    return "";
  };

  const getModelForRunName = (model: string): string => {
    if (schema) {
      const foundItem = schema.models.find(
        (item) => item.display_name === model,
      );
      if (foundItem) {
        let toRet = foundItem.name;
        if (toRet.includes("/")) {
          toRet = toRet.replace("/", "_");
          return toRet;
        } else {
          return toRet;
        }
      }
    }
    return "";
  };
  // create delimiter to parse out run group name (need to replace hyphen as some run names have hyphens in them)
  function replaceLastHyphen(str: string): string {
    const lastIndex = str.lastIndexOf(" - ");
    if (lastIndex === -1) {
      return str;
    }
    return str.substring(0, lastIndex) + "*" + str.substring(lastIndex + 1);
  }
  const getGroupForRunName = (rawGroup: string): string => {
    const groupSplit = replaceLastHyphen(rawGroup).split("*");
    const group = groupSplit[0].trim();
    if (schema) {
      const foundItem = schema.run_groups.find(
        (item) =>
          item.display_name === group || item.short_display_name === group,
      );
      if (foundItem) {
        return foundItem.name;
      }
    }
    return "";
  };

  useEffect(() => {
    setActiveGroupsTable({ ...groupsTables[activeGroup] });
  }, [activeGroup, groupsTables]);

  const handleSort = (columnIndex: number, lowerIsBetter: boolean = false) => {
    let sort = sortDirection;
    if (activeSortColumn === columnIndex) {
      sort = sort * -1;
    } else {
      sort = 1;
    }
    if (lowerIsBetter) {
      sort = sort * -1;
    }

    setActiveSortColumn(columnIndex);
    setSortDirection(sort);

    setActiveGroupsTable((prev) => {
      const group = { ...prev };
      group.rows.sort((a, b) => {
        const av = a[columnIndex]?.value;
        const bv = b[columnIndex]?.value;
        if (av !== undefined && bv === undefined) {
          return -1;
        }
        if (bv !== undefined && av === undefined) {
          return 1;
        }
        if (typeof av === "number" && typeof bv === "number") {
          return (av - bv) * sort;
        }
        if (typeof av === "string" && typeof bv === "string") {
          if (sort === 1) {
            return av.localeCompare(bv);
          }
          return bv.localeCompare(av);
        }

        return 0;
      });

      return group;
    });
  };
  useEffect(() => {
    if (sortFirstMetric && activeSortColumn) {
      handleSort(
        activeSortColumn,
        activeGroupsTable.header[activeSortColumn].lower_is_better,
      );
    }
    // eslint-disable-next-line react-hooks/exhaustive-deps
  }, [sortFirstMetric, activeSortColumn]);

  return (
    <>
      <div>
        <div>
          <table className="rounded-lg shadow-md table">
            <thead>
              <tr>
                {activeGroupsTable.header.map(
                  (headerValue: HeaderValue, idx) => (
                    <th
                      key={`${activeGroup}-${idx}`}
                      className={`${
                        idx === activeSortColumn ? "bg-gray-100" : "bg-white"
                      } ${idx === 0 ? "left-0 z-40" : ""} ${
                        headerValue.description
                          ? "underline decoration-dashed decoration-gray-300	"
                          : ""
                      }  whitespace-nowrap px-4 sticky top-0`}
                      title={
                        headerValue.description ? headerValue.description : ""
                      }
                    >
                      <div className="z-20 flex justify-between items-center min-w-48 w-48 max-w-48 text-wrap">
                        <span className={`inline-block w-full break-words`}>
                          {getHeaderValue(headerValue)}
                        </span>

                        {sortable ? (
                          <button
                            className="link"
                            onClick={() =>
                              handleSort(idx, headerValue.lower_is_better)
                            }
                          >
                            <ChevronUpDownIcon className="w-6 h-6" />
                          </button>
                        ) : null}
                      </div>
                    </th>
                  ),
                )}
              </tr>
            </thead>
            <tbody>
              {activeGroupsTable.rows.map((row, idx) => (
                <tr key={`${activeGroup}-${idx}`}>
                  {row.map((rowValue, cellIdx) => (
                    <td
                      key={`${activeGroup}-${cellIdx}`}
                      className={`${
                        cellIdx === 0 ? "z-20 text-lg sticky left-0" : "z-0"
                      } ${idx % 2 === 0 ? "bg-gray-50" : "bg-white"}`}
                    >
                      {cellIdx == 1 ? (
                        <div
                          className={`${
                            rowValue &&
                            rowValue.style &&
                            rowValue.style["font-weight"] &&
                            rowValue.style["font-weight"] === "bold"
                              ? "font-bold"
                              : ""
                          }`}
                        >
                          <RowValue
                            value={{
                              ...rowValue,
                              href:
                                "/runs/?q=" +
                                getModelForRunName(String(row[0].value)),
                            }}
                            title={`Click value to see all predictions for: ${getModelForRunName(
                              String(row[0].value),
                            )}`}
                          />
                        </div>
                      ) : (
                        <div
                          className={`${
                            rowValue &&
                            rowValue.style &&
                            rowValue.style["font-weight"] &&
                            rowValue.style["font-weight"] === "bold"
                              ? "font-bold"
                              : ""
                          } ${
                            cellIdx === 0
                              ? "underline decoration-dashed decoration-gray-300 z-10"
                              : "z-0"
                          }`}
                        >
                          <RowValue
                            value={{ ...rowValue }}
                            title={
                              String(row[0].value) === rowValue.value
                                ? getModelDesc(String(row[0].value))
                                : `Click value to see predictions for ${getGroupForRunName(
                                    getHeaderValue(
                                      activeGroupsTable.header[cellIdx],
                                    ),
                                  )}: ${getModelForRunName(
                                    String(row[0].value),
                                  )}`
                            }
                          />
                        </div>
                      )}
                    </td>
                  ))}
                </tr>
              ))}
            </tbody>
          </table>
        </div>
      </div>
    </>
  );
  // TODO: Remove unnecessary divs
}<|MERGE_RESOLUTION|>--- conflicted
+++ resolved
@@ -41,12 +41,8 @@
   }
 
   // TODO remove truncation once a visually suitable version of wrapping is determined
-<<<<<<< HEAD
   const getHeaderValue = (headerValueObject: HeaderValue): string => {
-=======
-  const getHeaderValue = (headerValueObject: HeaderValueObject): string => {
     const stringsToIgnore = ["AIRBench 2024 -", "-book"];
->>>>>>> 558351dd
     if (headerValueObject.value === "Model/adapter") {
       return "Model";
       // hardcoded values to remove
