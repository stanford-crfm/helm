--- conflicted
+++ resolved
@@ -7,420 +7,413 @@
 import getSchema from "@/services/getSchema";
 
 interface Props {
-  groupsTables: GroupsTable[];
-  activeGroup: number;
-  ignoreHref?: boolean;
-  sortable?: boolean;
-  sortFirstMetric?: boolean;
-  filtered?: boolean;
-  modelsToFilter?: string[];
-  numModelsToAutoFilter?: number;
-  filteredCols?: any[];
+	groupsTables: GroupsTable[];
+	activeGroup: number;
+	ignoreHref?: boolean;
+	sortable?: boolean;
+	sortFirstMetric?: boolean;
+	filtered?: boolean;
+	modelsToFilter?: string[];
+	numModelsToAutoFilter?: number;
+	filteredCols?: any[];
 }
 
 export default function LeaderboardTables({
-  groupsTables,
-  activeGroup,
-  ignoreHref = false,
-  sortable = true,
-  sortFirstMetric = true,
-  filtered = false,
-  filteredCols = [],
-  modelsToFilter = [],
-  numModelsToAutoFilter = 0, // if non-zero, sets how many models to filter down to (ranked by first column)
+	groupsTables,
+	activeGroup,
+	ignoreHref = false,
+	sortable = true,
+	sortFirstMetric = true,
+	filtered = false,
+	filteredCols = [],
+	modelsToFilter = [],
+	numModelsToAutoFilter = 0, // if non-zero, sets how many models to filter down to (ranked by first column)
 }: Props) {
-  const [activeSortColumn, setActiveSortColumn] = useState<number | undefined>(
-    sortFirstMetric ? 1 : undefined,
-  );
-  const [activeGroupsTable, setActiveGroupsTable] = useState<GroupsTable>({
-    ...groupsTables[activeGroup],
-  });
-  const [sortDirection, setSortDirection] = useState<number>(1);
-  const [filteredModels, setFilteredModels] =
-    useState<string[]>(modelsToFilter);
-
-  interface HeaderValueObject {
-    value: string;
-  }
-
-  function truncateHeader(value: string): string {
-    if (value.length > 30) {
-      return value.substring(0, 27) + "...";
-    }
-    return value;
-  }
-
-  // TODO remove truncation once a visually suitable version of wrapping is determined
-  const getHeaderValue = (headerValueObject: HeaderValueObject): string => {
-    if (headerValueObject.value === "Model/adapter") {
-      return "Model";
-    } else if (headerValueObject.value.includes("-book")) {
-      return truncateHeader(headerValueObject.value.replace("-book", ""));
-    } else {
-      return truncateHeader(headerValueObject.value);
-    }
-  };
-
-  const [schema, setSchema] = useState<Schema | undefined>(undefined);
-
-  useEffect(() => {
-    const controller = new AbortController();
-    async function fetchData() {
-      const schema = await getSchema(controller.signal);
-      setSchema(schema);
-    }
-
-    void fetchData();
-    return () => controller.abort();
-  }, []);
-
-  const getModelDesc = (model: string): string => {
-    if (schema) {
-      const foundItem = schema.models.find(
-        (item) => item.display_name === model,
-      );
-      if (foundItem) {
-        let toRet = foundItem.description;
-        if (toRet.includes("/")) {
-          toRet = toRet.replace("/", "_");
-          return toRet;
-        } else {
-          return toRet;
-        }
-      }
-    }
-    return "";
-  };
-
-  const getModelForRunName = (model: string): string => {
-    if (schema) {
-      const foundItem = schema.models.find(
-        (item) => item.display_name === model,
-      );
-      if (foundItem) {
-        let toRet = foundItem.name;
-        if (toRet.includes("/")) {
-          toRet = toRet.replace("/", "_");
-          return toRet;
-        } else {
-          return toRet;
-        }
-      }
-    }
-    return "";
-  };
-  // create delimiter to parse out run group name (need to replace hyphen as some run names have hyphens in them)
-  function replaceLastHyphen(str: string): string {
-    const lastIndex = str.lastIndexOf(" - ");
-    if (lastIndex === -1) {
-      return str;
-    }
-    return str.substring(0, lastIndex) + "*" + str.substring(lastIndex + 1);
-  }
-  const getGroupForRunName = (rawGroup: string): string => {
-    const groupSplit = replaceLastHyphen(rawGroup).split("*");
-    const group = groupSplit[0].trim();
-    if (schema) {
-      const foundItem = schema.run_groups.find(
-        (item) =>
-          item.display_name === group || item.short_display_name === group,
-      );
-      if (foundItem) {
-        return foundItem.name;
-      }
-    }
-    return "";
-  };
-
-  useEffect(() => {
-    setActiveGroupsTable({ ...groupsTables[activeGroup] });
-    // upon receiving and setting data for current table, use sort to figure out n top models
-    if (numModelsToAutoFilter) {
-      const activeRows = groupsTables[0].rows;
-      const sortedRows = activeRows.sort((a, b) => {
-        // assumes we sort by column 1, which represents Mean Win Rate in the Core Scenarios table
-        // this assumption works as numModelsToAutoFilter is only used in mini leaderboards
-        // which always have one main scenario we sort by
-        return Number(b[1].value) - Number(a[1].value);
-      });
-      // Get the top ModelsToAutoFilter
-      const topNumRows = sortedRows.slice(0, numModelsToAutoFilter);
-      const topNumRowNames = topNumRows.map((row) => String(row[0].value));
-      setFilteredModels(topNumRowNames);
-    }
-  }, [activeGroup, groupsTables, numModelsToAutoFilter]);
-
-  const handleSort = (columnIndex: number) => {
-    let sort = sortDirection;
-    if (activeSortColumn === columnIndex) {
-      sort = sort * -1;
-    } else {
-      sort = 1;
-    }
-    setActiveSortColumn(columnIndex);
-    setSortDirection(sort);
-
-    setActiveGroupsTable((prev) => {
-      const group = { ...prev };
-      group.rows.sort((a, b) => {
-        const av = a[columnIndex]?.value;
-        const bv = b[columnIndex]?.value;
-        if (av !== undefined && bv === undefined) {
-          return -1;
-        }
-        if (bv !== undefined && av === undefined) {
-          return 1;
-        }
-        if (typeof av === "number" && typeof bv === "number") {
-          return (av - bv) * sort;
-        }
-        if (typeof av === "string" && typeof bv === "string") {
-          if (sort === 1) {
-            return av.localeCompare(bv);
-          }
-          return bv.localeCompare(av);
-        }
-
-        return 0;
-      });
-
-      return group;
-    });
-  };
-  useEffect(() => {
-    if (sortFirstMetric && activeSortColumn) {
-      handleSort(activeSortColumn);
-    }
-    // eslint-disable-next-line react-hooks/exhaustive-deps
-  }, [sortFirstMetric, activeSortColumn]);
-
-  return (
-    <>
-      {filtered ? (
-        <div
-          className="rounded-2xl overflow-hidden border-2 bg-white p-1 mx-2 my-0"
-          style={{ overflow: "auto", justifyContent: "space-between" }}
-        >
-          <div className="overflow-x-auto">
-            <table className="table w-full">
-              <thead>
-                <tr>
-                  {activeGroupsTable.header
-                    .filter(
-                      (_, cellIdx) =>
-                        filteredCols.length === 0 ||
-                        filteredCols.includes(cellIdx),
-                    )
-                    .map((headerValue, idx) => (
-                      <th
-                        key={`${activeGroup}-${idx}`}
-                        className={`${
-                          idx === activeSortColumn ? "bg-gray-100" : ""
-                        } ${
-                          headerValue.description
-                            ? "underline decoration-dashed"
-                            : ""
-                        } whitespace-nowrap px-4 `}
-                        title={
-                          headerValue.description ? headerValue.description : ""
-                        }
-                      >
-                        <div className="flex gap-2 items-center">
-                          <span>{getHeaderValue(headerValue)}</span>
-                          {sortable ? (
-                            <button
-                              className="link"
-                              onClick={() => handleSort(idx)}
-                            >
-                              <ChevronUpDownIcon className="w-6 h-6" />
-                            </button>
-                          ) : null}
-                        </div>
-                      </th>
-                    ))}
-                </tr>
-              </thead>
-              <tbody>
-                {activeGroupsTable.rows
-                  .filter((row) =>
-                    filteredModels.includes(String(row[0].value)),
-                  )
-                  .map((row, idx) => (
-                    <tr
-                      key={`${activeGroup}-${idx}`}
-                      className={`${idx % 2 === 0 ? "bg-gray-50" : ""}`}
-                    >
-                      {row
-                        .filter(
-                          (_, cellIdx) =>
-                            filteredCols.length === 0 ||
-                            filteredCols.includes(cellIdx),
-                        )
-                        .map((rowValue, cellIdx) => (
-                          <td
-                            key={`${activeGroup}-${cellIdx}`}
-                            className={`${cellIdx === 0 ? "text-lg" : ""}`}
-                          >
-                            <div
-                              className={
-                                rowValue &&
-                                rowValue.style &&
-                                rowValue.style["font-weight"] &&
-                                rowValue.style["font-weight"] === "bold"
-                                  ? "font-bold"
-                                  : ""
-                              }
-                            >
-<<<<<<< HEAD
-                              {cellIdx === 0 ? (
-                                <RowValue
-                                  value={{
-                                    ...rowValue,
-                                  }}
-                                  title={getModelDesc(String(row[0].value))}
-                                  hideIcon
-                                />
-                              ) : (
-                                <RowValue
-                                  value={{
-                                    ...rowValue,
-                                    href:
-                                      "/runs/?q=" +
-                                      getModelForRunName(String(row[0].value)),
-                                  }}
-                                  title={`Click value to see all predictions for: ${getModelForRunName(
-                                    String(row[0].value),
-                                  )}`}
-                                  ignoreHref={ignoreHref}
-                                />
-                              )}
-=======
-                              <RowValue
-                                ignoreHref={ignoreHref && cellIdx === 0}
-                                value={rowValue}
-                              />
->>>>>>> d9713013
-                            </div>
-                          </td>
-                        ))}
-                    </tr>
-                  ))}
-              </tbody>
-            </table>
-          </div>
-        </div>
-      ) : (
-        <div>
-          <div>
-            <table className="rounded-lg shadow-md table">
-              <thead>
-                <tr>
-                  {activeGroupsTable.header.map((headerValue, idx) => (
-                    <th
-                      key={`${activeGroup}-${idx}`}
-                      className={`${
-                        idx === activeSortColumn ? "bg-gray-100" : "bg-white"
-                      } ${idx === 0 ? "left-0 z-10" : ""} ${
-                        headerValue.description
-                          ? "underline decoration-dashed decoration-gray-300	"
-                          : ""
-                      }  whitespace-nowrap px-4 sticky top-0`}
-                      title={
-                        headerValue.description ? headerValue.description : ""
-                      }
-                    >
-                      <div className="flex justify-between items-center min-w-48 w-48 max-w-48 text-wrap">
-                        <span className={`inline-block w-full break-words`}>
-                          {getHeaderValue(headerValue)}
-                        </span>
-
-                        {sortable ? (
-                          <button
-                            className="link"
-                            onClick={() => handleSort(idx)}
-                          >
-                            <ChevronUpDownIcon className="w-6 h-6" />
-                          </button>
-                        ) : null}
-                      </div>
-                    </th>
-                  ))}
-                </tr>
-              </thead>
-              <tbody>
-                {activeGroupsTable.rows.map((row, idx) => (
-                  <tr key={`${activeGroup}-${idx}`}>
-                    {row.map((rowValue, cellIdx) => (
-                      <td
-                        key={`${activeGroup}-${cellIdx}`}
-                        className={`${
-                          cellIdx === 0 ? "text-lg sticky left-0" : ""
-                        } ${idx % 2 === 0 ? "bg-gray-50" : "bg-white"}`}
-                      >
-                        {cellIdx == 1 ? (
-                          <div
-                            className={`${
-                              rowValue &&
-                              rowValue.style &&
-                              rowValue.style["font-weight"] &&
-                              rowValue.style["font-weight"] === "bold"
-                                ? "font-bold"
-                                : ""
-                            }`}
-                          >
-                            <RowValue
-                              value={{
-                                ...rowValue,
-                                href:
-                                  "/runs/?q=" +
-                                  getModelForRunName(String(row[0].value)),
-                              }}
-                              title={`Click value to see all predictions for: ${getModelForRunName(
-                                String(row[0].value),
-                              )}`}
-                            />
-                          </div>
-                        ) : (
-                          <div
-                            className={`${
-                              rowValue &&
-                              rowValue.style &&
-                              rowValue.style["font-weight"] &&
-                              rowValue.style["font-weight"] === "bold"
-                                ? "font-bold"
-                                : ""
-                            } ${
-                              cellIdx === 0
-                                ? "underline decoration-dashed decoration-gray-300"
-                                : ""
-                            }`}
-                          >
-                            <RowValue
-                              value={{ ...rowValue }}
-                              title={
-                                String(row[0].value) === rowValue.value
-                                  ? getModelDesc(String(row[0].value))
-                                  : `Click value to see predictions for ${getGroupForRunName(
-                                      getHeaderValue(
-                                        activeGroupsTable.header[cellIdx],
-                                      ),
-                                    )}: ${getModelForRunName(
-                                      String(row[0].value),
-                                    )}`
-                              }
-                            />
-                          </div>
-                        )}
-                      </td>
-                    ))}
-                  </tr>
-                ))}
-              </tbody>
-            </table>
-          </div>
-        </div>
-      )}
-    </>
-  );
-  // TODO: Remove unnecessary divs
+	const [activeSortColumn, setActiveSortColumn] = useState<number | undefined>(
+		sortFirstMetric ? 1 : undefined
+	);
+	const [activeGroupsTable, setActiveGroupsTable] = useState<GroupsTable>({
+		...groupsTables[activeGroup],
+	});
+	const [sortDirection, setSortDirection] = useState<number>(1);
+	const [filteredModels, setFilteredModels] =
+		useState<string[]>(modelsToFilter);
+
+	interface HeaderValueObject {
+		value: string;
+	}
+
+	function truncateHeader(value: string): string {
+		if (value.length > 30) {
+			return value.substring(0, 27) + "...";
+		}
+		return value;
+	}
+
+	// TODO remove truncation once a visually suitable version of wrapping is determined
+	const getHeaderValue = (headerValueObject: HeaderValueObject): string => {
+		if (headerValueObject.value === "Model/adapter") {
+			return "Model";
+		} else if (headerValueObject.value.includes("-book")) {
+			return truncateHeader(headerValueObject.value.replace("-book", ""));
+		} else {
+			return truncateHeader(headerValueObject.value);
+		}
+	};
+
+	const [schema, setSchema] = useState<Schema | undefined>(undefined);
+
+	useEffect(() => {
+		const controller = new AbortController();
+		async function fetchData() {
+			const schema = await getSchema(controller.signal);
+			setSchema(schema);
+		}
+
+		void fetchData();
+		return () => controller.abort();
+	}, []);
+
+	const getModelDesc = (model: string): string => {
+		if (schema) {
+			const foundItem = schema.models.find(
+				(item) => item.display_name === model
+			);
+			if (foundItem) {
+				let toRet = foundItem.description;
+				if (toRet.includes("/")) {
+					toRet = toRet.replace("/", "_");
+					return toRet;
+				} else {
+					return toRet;
+				}
+			}
+		}
+		return "";
+	};
+
+	const getModelForRunName = (model: string): string => {
+		if (schema) {
+			const foundItem = schema.models.find(
+				(item) => item.display_name === model
+			);
+			if (foundItem) {
+				let toRet = foundItem.name;
+				if (toRet.includes("/")) {
+					toRet = toRet.replace("/", "_");
+					return toRet;
+				} else {
+					return toRet;
+				}
+			}
+		}
+		return "";
+	};
+	// create delimiter to parse out run group name (need to replace hyphen as some run names have hyphens in them)
+	function replaceLastHyphen(str: string): string {
+		const lastIndex = str.lastIndexOf(" - ");
+		if (lastIndex === -1) {
+			return str;
+		}
+		return str.substring(0, lastIndex) + "*" + str.substring(lastIndex + 1);
+	}
+	const getGroupForRunName = (rawGroup: string): string => {
+		const groupSplit = replaceLastHyphen(rawGroup).split("*");
+		const group = groupSplit[0].trim();
+		if (schema) {
+			const foundItem = schema.run_groups.find(
+				(item) =>
+					item.display_name === group || item.short_display_name === group
+			);
+			if (foundItem) {
+				return foundItem.name;
+			}
+		}
+		return "";
+	};
+
+	useEffect(() => {
+		setActiveGroupsTable({ ...groupsTables[activeGroup] });
+		// upon receiving and setting data for current table, use sort to figure out n top models
+		if (numModelsToAutoFilter) {
+			const activeRows = groupsTables[0].rows;
+			const sortedRows = activeRows.sort((a, b) => {
+				// assumes we sort by column 1, which represents Mean Win Rate in the Core Scenarios table
+				// this assumption works as numModelsToAutoFilter is only used in mini leaderboards
+				// which always have one main scenario we sort by
+				return Number(b[1].value) - Number(a[1].value);
+			});
+			// Get the top ModelsToAutoFilter
+			const topNumRows = sortedRows.slice(0, numModelsToAutoFilter);
+			const topNumRowNames = topNumRows.map((row) => String(row[0].value));
+			setFilteredModels(topNumRowNames);
+		}
+	}, [activeGroup, groupsTables, numModelsToAutoFilter]);
+
+	const handleSort = (columnIndex: number) => {
+		let sort = sortDirection;
+		if (activeSortColumn === columnIndex) {
+			sort = sort * -1;
+		} else {
+			sort = 1;
+		}
+		setActiveSortColumn(columnIndex);
+		setSortDirection(sort);
+
+		setActiveGroupsTable((prev) => {
+			const group = { ...prev };
+			group.rows.sort((a, b) => {
+				const av = a[columnIndex]?.value;
+				const bv = b[columnIndex]?.value;
+				if (av !== undefined && bv === undefined) {
+					return -1;
+				}
+				if (bv !== undefined && av === undefined) {
+					return 1;
+				}
+				if (typeof av === "number" && typeof bv === "number") {
+					return (av - bv) * sort;
+				}
+				if (typeof av === "string" && typeof bv === "string") {
+					if (sort === 1) {
+						return av.localeCompare(bv);
+					}
+					return bv.localeCompare(av);
+				}
+
+				return 0;
+			});
+
+			return group;
+		});
+	};
+	useEffect(() => {
+		if (sortFirstMetric && activeSortColumn) {
+			handleSort(activeSortColumn);
+		}
+		// eslint-disable-next-line react-hooks/exhaustive-deps
+	}, [sortFirstMetric, activeSortColumn]);
+
+	return (
+		<>
+			{filtered ? (
+				<div
+					className="rounded-2xl overflow-hidden border-2 bg-white p-1 mx-2 my-0"
+					style={{ overflow: "auto", justifyContent: "space-between" }}
+				>
+					<div className="overflow-x-auto">
+						<table className="table w-full">
+							<thead>
+								<tr>
+									{activeGroupsTable.header
+										.filter(
+											(_, cellIdx) =>
+												filteredCols.length === 0 ||
+												filteredCols.includes(cellIdx)
+										)
+										.map((headerValue, idx) => (
+											<th
+												key={`${activeGroup}-${idx}`}
+												className={`${
+													idx === activeSortColumn ? "bg-gray-100" : ""
+												} ${
+													headerValue.description
+														? "underline decoration-dashed"
+														: ""
+												} whitespace-nowrap px-4 `}
+												title={
+													headerValue.description ? headerValue.description : ""
+												}
+											>
+												<div className="flex gap-2 items-center">
+													<span>{getHeaderValue(headerValue)}</span>
+													{sortable ? (
+														<button
+															className="link"
+															onClick={() => handleSort(idx)}
+														>
+															<ChevronUpDownIcon className="w-6 h-6" />
+														</button>
+													) : null}
+												</div>
+											</th>
+										))}
+								</tr>
+							</thead>
+							<tbody>
+								{activeGroupsTable.rows
+									.filter((row) =>
+										filteredModels.includes(String(row[0].value))
+									)
+									.map((row, idx) => (
+										<tr
+											key={`${activeGroup}-${idx}`}
+											className={`${idx % 2 === 0 ? "bg-gray-50" : ""}`}
+										>
+											{row
+												.filter(
+													(_, cellIdx) =>
+														filteredCols.length === 0 ||
+														filteredCols.includes(cellIdx)
+												)
+												.map((rowValue, cellIdx) => (
+													<td
+														key={`${activeGroup}-${cellIdx}`}
+														className={`${cellIdx === 0 ? "text-lg" : ""}`}
+													>
+														<div
+															className={
+																rowValue &&
+																rowValue.style &&
+																rowValue.style["font-weight"] &&
+																rowValue.style["font-weight"] === "bold"
+																	? "font-bold"
+																	: ""
+															}
+														>
+															{cellIdx === 0 ? (
+																<RowValue
+																	value={{
+																		...rowValue,
+																	}}
+																	title={getModelDesc(String(row[0].value))}
+																	hideIcon
+																/>
+															) : (
+																<RowValue
+																	value={{
+																		...rowValue,
+																		href:
+																			"/runs/?q=" +
+																			getModelForRunName(String(row[0].value)),
+																	}}
+																	title={`Click value to see all predictions for: ${getModelForRunName(
+																		String(row[0].value)
+																	)}`}
+																	ignoreHref={ignoreHref}
+																/>
+															)}
+														</div>
+													</td>
+												))}
+										</tr>
+									))}
+							</tbody>
+						</table>
+					</div>
+				</div>
+			) : (
+				<div>
+					<div>
+						<table className="rounded-lg shadow-md table">
+							<thead>
+								<tr>
+									{activeGroupsTable.header.map((headerValue, idx) => (
+										<th
+											key={`${activeGroup}-${idx}`}
+											className={`${
+												idx === activeSortColumn ? "bg-gray-100" : "bg-white"
+											} ${idx === 0 ? "left-0 z-10" : ""} ${
+												headerValue.description
+													? "underline decoration-dashed decoration-gray-300	"
+													: ""
+											}  whitespace-nowrap px-4 sticky top-0`}
+											title={
+												headerValue.description ? headerValue.description : ""
+											}
+										>
+											<div className="flex justify-between items-center min-w-48 w-48 max-w-48 text-wrap">
+												<span className={`inline-block w-full break-words`}>
+													{getHeaderValue(headerValue)}
+												</span>
+
+												{sortable ? (
+													<button
+														className="link"
+														onClick={() => handleSort(idx)}
+													>
+														<ChevronUpDownIcon className="w-6 h-6" />
+													</button>
+												) : null}
+											</div>
+										</th>
+									))}
+								</tr>
+							</thead>
+							<tbody>
+								{activeGroupsTable.rows.map((row, idx) => (
+									<tr key={`${activeGroup}-${idx}`}>
+										{row.map((rowValue, cellIdx) => (
+											<td
+												key={`${activeGroup}-${cellIdx}`}
+												className={`${
+													cellIdx === 0 ? "text-lg sticky left-0" : ""
+												} ${idx % 2 === 0 ? "bg-gray-50" : "bg-white"}`}
+											>
+												{cellIdx == 1 ? (
+													<div
+														className={`${
+															rowValue &&
+															rowValue.style &&
+															rowValue.style["font-weight"] &&
+															rowValue.style["font-weight"] === "bold"
+																? "font-bold"
+																: ""
+														}`}
+													>
+														<RowValue
+															value={{
+																...rowValue,
+																href:
+																	"/runs/?q=" +
+																	getModelForRunName(String(row[0].value)),
+															}}
+															title={`Click value to see all predictions for: ${getModelForRunName(
+																String(row[0].value)
+															)}`}
+														/>
+													</div>
+												) : (
+													<div
+														className={`${
+															rowValue &&
+															rowValue.style &&
+															rowValue.style["font-weight"] &&
+															rowValue.style["font-weight"] === "bold"
+																? "font-bold"
+																: ""
+														} ${
+															cellIdx === 0
+																? "underline decoration-dashed decoration-gray-300"
+																: ""
+														}`}
+													>
+														<RowValue
+															value={{ ...rowValue }}
+															title={
+																String(row[0].value) === rowValue.value
+																	? getModelDesc(String(row[0].value))
+																	: `Click value to see predictions for ${getGroupForRunName(
+																			getHeaderValue(
+																				activeGroupsTable.header[cellIdx]
+																			)
+																	  )}: ${getModelForRunName(
+																			String(row[0].value)
+																	  )}`
+															}
+														/>
+													</div>
+												)}
+											</td>
+										))}
+									</tr>
+								))}
+							</tbody>
+						</table>
+					</div>
+				</div>
+			)}
+		</>
+	);
+	// TODO: Remove unnecessary divs
 }