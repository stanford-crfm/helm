openai==0.2.4
bottle==0.12.19
dacite==1.6.0
google-api-python-client==2.35.0
Mako==1.1.5
pyhocon==0.3.58
pyOpenSSL==21.0.0
sqlitedict==1.7.0
transformers==4.13.0
tornado==6.1

# For development
black==19.10b0
flake8==3.8.3
mypy==0.782
pre-commit==2.16.0
pytest==6.2.5
typed-ast<1.5.0,>=1.4.0

# For specific scenarios
nltk>=3.6.7
<<<<<<< HEAD
numpy
pyext
=======
datasets>=1.18.3
py-rouge==1.1
>>>>>>> 6c4a0729
<|MERGE_RESOLUTION|>--- conflicted
+++ resolved
@@ -19,10 +19,7 @@
 
 # For specific scenarios
 nltk>=3.6.7
-<<<<<<< HEAD
 numpy
 pyext
-=======
 datasets>=1.18.3
-py-rouge==1.1
->>>>>>> 6c4a0729
+py-rouge==1.1