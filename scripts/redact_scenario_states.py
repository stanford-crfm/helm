"""Removes prompts from scenario state.

This script modifies all scenario_state.json files in place within a suite to
removing all prompts, instance input text, and instance reference output text
from the `ScenarioState`s.

This is used when the scenario contains prompts that should not be displayed,
in order to reduce the chance of data leakage or to comply with data privacy
requirements.

After running this, you must re-run helm-summarize on the suite in order to
update other JSON files used by the web frontend."""

import argparse
import dataclasses
import os
from typing import Dict, Optional
from tqdm import tqdm

from helm.benchmark.adaptation.request_state import RequestState
from helm.benchmark.adaptation.scenario_state import ScenarioState
from helm.benchmark.scenarios.scenario import Instance, Reference
from helm.common.codec import from_json, to_json
from helm.common.hierarchical_logger import hlog
from helm.common.request import Request, RequestResult, GeneratedOutput, Token


SCENARIO_STATE_FILE_NAME = "scenario_state.json"
REDACTED_STRING = "[redacted]"


def read_scenario_state(scenario_state_path: str) -> ScenarioState:
    if not os.path.exists(scenario_state_path):
        raise ValueError(f"Could not load ScenarioState from {scenario_state_path}")
    with open(scenario_state_path) as f:
        return from_json(f.read(), ScenarioState)


def write_scenario_state(scenario_state_path: str, scenario_state: ScenarioState) -> None:
    with open(scenario_state_path, "w") as f:
        f.write(to_json(scenario_state))


def redact_reference(reference: Reference) -> Reference:
    redacted_output = dataclasses.replace(reference.output, text=REDACTED_STRING)
    return dataclasses.replace(reference, output=redacted_output)


def redact_instance(instance: Instance) -> Instance:
    redacted_input = dataclasses.replace(instance.input, text=REDACTED_STRING)
    redacted_references = [redact_reference(reference) for reference in instance.references]
    return dataclasses.replace(instance, input=redacted_input, references=redacted_references)

def redact_request(request: Request) -> Request:
    return dataclasses.replace(request, prompt=REDACTED_STRING, messages=None, multimodal_prompt=None)

def redact_output_mapping(output_mapping: Optional[Dict[str, str]]) -> Optional[Dict[str, str]]:
    if output_mapping is None:
        return None
    return {key: REDACTED_STRING for key in output_mapping}

def redact_token(token: Token) -> Token:
    return dataclasses.replace(token, text=REDACTED_STRING)

def redact_completion(completion: GeneratedOutput) -> Reference:
    redacted_tokens = [redact_token(token) for token in completion.tokens]
    return dataclasses.replace(completion, text=REDACTED_STRING, tokens=redacted_tokens)

def redact_result(result: RequestResult) -> RequestResult:
    redacted_completions = [redact_completion(completion) for completion in result.completions]
    return dataclasses.replace(result, completions=redacted_completions)

<<<<<<< HEAD
def redact_completion(completion: GeneratedOutput) -> GeneratedOutput:
    # Replacing tokens for empty list in case length of completion reveals information about the prompt
    return dataclasses.replace(completion, text=REDACTED_STRING, tokens=[])


def redact_result(result: RequestResult) -> RequestResult:
    redacted_completions = [redact_completion(completion) for completion in result.completions]
    return dataclasses.replace(result, completions=redacted_completions)


=======
>>>>>>> c79364cd
def redact_request_state(request_state: RequestState, redact_output: bool) -> RequestState:
    result = redact_result(request_state.result) if redact_output else request_state.result
    return dataclasses.replace(
        request_state,
        instance=redact_instance(request_state.instance),
        request=redact_request(request_state.request),
        output_mapping=redact_output_mapping(request_state.output_mapping),
<<<<<<< HEAD
        result=result,
    )


def redact_scenario_state(scenario_state: ScenarioState, redact_output: bool) -> ScenarioState:
    redacted_request_states = [
        redact_request_state(request_state, redact_output) for request_state in scenario_state.request_states
    ]
=======
        result=result
    )

def redact_scenario_state(scenario_state: ScenarioState, redact_output: bool) -> ScenarioState:
    redacted_request_states = [redact_request_state(request_state, redact_output) for request_state in scenario_state.request_states]
>>>>>>> c79364cd
    return dataclasses.replace(scenario_state, request_states=redacted_request_states)


def modify_scenario_state_for_run(run_path: str, redact_output: bool) -> None:
    scenario_state_path = os.path.join(run_path, SCENARIO_STATE_FILE_NAME)
    scenario_state = read_scenario_state(scenario_state_path)
    redacted_scenario_state = redact_scenario_state(scenario_state, redact_output)
    write_scenario_state(scenario_state_path, redacted_scenario_state)


def modify_scenario_states_for_suite(run_suite_path: str, redact_output: bool) -> None:
    """Load the runs in the run suite path."""
    # run_suite_path can contain subdirectories that are not runs (e.g. eval_cache, groups)
    # so filter them out.
    run_dir_names = sorted(
        [
            p
            for p in os.listdir(run_suite_path)
            if p != "eval_cache" and p != "groups" and os.path.isdir(os.path.join(run_suite_path, p))
        ]
    )
    for run_dir_name in tqdm(run_dir_names, disable=None):
        scenario_state_path: str = os.path.join(run_suite_path, run_dir_name, SCENARIO_STATE_FILE_NAME)
        if not os.path.exists(scenario_state_path):
            hlog(f"WARNING: {run_dir_name} doesn't have {SCENARIO_STATE_FILE_NAME}, skipping")
            continue
        run_path: str = os.path.join(run_suite_path, run_dir_name)
        modify_scenario_state_for_run(run_path, redact_output)


def main():
    parser = argparse.ArgumentParser()
    parser.add_argument(
        "-o", "--output-path", type=str, help="Where the benchmarking output lives", default="benchmark_output"
    )
    parser.add_argument(
        "--suite",
        type=str,
        help="Name of the suite this summarization should go under.",
    )
<<<<<<< HEAD
    parser.add_argument("--redact-output", action="store_true", help="Whether to redact the generated outputs.")
=======
    parser.add_argument(
        "--redact-output",
        action="store_true",
        help="Whether to redact the generated outputs."
    )
>>>>>>> c79364cd
    args = parser.parse_args()
    output_path = args.output_path
    suite = args.suite
    redact_output = args.redact_output
    run_suite_path = os.path.join(output_path, "runs", suite)
    modify_scenario_states_for_suite(run_suite_path, redact_output)


if __name__ == "__main__":
    main()<|MERGE_RESOLUTION|>--- conflicted
+++ resolved
@@ -62,15 +62,6 @@
 def redact_token(token: Token) -> Token:
     return dataclasses.replace(token, text=REDACTED_STRING)
 
-def redact_completion(completion: GeneratedOutput) -> Reference:
-    redacted_tokens = [redact_token(token) for token in completion.tokens]
-    return dataclasses.replace(completion, text=REDACTED_STRING, tokens=redacted_tokens)
-
-def redact_result(result: RequestResult) -> RequestResult:
-    redacted_completions = [redact_completion(completion) for completion in result.completions]
-    return dataclasses.replace(result, completions=redacted_completions)
-
-<<<<<<< HEAD
 def redact_completion(completion: GeneratedOutput) -> GeneratedOutput:
     # Replacing tokens for empty list in case length of completion reveals information about the prompt
     return dataclasses.replace(completion, text=REDACTED_STRING, tokens=[])
@@ -80,9 +71,6 @@
     redacted_completions = [redact_completion(completion) for completion in result.completions]
     return dataclasses.replace(result, completions=redacted_completions)
 
-
-=======
->>>>>>> c79364cd
 def redact_request_state(request_state: RequestState, redact_output: bool) -> RequestState:
     result = redact_result(request_state.result) if redact_output else request_state.result
     return dataclasses.replace(
@@ -90,7 +78,6 @@
         instance=redact_instance(request_state.instance),
         request=redact_request(request_state.request),
         output_mapping=redact_output_mapping(request_state.output_mapping),
-<<<<<<< HEAD
         result=result,
     )
 
@@ -99,13 +86,6 @@
     redacted_request_states = [
         redact_request_state(request_state, redact_output) for request_state in scenario_state.request_states
     ]
-=======
-        result=result
-    )
-
-def redact_scenario_state(scenario_state: ScenarioState, redact_output: bool) -> ScenarioState:
-    redacted_request_states = [redact_request_state(request_state, redact_output) for request_state in scenario_state.request_states]
->>>>>>> c79364cd
     return dataclasses.replace(scenario_state, request_states=redacted_request_states)
 
 
@@ -146,15 +126,7 @@
         type=str,
         help="Name of the suite this summarization should go under.",
     )
-<<<<<<< HEAD
     parser.add_argument("--redact-output", action="store_true", help="Whether to redact the generated outputs.")
-=======
-    parser.add_argument(
-        "--redact-output",
-        action="store_true",
-        help="Whether to redact the generated outputs."
-    )
->>>>>>> c79364cd
     args = parser.parse_args()
     output_path = args.output_path
     suite = args.suite
