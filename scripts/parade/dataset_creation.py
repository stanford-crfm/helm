--- conflicted
+++ resolved
@@ -1,15 +1,8 @@
 """
-<<<<<<< HEAD
-This script generates audio files using OpenAI's TTS API for different
-characters and creates a structured annotation file for downstream tasks.
-It reads input scripts from 'audio_pairs_inst.json', generates audio, and
-saves metadata in JSON format.
-=======
 For the creation of PARADE scenario.
 This script generates audio files using OpenAI's TTS API for different characters and creates a structured annotation
 file for downstream tasks.
 It reads input scripts from 'audio_pairs_inst.json', generates audio, and saves metadata in JSON format.
->>>>>>> 1e18c119
 """
 
 import json
