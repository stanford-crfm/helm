Welcome!  This internal repository contains all the assets for the CRFM/Mercury
benchmarking project.  There are two related parts:

1. Proxy (`src/proxy`): provides a unified way to access major language models.
2. Benchmarking (see `src/benchmark`): evaluates such language models.

# Setup

To install any dependencies (into `venv`):

    ./pre-commit.sh

# Proxy access to language models

We provide a single unified entry point into accessing large language models
(e.g., GPT-3, Jurassic).  This provides both a web interface and a REST API.

## Using (for most people)

To use the web interface, go to https://crfm-models.stanford.edu.

To use the REST API, see [demo.py](demo.py).

## Deploying locally (for developers)

Create `prod_env/credentials.conf` to contain the API keys for any language
models you have access to.

    openaiApiKey: ...
    ai21ApiKey: ...

To start a local server (go to `http://localhost:1959` to try it out):

    venv/bin/proxy-server

## Deploying to production (for maintainers)

The production version of the proxy is running on `crfm-models.stanford.edu`;
you need to get permission to get ssh access.

### One-time setup

This is done, but just for the record:

    laptop:$ ssh crfm-models.stanford.edu
    crfm-models:$ cd /home
    crfm-models:$ git clone git@github.com:stanford-crfm/benchmarking
    crfm-models:$ cd benchmarking
    crfm-models:$ mkdir prod_env
    crfm-models:$ echo '{"api_key": "crfm"}' > prod_env/accounts.jsonl
    laptop:$ rsync -arvz prod_env/credentials.conf crfm-models.stanford.edu:/home/benchmarking/prod_env

#### Perspective API

We use Google's [Perspective API](https://www.perspectiveapi.com) to calculate the toxicity of completions.
To send requests to PerspectiveAPI, we need to generate an API key from GCP. Follow the
[Get Started guide](https://developers.perspectiveapi.com/s/docs-get-started)
to request the service and the [Enable the API guide](https://developers.perspectiveapi.com/s/docs-enable-the-api)
to generate the API key. Once you have a valid API key, add an entry to `credentials.conf`:

```
perspectiveApiKey: <Generated API key>
```

By default, Perspective API allows only 1 query per second. Fill out this
[form](https://developers.perspectiveapi.com/s/request-quota-increase) to increase the request quota.

The [current API key](https://console.cloud.google.com/apis/api/commentanalyzer.googleapis.com/overview?authuser=1&project=hai-gcp-models)
we are using in production was created with the `hai-gcp-models` account and allows 100 queries per second.
**The API key expires on 4/15/2022.**

#### SSL

The SSL certificate, CSR and private key for crfm-models.stanford.edu is stored at `/home/ssl`.
**The current SSL certificate expires on 12/30/2022.**

To renew the SSL certificate, follow these steps:

1. Fill out this [form](https://certificate.stanford.edu/cert-request):
    1. Log on with your SUNet ID. You must be an admin in order to submit a request.
    1. For `Server Name`, put `crfm-models.stanford.edu`.
    1. For `Server type`, select `OTHER`.
    1. For `Contact group/mailman address`, enter your Stanford email address.
    1. Under `Copy and paste your CSR`, paste the content of `/home/ssl/public.csr`.
    1. Leave the optional fields blank and click `Submit`.
    1. You should receive your certificate by email within 2 business days.
2. Once you receive the SSL cert, concatenate the contents of `X509 Certificate only, Base64 encoded`
   with the contents of `X509 Intermediates/root only Reverse, Base64 encoded`
   and place it at path `/home/ssl/crfm-models.crt`. `crfm-models.crt` should look something like this:

   ```text
    -----BEGIN CERTIFICATE-----
    (Your Primary SSL certificate: .crt)
    -----END CERTIFICATE-----
    -----BEGIN CERTIFICATE-----
    (Your Intermediate certificate: reversed.crt)
    -----END CERTIFICATE-----
   ```
3. Restart the server.
4. Open the [website](https://crfm-models.stanford.edu) in a browser and verify the connection is secure.

##### Misplaced private key or CSR

If, for whatever reason, the private key or CSR is misplaced, generate new ones by running:

`sudo openssl req -new -nodes -newkey rsa:2048 -keyout private.key -out public.csr`

and fill out the form:

```text
Country Name (2 letter code) [AU]:US
State or Province Name (full name) [Some-State]:California
Locality Name (eg, city) []:Stanford
Organization Name (eg, company) [Internet Widgits Pty Ltd]:Stanford University
Organizational Unit Name (eg, section) []:CRFM
Common Name (e.g. server FQDN or YOUR name) []:crfm-models.stanford.edu
Email Address []:

Please enter the following 'extra' attributes
to be sent with your certificate request
A challenge password []:
An optional company name []:
```

Then, follow the steps above to request for a new SSL certificate.

### Every time we need to deploy:

Update the code:

    laptop:$ ssh crfm-models.stanford.edu
    crfm-models:$ cd /home/benchmarking
    crfm-models:$ git pull
    crfm-models:$ ./pre-commit.sh

If everything looks okay:

    # Switch into the screen session
    crfm-models:$ gos bench

    # Hit ctrl-c to kill the existing process

    sudo venv/bin/proxy-server -p 443 --ssl-key-file /home/ssl/private.key --ssl-cert-file /home/ssl/crfm-models.crt

Double check that the [website](https://crfm-models.stanford.edu) still works.

# Benchmarking

## Code structure

Here's a birds-eye view of how the benchmarking process interacts with the main
classes (see `benchmark`):

- A `Scenario` (given by a `ScenarioSpec`) specifies a task and a data
  distribution.  It specifies a set of `Instance`s, where each `Instance` has
  an input (e.g., question) and a set of `Reference` outputs (e.g., multiple
  choice answers).

- An `Adapter` (given by an `AdaptationSpec`) takes a `Scenario` and
  adapts it to a set of `Request`s to the API (e.g., the model, temperature,
  number of in-context training examples).  Formally, the output
  is a `ScenarioState` containing a set of `RequestState`s, where each
  `RequestState` consists of a `Request` and any metadata used to track the
  role of this `Request` (e.g., the relevant `Instance` and `Reference`).

- An `Executor` (given by an `ExecutionSpec`) executes each `Request` in the
  `RequestState` to produce a `RequestResult` for each one; everything is
  encapsulated in a `ScenarioState`.

- A `Metric` (given by a `MetricSpec`) takes a `ScenarioState` containing
  `RequestResults`s and produces a set of `Stat`s (e.g., accuracy, accuracy@5,
  toxicity, bias, etc.).

- A `Runner` is the top-level controller that runs the above steps and is
  driven by a set of `RunSpec`s.

There are three types of classes:

- Specifications (e.g., `AdapterSpec`, `ExecutionSpec`, `RunSpec`):
  specified manually by the user.  Note that `Scenario` and `Metric` are
  subclassed, so they are constructed by `ObjectSpec`, which specifies the
  subclass name and a free-form dictionary of arguments.
- States (e.g., `Instance`, `ScenarioState`, `Request`, `RequestResult`): these
  are automatically generated and can be serialized.
- Controllers (e.g., `Scenario`, `Adapter`, `Executor`, `Metric`, `Runner`):
  these have the bulk of the code and should not be serialized.

## Data Augmentations

To apply data augmentation, create a `DataAugmenterSpec` with a list of 
`PerturbationSpec`s and pass it into `AdapterSpec`. The following is an
example:

```python
    data_augmenter_spec = DataAugmenterSpec(
        perturbation_specs=[
            PerturbationSpec(
                class_name="benchmark.augmentations.perturbation.ExtraSpacePerturbation", 
                args={"num_spaces": 5},
            )
        ],
        should_perturb_references=False,
        should_augment_train_instances=False,
        should_include_original_train=False,
        should_augment_eval_instances=True,
        should_include_original_eval=True,
    )
    adapter_spec = AdapterSpec(
        ...
        data_augmenter_spec=data_augmenter_spec
    )
```

In the example above, the `Adapter` will augment the set of evaluation instances by perturbing
the original set of instances with the `ExtraSpacePerturbation`, where spaces in the text are 
replaced with `num_spaces` number of spaces. 

We currently only support applying a single perturbation to an instance instead of chaining
multiple perturbations and applying it onto a single instance.

### Adding a new perturbation

To add a new perturbation to the framework, simply create a new class in `perturbation.py` that
extends the abstract class `Perturbation` and implement the `perturb` method which takes in
text and outputs the perturbed text. Add a test for the new perturbation in `test_perturbation.py`.

## Running the benchmark

Examples of running the benchmark:

    venv/bin/benchmark-run
    venv/bin/benchmark-run -r mmlu:subject=philosophy
    venv/bin/benchmark-run -r lpm:difficulty=easy
    venv/bin/benchmark-run -r twitter_aae:demographic=aa
    venv/bin/benchmark-run -r copyright:pilot_study=true
<<<<<<< HEAD
    venv/bin/benchmark-run -r disinformation:capability=reiteration
=======
    venv/bin/benchmark-run -r wiki:k=2,subject=P31
    venv/bin/benchmark-run -r raft:subset=ade_corpus_v2
>>>>>>> 6c4a0729

You can also run the benchmark using a local proxy, in which case you have to
first start a local server (see instructions above for more details).

### To estimate token usage

To estimate token usage without making any requests, append the `--dry-run` option:

    venv/bin/benchmark-run -r <RunSpec to estimate token usage> --dry-run

For example, running `venv/bin/benchmark-run -r real_toxicity_prompts --dry-run` outputs:

```text
  Stats {
    openai/davinci_estimated_number_of_tokens[min=505.000, mean=514.957, max=536.000, sum=514957.000 (1000)]
  }
```

where `sum` indicates the estimated total number of tokens used for the specific `RunSpec`.

For the OpenAI models, we use a
[GPT-2 Tokenizer](https://github.com/stanford-crfm/benchmarking/blob/master/src/proxy/tokenizer/openai_token_counter.py#L12)
to estimate the token usage. The tokenizer will be downloaded and cached when running a dry run.

## Final benchmarking (Infrastructure team only)

1. Running all the `RunSpec`s can take a long time, so use SCDT: `ssh scdt`.
1. Create a screen session: `screen -S benchmarking`.
1. Go to the source code directory: `cd /u/scr/nlp/crfm/benchmarking/benchmarking`.
   We have 700 GB of disk space total on `/u/scr/nlp/crfm`.
1. Pull the latest changes: `git pull`.
1. Run `venv/bin/benchmark-present -s /u/apache/htdocs/crfm/benchmarking/status.txt`.
1. Exit the screen session: `ctrl+ad`.

Once all the runs complete, visit the
[Benchmarking project status page](https://nlp.stanford.edu/crfm/benchmarking/status.txt).

# Contributing

## One-time setup

To contribute to this project, install the dependencies and git hook scripts:

    ./pre-commit.sh && pre-commit install

## Tests

To run all unit tests:

    python -m pytest

Append `-vv` to output the full diff and results:

    python -m pytest -vv

To run a specific file, simply specify the path:

    python -m pytest <path/to/file> -vv<|MERGE_RESOLUTION|>--- conflicted
+++ resolved
@@ -233,12 +233,9 @@
     venv/bin/benchmark-run -r lpm:difficulty=easy
     venv/bin/benchmark-run -r twitter_aae:demographic=aa
     venv/bin/benchmark-run -r copyright:pilot_study=true
-<<<<<<< HEAD
     venv/bin/benchmark-run -r disinformation:capability=reiteration
-=======
     venv/bin/benchmark-run -r wiki:k=2,subject=P31
     venv/bin/benchmark-run -r raft:subset=ade_corpus_v2
->>>>>>> 6c4a0729
 
 You can also run the benchmark using a local proxy, in which case you have to
 first start a local server (see instructions above for more details).
