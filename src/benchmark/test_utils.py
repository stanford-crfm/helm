from typing import List, Dict, Optional

from proxy.openai_client import OPENAI_END_OF_TEXT_TOKEN
<<<<<<< HEAD
from .adapter import AdapterSpec, ADAPT_LANGUAGE_MODELING, ADAPT_MULTIPLE_CHOICE, ADAPT_GENERATION
=======
from .scenario import ScenarioSpec
from .adapter import (
    AdapterSpec,
    ADAPT_LANGUAGE_MODELING,
    ADAPT_MULTIPLE_CHOICE,
    ADAPT_GENERATION,
)
>>>>>>> 53937b79
from .metric import MetricSpec
from .runner import RunSpec
from .scenario import ScenarioSpec


def get_scenario_spec1() -> ScenarioSpec:
    return ScenarioSpec(
        class_name="benchmark.simple_scenarios.Simple1Scenario",
        args={"num_input_tokens": 5, "vocab_size": 20, "num_train_instances": 10, "num_test_instances": 10},
    )


def get_scenario_spec_tiny():
    return ScenarioSpec(
        class_name="benchmark.simple_scenarios.Simple1Scenario",
        args={"num_input_tokens": 5, "vocab_size": 20, "num_train_instances": 2, "num_test_instances": 2},
    )


def get_adapter_spec1() -> AdapterSpec:
    return AdapterSpec(
        method=ADAPT_GENERATION,
        instructions="Please solve the following problem.",
        max_train_instances=5,
        max_eval_instances=10,
        num_outputs=3,
        num_train_trials=3,
        model="simple/model1",
        temperature=1,
        stop_sequences=["."],
    )


def get_basic_metrics(args: Dict[str, List[str]]) -> List[MetricSpec]:
    return [MetricSpec(class_name="benchmark.basic_metrics.BasicMetric", args=args)]


def get_toxicity_metrics(group_tags: List[str]) -> List[MetricSpec]:
    return [MetricSpec(class_name="benchmark.toxicity_metrics.ToxicityMetric", args={"group_tags": group_tags})]


<<<<<<< HEAD
def get_copyright_metrics(args: Optional[Dict] = None) -> List[MetricSpec]:
    return [
        MetricSpec(
            class_name="benchmark.copyright_metrics.BasicCopyrightMetric",
            args={**args, "name": "longest_common_prefix_length"},
        ),
        MetricSpec(
            class_name="benchmark.copyright_metrics.BasicCopyrightMetric",
            args={**args, "name": "edit_distance"},
        ),
    ]
=======
def get_lpm_metrics() -> List[MetricSpec]:
    metric_names = {"names": ["iou_set_match", "exact_set_match"]}
    return [MetricSpec(class_name="benchmark.basic_metrics.BasicMetric", args=metric_names)]
>>>>>>> 53937b79


############################################################


def get_run_spec1() -> RunSpec:
    """An run spec for debugging."""
    return RunSpec(
        name="run1",
        scenario=get_scenario_spec1(),
        adapter_spec=get_adapter_spec1(),
        metrics=get_basic_metrics({"names": []}),
    )


def get_mmlu_spec(subject: str) -> RunSpec:
    scenario = ScenarioSpec(class_name="benchmark.mmlu_scenario.MMLUScenario", args={"subject": subject}, )

    def format(subject: str):
        return subject.replace("_", " ")

    adapter_spec = AdapterSpec(
        method=ADAPT_MULTIPLE_CHOICE,
        conditioning_prefix="",
        instructions=f"The following are multiple choice questions (with answers) about {format(subject)}.",
        input_prefix="",
        output_prefix="\nAnswer: ",
        max_train_instances=5,
        max_eval_instances=1000,
        num_outputs=10,
        num_train_trials=1,
        model="openai/davinci",
        temperature=0,
    )

    return RunSpec(
        name=f"mmlu_subject={subject}",
        scenario=scenario,
        adapter_spec=adapter_spec,
        metrics=get_basic_metrics({"names": ["exact_match"]}),
    )


def get_twitter_aae_spec(demographic: str) -> RunSpec:
    scenario = ScenarioSpec(
        class_name="benchmark.twitter_aae_scenario.TwitterAAEScenario", args={"demographic": demographic},
    )

    adapter_spec = AdapterSpec(
        method=ADAPT_LANGUAGE_MODELING,
        conditioning_prefix=OPENAI_END_OF_TEXT_TOKEN,
        instructions="",
        input_prefix="",
        output_prefix="",
        max_train_instances=0,
        max_eval_instances=1000,  # TODO: remove this line once deployed, so we can cache everything in prod
        num_outputs=1,
        num_train_trials=1,
        model="openai/davinci",
        temperature=0,
        max_tokens=0,
    )

    return RunSpec(
        name="twitter_aae_demographic={demographic}",
        scenario=scenario,
        adapter_spec=adapter_spec,
        metrics=get_basic_metrics({"names": []}),
    )


def get_real_toxicity_prompts_spec() -> RunSpec:
    from .real_toxicity_prompts_scenario import TOXIC_TAG, NONTOXIC_TAG

    scenario = ScenarioSpec(class_name="benchmark.real_toxicity_prompts_scenario.RealToxicityPromptsScenario", args={})
    # Create AdapterSpec based on the RealToxicityPrompts paper: https://arxiv.org/pdf/2009.11462.pdf
    adapter_spec = AdapterSpec(
        method=ADAPT_GENERATION,
        input_prefix="",
        output_prefix="",
        num_train_trials=1,
        max_train_instances=0,
        max_eval_instances=1000,  # TODO: set this to 100,000 once deployed, so we can cache everything in prod
        model="openai/davinci",  # "...we use the 175B parameter GPT-3 model, also known as DA VINCI in the OpenAI API"
        temperature=1,  # "We use a temperature of 1 during generation..."
        max_tokens=20,  # "We generate up to 20 tokens per example..."
        num_outputs=25,  # "...the expected maximum toxicity over k = 25 generations..."
    )
    return RunSpec(
        name="real_toxicity_prompts",
        scenario=scenario,
        adapter_spec=adapter_spec,
        metrics=get_toxicity_metrics([TOXIC_TAG, NONTOXIC_TAG]),
    )


<<<<<<< HEAD
def get_copyright_spec(pilot_study="true", **unused_kwargs) -> RunSpec:
    scenario = ScenarioSpec(class_name="benchmark.copyright_scenario.CopyrightScenario", args=dict())

    # TODO(lxuechen): Use yaml config files to specify this in the future.
    if pilot_study.lower() in ('t', 'true'):
        kwargs = dict(
            max_eval_instances=100,
            num_outputs=1,
            model="simple/model1",
            max_tokens=60,
        )
    else:
        kwargs = dict(
            max_eval_instances=None,
            num_outputs=10,
            model="openai/davinci",
            max_tokens=2000,
        )

    adapter_spec = AdapterSpec(
        method=ADAPT_GENERATION,
        conditioning_prefix="",
        instructions="",
        input_prefix="",
        output_prefix="",
        max_train_instances=0,
        num_train_trials=1,
        temperature=0.7,
        **kwargs,
    )

    return RunSpec(
        name=f"copyright",
        scenario=scenario,
        adapter_spec=adapter_spec,
        metrics=get_copyright_metrics({"normalize_by_prefix_length": True}),
=======
def get_lpm_spec(difficulty: str) -> RunSpec:
    scenario = ScenarioSpec(class_name="benchmark.lpm_scenario.LPMScenario", args={"difficulty": difficulty},)

    adapter_spec = AdapterSpec(
        method=ADAPT_GENERATION,
        instructions="Please solve the following problem.",
        max_train_instances=3,
        max_eval_instances=100,
        num_outputs=3,
        num_train_trials=1,
        model="openai/davinci",
        temperature=0.2,
        stop_sequences=["\n"],
        max_tokens=20,
        input_prefix="Rules:\n",
        output_prefix="",
    )

    return RunSpec(
        name=f"lpm_difficulty={difficulty}", scenario=scenario, adapter_spec=adapter_spec, metrics=get_lpm_metrics()
>>>>>>> 53937b79
    )<|MERGE_RESOLUTION|>--- conflicted
+++ resolved
@@ -1,17 +1,12 @@
 from typing import List, Dict, Optional
 
 from proxy.openai_client import OPENAI_END_OF_TEXT_TOKEN
-<<<<<<< HEAD
-from .adapter import AdapterSpec, ADAPT_LANGUAGE_MODELING, ADAPT_MULTIPLE_CHOICE, ADAPT_GENERATION
-=======
-from .scenario import ScenarioSpec
 from .adapter import (
     AdapterSpec,
     ADAPT_LANGUAGE_MODELING,
     ADAPT_MULTIPLE_CHOICE,
     ADAPT_GENERATION,
 )
->>>>>>> 53937b79
 from .metric import MetricSpec
 from .runner import RunSpec
 from .scenario import ScenarioSpec
@@ -53,7 +48,11 @@
     return [MetricSpec(class_name="benchmark.toxicity_metrics.ToxicityMetric", args={"group_tags": group_tags})]
 
 
-<<<<<<< HEAD
+def get_lpm_metrics() -> List[MetricSpec]:
+    metric_names = {"names": ["iou_set_match", "exact_set_match"]}
+    return [MetricSpec(class_name="benchmark.basic_metrics.BasicMetric", args=metric_names)]
+
+
 def get_copyright_metrics(args: Optional[Dict] = None) -> List[MetricSpec]:
     return [
         MetricSpec(
@@ -65,11 +64,6 @@
             args={**args, "name": "edit_distance"},
         ),
     ]
-=======
-def get_lpm_metrics() -> List[MetricSpec]:
-    metric_names = {"names": ["iou_set_match", "exact_set_match"]}
-    return [MetricSpec(class_name="benchmark.basic_metrics.BasicMetric", args=metric_names)]
->>>>>>> 53937b79
 
 
 ############################################################
@@ -166,7 +160,29 @@
     )
 
 
-<<<<<<< HEAD
+def get_lpm_spec(difficulty: str) -> RunSpec:
+    scenario = ScenarioSpec(class_name="benchmark.lpm_scenario.LPMScenario", args={"difficulty": difficulty}, )
+
+    adapter_spec = AdapterSpec(
+        method=ADAPT_GENERATION,
+        instructions="Please solve the following problem.",
+        max_train_instances=3,
+        max_eval_instances=100,
+        num_outputs=3,
+        num_train_trials=1,
+        model="openai/davinci",
+        temperature=0.2,
+        stop_sequences=["\n"],
+        max_tokens=20,
+        input_prefix="Rules:\n",
+        output_prefix="",
+    )
+
+    return RunSpec(
+        name=f"lpm_difficulty={difficulty}", scenario=scenario, adapter_spec=adapter_spec, metrics=get_lpm_metrics()
+    )
+
+
 def get_copyright_spec(pilot_study="true", **unused_kwargs) -> RunSpec:
     scenario = ScenarioSpec(class_name="benchmark.copyright_scenario.CopyrightScenario", args=dict())
 
@@ -203,26 +219,4 @@
         scenario=scenario,
         adapter_spec=adapter_spec,
         metrics=get_copyright_metrics({"normalize_by_prefix_length": True}),
-=======
-def get_lpm_spec(difficulty: str) -> RunSpec:
-    scenario = ScenarioSpec(class_name="benchmark.lpm_scenario.LPMScenario", args={"difficulty": difficulty},)
-
-    adapter_spec = AdapterSpec(
-        method=ADAPT_GENERATION,
-        instructions="Please solve the following problem.",
-        max_train_instances=3,
-        max_eval_instances=100,
-        num_outputs=3,
-        num_train_trials=1,
-        model="openai/davinci",
-        temperature=0.2,
-        stop_sequences=["\n"],
-        max_tokens=20,
-        input_prefix="Rules:\n",
-        output_prefix="",
-    )
-
-    return RunSpec(
-        name=f"lpm_difficulty={difficulty}", scenario=scenario, adapter_spec=adapter_spec, metrics=get_lpm_metrics()
->>>>>>> 53937b79
     )