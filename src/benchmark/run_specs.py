--- conflicted
+++ resolved
@@ -77,7 +77,8 @@
             args={**args, "name": "longest_common_prefix_length"},
         ),
         MetricSpec(
-            class_name="benchmark.copyright_metrics.BasicCopyrightMetric", args={**args, "name": "edit_distance"},
+            class_name="benchmark.copyright_metrics.BasicCopyrightMetric",
+            args={**args, "name": "edit_distance"},
         ),
     ]
 
@@ -87,7 +88,8 @@
         args = dict()
     return [
         MetricSpec(
-            class_name="benchmark.disinformation_metrics.DisinformationMetric", args={**args, "name": "self_bleu"},
+            class_name="benchmark.disinformation_metrics.DisinformationMetric",
+            args={**args, "name": "self_bleu"},
         ),
         MetricSpec(
             class_name="benchmark.disinformation_metrics.DisinformationMetric",
@@ -143,7 +145,10 @@
 
 
 def get_wiki_spec(k: str, subject: str) -> RunSpec:
-    scenario = ScenarioSpec(class_name="benchmark.wiki_scenario.WIKIScenario", args={"subject": subject},)
+    scenario = ScenarioSpec(
+        class_name="benchmark.wiki_scenario.WIKIScenario",
+        args={"subject": subject},
+    )
 
     adapter_spec = AdapterSpec(
         method=ADAPT_GENERATION,
@@ -170,7 +175,10 @@
 def get_commonsense_qa_spec(dataset: str, method: str) -> RunSpec:
     scenario = ScenarioSpec(
         class_name="benchmark.commonsense_qa_scenario.CommonSenseQAScenario",
-        args={"dataset": dataset, "method": method,},
+        args={
+            "dataset": dataset,
+            "method": method,
+        },
     )
 
     if method == MULTI_CHOICE_QUESTION_ANSWERING_METHOD:
@@ -193,7 +201,13 @@
             metrics=get_basic_metrics({"names": ["exact_match"]}),
         )
     elif method == CAUSAL_LANGUAGE_MODELING_METHOD:
-        n_choice = {"hellaswag": 4, "openbookqa": 4, "commonsenseqa": 5, "piqa": 2, "siqa": 3,}[dataset]
+        n_choice = {
+            "hellaswag": 4,
+            "openbookqa": 4,
+            "commonsenseqa": 5,
+            "piqa": 2,
+            "siqa": 3,
+        }[dataset]
         adapter_spec = AdapterSpec(
             method=ADAPT_LANGUAGE_MODELING,
             instructions="",
@@ -236,7 +250,10 @@
         stop_sequences=["\n"],
     )
     return RunSpec(
-        name="quac", scenario=scenario, adapter_spec=adapter_spec, metrics=get_basic_metrics({"names": ["f1_score"]}),
+        name="quac",
+        scenario=scenario,
+        adapter_spec=adapter_spec,
+        metrics=get_basic_metrics({"names": ["f1_score"]}),
     )
 
 
@@ -265,7 +282,10 @@
 
 
 def get_truthful_qa_spec(task: str) -> RunSpec:
-    scenario = ScenarioSpec(class_name="benchmark.truthful_qa_scenario.TruthfulQAScenario", args={"task": task},)
+    scenario = ScenarioSpec(
+        class_name="benchmark.truthful_qa_scenario.TruthfulQAScenario",
+        args={"task": task},
+    )
 
     adapter_spec = AdapterSpec(
         method=ADAPT_MULTIPLE_CHOICE,
@@ -291,7 +311,8 @@
 
 def get_twitter_aae_spec(demographic: str) -> RunSpec:
     scenario = ScenarioSpec(
-        class_name="benchmark.twitter_aae_scenario.TwitterAAEScenario", args={"demographic": demographic},
+        class_name="benchmark.twitter_aae_scenario.TwitterAAEScenario",
+        args={"demographic": demographic},
     )
 
     adapter_spec = AdapterSpec(
@@ -332,7 +353,10 @@
         num_outputs=25,  # "...the expected maximum toxicity over k = 25 generations..."
     )
     return RunSpec(
-        name="real_toxicity_prompts", scenario=scenario, adapter_spec=adapter_spec, metrics=get_toxicity_metrics(),
+        name="real_toxicity_prompts",
+        scenario=scenario,
+        adapter_spec=adapter_spec,
+        metrics=get_toxicity_metrics(),
     )
 
 
@@ -389,7 +413,10 @@
 
 
 def get_raft_spec(subset: str) -> RunSpec:
-    scenario = ScenarioSpec(class_name="benchmark.raft_scenario.RAFTScenario", args={"subset": subset},)
+    scenario = ScenarioSpec(
+        class_name="benchmark.raft_scenario.RAFTScenario",
+        args={"subset": subset},
+    )
 
     adapter_spec = AdapterSpec(
         method=ADAPT_GENERATION,
@@ -654,7 +681,12 @@
         num_train_trials=1,
         model="openai/code-davinci-001",
         temperature=0.2,
-        stop_sequences=["\nclass", "\ndef", "\nif", "\nprint",],
+        stop_sequences=[
+            "\nclass",
+            "\ndef",
+            "\nif",
+            "\nprint",
+        ],
         max_tokens=600,
         input_prefix="",
         output_prefix="",
@@ -740,7 +772,8 @@
 
 def get_synthetic_reasoning_spec(mode: str) -> RunSpec:
     scenario = ScenarioSpec(
-        class_name="benchmark.synthetic_reasoning_scenario.SyntheticReasoningScenario", args={"mode": mode},
+        class_name="benchmark.synthetic_reasoning_scenario.SyntheticReasoningScenario",
+        args={"mode": mode},
     )
 
     adapter_spec = AdapterSpec(
@@ -783,7 +816,10 @@
     )
 
     return RunSpec(
-        name="wikitext_103", scenario=scenario, adapter_spec=adapter_spec, metrics=get_basic_metrics({"names": []}),
+        name="wikitext_103",
+        scenario=scenario,
+        adapter_spec=adapter_spec,
+        metrics=get_basic_metrics({"names": []}),
     )
 
 
@@ -815,7 +851,12 @@
 def get_xsum_summarization_spec() -> RunSpec:
     scenario = ScenarioSpec(
         class_name="benchmark.summarization_scenario.SummarizationScenario",
-        args={"dataset_name": "xsum", "sampling_min_length": 50, "sampling_max_length": 64, "doc_max_length": 512,},
+        args={
+            "dataset_name": "xsum",
+            "sampling_min_length": 50,
+            "sampling_max_length": 64,
+            "doc_max_length": 512,
+        },
     )
 
     adapter_spec = AdapterSpec(
@@ -844,7 +885,12 @@
 def get_cnndm_summarization_spec() -> RunSpec:
     scenario = ScenarioSpec(
         class_name="benchmark.summarization_scenario.SummarizationScenario",
-        args={"dataset_name": "cnn-dm", "sampling_min_length": 50, "sampling_max_length": 64, "doc_max_length": 512,},
+        args={
+            "dataset_name": "cnn-dm",
+            "sampling_min_length": 50,
+            "sampling_max_length": 64,
+            "doc_max_length": 512,
+        },
     )
 
     adapter_spec = AdapterSpec(
@@ -891,11 +937,9 @@
         scenario=scenario,
         adapter_spec=adapter_spec,
         metrics=get_basic_metrics({"names": ["exact_match"]}),
-<<<<<<< HEAD
         interactive_adapter=InteractiveAdapterSpec(
             class_name="benchmark.dialogue_interactive_adapters.EmpatheticAdapter", args={}
         ),
-=======
     )
 
 
@@ -925,7 +969,6 @@
         scenario=scenario,
         adapter_spec=adapter_spec,
         metrics=get_basic_metrics({"names": ["exact_match_indicator"]}),
->>>>>>> f736e9cd
     )
 
 
@@ -962,10 +1005,7 @@
     "blimp": get_blimp_spec,
     "code": get_code_spec,
     "empatheticdialogues": get_empatheticdialogues_spec,
-<<<<<<< HEAD
-=======
     "dyck_language": get_dyck_language_spec,
->>>>>>> f736e9cd
 }
 
 
