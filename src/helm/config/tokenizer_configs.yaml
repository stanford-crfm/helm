# This file defines all the tokenizers that are supported by the Helm API.

# If you want to add a new tokenizer, you can technically do it here but we recommend
# you to do it in prod_env/tokenizer_configs.yaml instead.

# Follow the template of this file to add a new tokenizer. You can copy paste this to get started:
#    # This file contains the tokenizer configs for the private tokenizers
#    tokenizer_configs: [] # Leave empty to disable private tokenizers


tokenizer_configs:

  - name: simple/tokenizer1
    tokenizer_spec:
      class_name: "helm.tokenizers.simple_tokenizer.SimpleTokenizer"
    end_of_text_token: "</s>"
    prefix_token: "<s>"

  # AI21
  - name: ai21/j2-tokenizer
    tokenizer_spec:
      class_name: "helm.tokenizers.ai21_tokenizer.AI21LocalTokenizer"
    end_of_text_token: "<|endoftext|>"
    prefix_token: "<|startoftext|>"
  - name: ai21/jamba-tokenizer
    tokenizer_spec:
      class_name: "helm.tokenizers.ai21_tokenizer.AI21LocalTokenizer"
    end_of_text_token: "<|endoftext|>"
    prefix_token: "<|startoftext|>"
  - name: ai21/jamba-instruct-tokenizer
    tokenizer_spec:
      class_name: "helm.tokenizers.ai21_tokenizer.AI21LocalTokenizer"
    end_of_text_token: "<|endoftext|>"
    prefix_token: "<|startoftext|>"
  - name: ai21/jamba-1.5-mini-tokenizer
    tokenizer_spec:
      class_name: "helm.tokenizers.ai21_tokenizer.AI21LocalTokenizer"
    end_of_text_token: "<|endoftext|>"
    prefix_token: "<|startoftext|>"
  - name: ai21/jamba-1.5-large-tokenizer
    tokenizer_spec:
      class_name: "helm.tokenizers.ai21_tokenizer.AI21LocalTokenizer"
    end_of_text_token: "<|endoftext|>"
    prefix_token: "<|startoftext|>"

  # AlephAlpha
  - name: AlephAlpha/luminous-base
    tokenizer_spec:
      class_name: "helm.tokenizers.aleph_alpha_tokenizer.AlephAlphaTokenizer"
    end_of_text_token: ""
    prefix_token: ""
  - name: AlephAlpha/luminous-extended
    tokenizer_spec:
      class_name: "helm.tokenizers.aleph_alpha_tokenizer.AlephAlphaTokenizer"
    end_of_text_token: ""
    prefix_token: ""
  - name: AlephAlpha/luminous-supreme
    tokenizer_spec:
      class_name: "helm.tokenizers.aleph_alpha_tokenizer.AlephAlphaTokenizer"
    end_of_text_token: ""
    prefix_token: ""
  - name: AlephAlpha/luminous-world
    tokenizer_spec:
      class_name: "helm.tokenizers.aleph_alpha_tokenizer.AlephAlphaTokenizer"
    end_of_text_token: ""
    prefix_token: ""

  # Alibaba DAMO Academy

  - name: damo/seallm-7b-v2
    tokenizer_spec:
      class_name: "helm.tokenizers.huggingface_tokenizer.HuggingFaceTokenizer"
      args:
        pretrained_model_name_or_path: SeaLLMs/SeaLLM-7B-v2
    end_of_text_token: "</s>"
    prefix_token: "<s>"

  - name: damo/seallm-7b-v2.5
    tokenizer_spec:
      class_name: "helm.tokenizers.huggingface_tokenizer.HuggingFaceTokenizer"
      args:
        pretrained_model_name_or_path: SeaLLMs/SeaLLM-7B-v2.5
    end_of_text_token: "<eos>"
    prefix_token: "<bos>"

  # Anthropic
  - name: anthropic/claude
    tokenizer_spec:
      class_name: "helm.tokenizers.anthropic_tokenizer.AnthropicTokenizer"
    end_of_text_token: "<|endoftext|>"
    prefix_token: "<|endoftext|>"

  # Bigcode
  - name: bigcode/santacoder
    tokenizer_spec:
      class_name: "helm.tokenizers.huggingface_tokenizer.HuggingFaceTokenizer"
    end_of_text_token: "<|endoftext|>"
    prefix_token: "<|endoftext|>"
  - name: bigcode/starcoder
    tokenizer_spec:
      class_name: "helm.tokenizers.huggingface_tokenizer.HuggingFaceTokenizer"
    end_of_text_token: "<|endoftext|>"
    prefix_token: "<|endoftext|>"

  # Bigscience
  - name: bigscience/bloom
    tokenizer_spec:
      class_name: "helm.tokenizers.huggingface_tokenizer.HuggingFaceTokenizer"
    end_of_text_token: "</s>"
    prefix_token: "<s>"
  - name: bigscience/T0pp
    tokenizer_spec:
      class_name: "helm.tokenizers.huggingface_tokenizer.HuggingFaceTokenizer"
    end_of_text_token: "</s>"
    prefix_token: ""

  # Cohere
  - name: cohere/command
    tokenizer_spec:
      class_name: "helm.tokenizers.cohere_tokenizer.CohereLocalTokenizer"
    end_of_text_token: "<EOS_TOKEN>"
    prefix_token: "<BOS_TOKEN>"

  - name: cohere/command-light
    tokenizer_spec:
      class_name: "helm.tokenizers.cohere_tokenizer.CohereLocalTokenizer"
    end_of_text_token: "<EOS_TOKEN>"
    prefix_token: "<BOS_TOKEN>"

  - name: cohere/command-r
    tokenizer_spec:
      class_name: "helm.tokenizers.cohere_tokenizer.CohereLocalTokenizer"
    end_of_text_token: "<EOS_TOKEN>"
    prefix_token: "<BOS_TOKEN>"

  - name: cohere/command-r-plus
    tokenizer_spec:
      class_name: "helm.tokenizers.cohere_tokenizer.CohereLocalTokenizer"
    end_of_text_token: "<EOS_TOKEN>"
    prefix_token: "<BOS_TOKEN>"

  - name: cohere/c4ai-command-r-v01
    tokenizer_spec:
      class_name: "helm.tokenizers.huggingface_tokenizer.HuggingFaceTokenizer"
      args:
        pretrained_model_name_or_path: CohereForAI/c4ai-command-r-v01
    end_of_text_token: "<EOS_TOKEN>"
    prefix_token: "<BOS_TOKEN>"

  - name: cohere/c4ai-command-r-plus
    tokenizer_spec:
      class_name: "helm.tokenizers.huggingface_tokenizer.HuggingFaceTokenizer"
      args:
        pretrained_model_name_or_path: CohereForAI/c4ai-command-r-plus
    end_of_text_token: "<EOS_TOKEN>"
    prefix_token: "<BOS_TOKEN>"

  # Databricks
  - name: databricks/dbrx-instruct
    tokenizer_spec:
      class_name: "helm.tokenizers.huggingface_tokenizer.HuggingFaceTokenizer"
    end_of_text_token: "<|endoftext|>"
    prefix_token: "<|endoftext|>"

  # DeepSeek
  - name: deepseek-ai/deepseek-llm-67b-chat
    tokenizer_spec:
      class_name: "helm.tokenizers.huggingface_tokenizer.HuggingFaceTokenizer"
    end_of_text_token: "<｜end▁of▁sentence｜>"
    prefix_token: "<｜begin▁of▁sentence｜>"

  # EleutherAI
  - name: EleutherAI/gpt-j-6B
    tokenizer_spec:
      class_name: "helm.tokenizers.huggingface_tokenizer.HuggingFaceTokenizer"
    end_of_text_token: "<|endoftext|>"
    prefix_token: "<|endoftext|>"
  - name: EleutherAI/gpt-neox-20b
    tokenizer_spec:
      class_name: "helm.tokenizers.huggingface_tokenizer.HuggingFaceTokenizer"
    end_of_text_token: "<|endoftext|>"
    prefix_token: "<|endoftext|>"

  # Facebook
  - name: facebook/opt-66b
    tokenizer_spec:
      class_name: "helm.tokenizers.huggingface_tokenizer.HuggingFaceTokenizer"
    end_of_text_token: "</s>"
    prefix_token: "</s>"

  # Google
  - name: google/t5-11b
    tokenizer_spec:
      class_name: "helm.tokenizers.huggingface_tokenizer.HuggingFaceTokenizer"
      args:
        pretrained_model_name_or_path: google-t5/t5-11b
    end_of_text_token: "</s>"
    prefix_token: ""
  - name: google/flan-t5-xxl
    tokenizer_spec:
      class_name: "helm.tokenizers.huggingface_tokenizer.HuggingFaceTokenizer"
    end_of_text_token: "</s>"
    prefix_token: ""
  - name: google/ul2
    tokenizer_spec:
      class_name: "helm.tokenizers.huggingface_tokenizer.HuggingFaceTokenizer"
    end_of_text_token: "</s>"
    prefix_token: ""
  - name: google/mt5-base
    tokenizer_spec:
      class_name: "helm.tokenizers.huggingface_tokenizer.HuggingFaceTokenizer"
    end_of_text_token: "</s>"
    prefix_token: ""
  - name: google/text-bison@001
    tokenizer_spec:
      class_name: "helm.tokenizers.vertexai_tokenizer.VertexAITokenizer"
    end_of_text_token: "</s>"
    prefix_token: ""
  - name: google/text-bison@002
    tokenizer_spec:
      class_name: "helm.tokenizers.vertexai_tokenizer.VertexAITokenizer"
    end_of_text_token: "</s>"
    prefix_token: ""
  - name: google/text-unicorn@001
    tokenizer_spec:
      class_name: "helm.tokenizers.vertexai_tokenizer.VertexAITokenizer"
    end_of_text_token: "</s>"
    prefix_token: ""
  - name: google/gemma-2b
    tokenizer_spec:
      class_name: "helm.tokenizers.huggingface_tokenizer.HuggingFaceTokenizer"
    end_of_text_token: "<eos>"
    prefix_token: "<bos>"
  - name: google/gemma-2-9b
    tokenizer_spec:
      class_name: "helm.tokenizers.huggingface_tokenizer.HuggingFaceTokenizer"
    end_of_text_token: "<eos>"
    prefix_token: "<bos>"

  # Hf-internal-testing

  # Tokenizer name hf-internal-testing/llama-tokenizer is taken from:
  # https://huggingface.co/docs/transformers/main/en/model_doc/llama#transformers.LlamaTokenizerFast.example
  - name: hf-internal-testing/llama-tokenizer
    tokenizer_spec:
      class_name: "helm.tokenizers.huggingface_tokenizer.HuggingFaceTokenizer"
    end_of_text_token: "</s>"
    prefix_token: "<s>"

  # HuggingFaceM4
  - name: HuggingFaceM4/idefics-9b
    tokenizer_spec:
      class_name: "helm.tokenizers.huggingface_tokenizer.HuggingFaceTokenizer"
    end_of_text_token: "</s>"
    prefix_token: "<s>"
  - name: HuggingFaceM4/idefics-9b-instruct
    tokenizer_spec:
      class_name: "helm.tokenizers.huggingface_tokenizer.HuggingFaceTokenizer"
    end_of_text_token: "</s>"
    prefix_token: "<s>"
  - name: HuggingFaceM4/idefics-80b
    tokenizer_spec:
      class_name: "helm.tokenizers.huggingface_tokenizer.HuggingFaceTokenizer"
    end_of_text_token: "</s>"
    prefix_token: "<s>"
  - name: HuggingFaceM4/idefics-80b-instruct
    tokenizer_spec:
      class_name: "helm.tokenizers.huggingface_tokenizer.HuggingFaceTokenizer"
    end_of_text_token: "</s>"
    prefix_token: "<s>"
    
  - name: anas-awadalla/mpt-7b
    tokenizer_spec:
      class_name: "helm.tokenizers.huggingface_tokenizer.HuggingFaceTokenizer"
    end_of_text_token: "<|endoftext|>"
    prefix_token: ""

  # Huggingface
  - name: huggingface/gpt2
    tokenizer_spec:
      class_name: "helm.tokenizers.huggingface_tokenizer.HuggingFaceTokenizer"
      args:
        pretrained_model_name_or_path: openai-community/gpt2
    end_of_text_token: "<|endoftext|>"
    prefix_token: "<|endoftext|>"

  # Lighting AI
  - name: lightningai/lit-gpt
    tokenizer_spec:
      class_name: "helm.tokenizers.lit_gpt_tokenizer.LitGPTTokenizer"
    end_of_text_token: "<|endoftext|>"
    prefix_token: "<|endoftext|>"

  # Meta-llama

  # To use the Llama-2 tokenizer:
    #
    # 1. Accept the license agreement: https://ai.meta.com/resources/models-and-libraries/llama-downloads/
    # 2. Request to access the Hugging Face repository: https://huggingface.co/meta-llama/Llama-2-7b
    # 3. Run `huggingface-cli login`
    #
    # If you encounter the following error, complete the above steps and try again:
    #
    #     meta-llama/Llama-2-70b-hf is not a local folder and is not a valid model identifier listed on
    #     'https://huggingface.co/models'
  - name: meta-llama/Llama-2-7b-hf
    tokenizer_spec:
      class_name: "helm.tokenizers.huggingface_tokenizer.HuggingFaceTokenizer"
    end_of_text_token: "</s>"
    prefix_token: "<s>"

  - name: meta/llama-3-8b
    tokenizer_spec:
      class_name: "helm.tokenizers.huggingface_tokenizer.HuggingFaceTokenizer"
      args:
        pretrained_model_name_or_path: meta-llama/Meta-Llama-3-8B
    prefix_token: "<|begin_of_text|>"
    end_of_text_token: "<|end_of_text|>"

  - name: meta/llama-3-8b-instruct
    tokenizer_spec:
      class_name: "helm.tokenizers.huggingface_tokenizer.HuggingFaceTokenizer"
      args:
        pretrained_model_name_or_path: meta-llama/Meta-Llama-3.1-8B-Instruct
    prefix_token: "<|begin_of_text|>"
    end_of_text_token: "<|eot_id|>"

  - name: meta/llama-3.1-8b
    tokenizer_spec:
      class_name: "helm.tokenizers.huggingface_tokenizer.HuggingFaceTokenizer"
      args:
        pretrained_model_name_or_path: meta-llama/Meta-Llama-3.1-8B-Instruct
    prefix_token: "<|begin_of_text|>"
    end_of_text_token: "<|end_of_text|>"

  - name: meta/llama-3.2-3b-instruct
    tokenizer_spec:
      class_name: "helm.tokenizers.huggingface_tokenizer.HuggingFaceTokenizer"
      args:
        pretrained_model_name_or_path: meta-llama/Llama-3.2-3B-Instruct
    prefix_token: "<|begin_of_text|>"
    end_of_text_token: "<|eot_id|>"

  - name: meta/llama-3.2-11b-vision-instruct
    tokenizer_spec:
      class_name: "helm.tokenizers.huggingface_tokenizer.HuggingFaceTokenizer"
      args:
        pretrained_model_name_or_path: meta-llama/Llama-3.2-11B-Vision-Instruct
    prefix_token: "<|begin_of_text|>"
    end_of_text_token: "<|eot_id|>"

  # 01-ai
  - name: 01-ai/Yi-6B
    tokenizer_spec:
      class_name: "helm.tokenizers.huggingface_tokenizer.HuggingFaceTokenizer"
    end_of_text_token: "</s>"
    prefix_token: "<s>"

  # AI Singapore
  - name: aisingapore/sea-lion-7b
    tokenizer_spec:
      class_name: "helm.tokenizers.huggingface_tokenizer.HuggingFaceTokenizer"
      args:
        trust_remote_code: true
        use_fast: false
    end_of_text_token: "<|endoftext|>"
    prefix_token: ""



  # Allen Institute for AI
  # The allenai/olmo-7b requires Python 3.9 or newer.
  # To use the allenai/olmo-7b tokenizer, run `pip install crfm-helm[allenai]` first.
  - name: allenai/olmo-7b
    tokenizer_spec:
      class_name: "helm.tokenizers.huggingface_tokenizer.HuggingFaceTokenizer"
      args:
        trust_remote_code: true
    end_of_text_token: "<|endoftext|>"
    prefix_token: ""

  - name: allenai/OLMo-1.7-7B-hf
    tokenizer_spec:
      class_name: "helm.tokenizers.huggingface_tokenizer.HuggingFaceTokenizer"
    end_of_text_token: "<|endoftext|>"
    prefix_token: ""


  # Microsoft
  - name: microsoft/phi-2  
    tokenizer_spec:  
      class_name: "helm.tokenizers.huggingface_tokenizer.HuggingFaceTokenizer"  
    end_of_text_token: "<|endoftext|>"  
    prefix_token: "<|endoftext|>"

  - name: microsoft/phi-3-small-8k-instruct
    tokenizer_spec:  
      class_name: "helm.tokenizers.huggingface_tokenizer.HuggingFaceTokenizer"
      args:
        trust_remote_code: true
    end_of_text_token: "<|endoftext|>"
    prefix_token: "<|endoftext|>"

  - name: microsoft/phi-3-medium-4k-instruct
    tokenizer_spec:  
      class_name: "helm.tokenizers.huggingface_tokenizer.HuggingFaceTokenizer"
    end_of_text_token: "<|endoftext|>"
    prefix_token: "<s>"

  # Mistralai
  - name: mistralai/Mistral-7B-v0.1
    tokenizer_spec:
      class_name: "helm.tokenizers.huggingface_tokenizer.HuggingFaceTokenizer"
    end_of_text_token: "</s>"
    prefix_token: "<s>"

  - name: mistralai/Mistral-7B-Instruct-v0.1
    tokenizer_spec:
      class_name: "helm.tokenizers.huggingface_tokenizer.HuggingFaceTokenizer"
    end_of_text_token: "</s>"
    prefix_token: "<s>"

  - name: mistralai/Mistral-7B-Instruct-v0.2
    tokenizer_spec:
      class_name: "helm.tokenizers.huggingface_tokenizer.HuggingFaceTokenizer"
    end_of_text_token: "</s>"
    prefix_token: "<s>"

  - name: mistralai/Mistral-7B-Instruct-v0.3
    tokenizer_spec:
      class_name: "helm.tokenizers.huggingface_tokenizer.HuggingFaceTokenizer"
    end_of_text_token: "</s>"
    prefix_token: "<s>"

  - name: mistralai/Mistral-Nemo-Base-2407
    tokenizer_spec:
      class_name: "helm.tokenizers.huggingface_tokenizer.HuggingFaceTokenizer"
    end_of_text_token: "</s>"
    prefix_token: "<s>"

  - name: mistralai/Mistral-Large-Instruct-2407
    tokenizer_spec:
      class_name: "helm.tokenizers.huggingface_tokenizer.HuggingFaceTokenizer"
    end_of_text_token: "</s>"
    prefix_token: "<s>"

  - name: mistralai/Mistral-Large-Instruct-2411
    tokenizer_spec:
      class_name: "helm.tokenizers.huggingface_tokenizer.HuggingFaceTokenizer"
    end_of_text_token: "</s>"
    prefix_token: "<s>"

  - name: mistralai/Ministral-8B-Instruct-2410
    tokenizer_spec:
      class_name: "helm.tokenizers.huggingface_tokenizer.HuggingFaceTokenizer"
    end_of_text_token: "</s>"
    prefix_token: "<s>"

  # Neurips
  - name: neurips/local
    tokenizer_spec:
      class_name: "helm.tokenizers.http_model_tokenizer.HTTPModelTokenizer"
    end_of_text_token: "<|endoftext|>"
    prefix_token: "<|endoftext|>"

  # NVIDIA
  - name: nvidia/nemotron-4-340b-instruct
    tokenizer_spec:
      class_name: "helm.tokenizers.huggingface_tokenizer.HuggingFaceTokenizer"
      args:
        pretrained_model_name_or_path: Xenova/Nemotron-4-340B-Instruct-Tokenizer
        revision: b7aa0de92cda9f9e722d58d6ca90f46ae17d4701
    end_of_text_token: "<|endoftext|>"
    prefix_token: "<|endoftext|>"

  - name: nvidia/llama-3.1-nemotron-70b-instruct
    tokenizer_spec:
      class_name: "helm.tokenizers.huggingface_tokenizer.HuggingFaceTokenizer"
      args:
        pretrained_model_name_or_path: nvidia/Llama-3.1-Nemotron-70B-Instruct-HF
    end_of_text_token: "<|eot_id|>"
    prefix_token: "<|begin_of_text|>"

  # OpenAI
  - name: openai/cl100k_base
    tokenizer_spec:
      class_name: "helm.tokenizers.tiktoken_tokenizer.TiktokenTokenizer"
    end_of_text_token: "<|endoftext|>"
    prefix_token: "<|endoftext|>"

  - name: openai/o200k_base
    tokenizer_spec:
      class_name: "helm.tokenizers.tiktoken_tokenizer.TiktokenTokenizer"
    end_of_text_token: "<|endoftext|>"
    prefix_token: "<|endoftext|>"

  - name: openai/clip-vit-large-patch14
    tokenizer_spec:
      class_name: "helm.tokenizers.huggingface_tokenizer.HuggingFaceTokenizer"
    end_of_text_token: ""
    prefix_token: ""

  # OpenThaiGPT
  - name: openthaigpt/openthaigpt-1.0.0-7b-chat
    tokenizer_spec:
      class_name: "helm.tokenizers.huggingface_tokenizer.HuggingFaceTokenizer"
    end_of_text_token: "</s>"
    prefix_token: "<s>"

  # Qwen
  - name: qwen/qwen-7b
    tokenizer_spec:
      class_name: "helm.tokenizers.huggingface_tokenizer.HuggingFaceTokenizer"
      args:
        pretrained_model_name_or_path: Qwen/Qwen-7B
        trust_remote_code: true
    end_of_text_token: "<|endoftext|>"
    prefix_token: ""

  - name: qwen/qwen1.5-7b
    tokenizer_spec:
      class_name: "helm.tokenizers.huggingface_tokenizer.HuggingFaceTokenizer"
      args:
        pretrained_model_name_or_path: Qwen/Qwen1.5-7B
    end_of_text_token: "<|endoftext|>"
    prefix_token: ""

  - name: qwen/qwen2-72b-instruct
    tokenizer_spec:
      class_name: "helm.tokenizers.huggingface_tokenizer.HuggingFaceTokenizer"
      args:
        pretrained_model_name_or_path: Qwen/Qwen2-72B-Instruct
    end_of_text_token: <|im_end|>"
    prefix_token: "<|im_start|>'"

  - name: qwen/qwen2.5-7b-instruct
    tokenizer_spec:
      class_name: "helm.tokenizers.huggingface_tokenizer.HuggingFaceTokenizer"
      args:
        pretrained_model_name_or_path: Qwen/Qwen2.5-7B-Instruct
    end_of_text_token: <|im_end|>"
    prefix_token: "<|im_start|>'"

  - name: qwen/qwen-vl
    tokenizer_spec:
      class_name: "helm.tokenizers.huggingface_tokenizer.HuggingFaceTokenizer"
      args:
        pretrained_model_name_or_path: Qwen/Qwen-VL
        trust_remote_code: true
    # Source: https://github.com/QwenLM/Qwen-VL
    end_of_text_token: "<|endoftext|>"
    prefix_token: ""

  - name: qwen/qwen-vl-chat
    tokenizer_spec:
      class_name: "helm.tokenizers.huggingface_tokenizer.HuggingFaceTokenizer"
      args:
        pretrained_model_name_or_path: Qwen/Qwen-VL-Chat
        trust_remote_code: true
    # Source: https://github.com/QwenLM/Qwen-VL
    end_of_text_token: "<|endoftext|>"
    prefix_token: ""

  - name: qwen/qwen-audio-chat
    tokenizer_spec:
      class_name: "helm.tokenizers.huggingface_tokenizer.HuggingFaceTokenizer"
      args:
        pretrained_model_name_or_path: Qwen/Qwen-Audio-Chat
        trust_remote_code: true
    # Source: https://github.com/QwenLM/Qwen-Audio
    end_of_text_token: "<|endoftext|>"
    prefix_token: ""

  - name: qwen/qwen2-audio-instruct
    tokenizer_spec:
      class_name: "helm.tokenizers.huggingface_tokenizer.HuggingFaceTokenizer"
      args:
        pretrained_model_name_or_path: Qwen/Qwen2-Audio-7B-Instruct
        trust_remote_code: false
    end_of_text_token: "<|endoftext|>"
    prefix_token: ""

  # SambaLingo
  - name: sambanova/sambalingo-thai-base
    tokenizer_spec:
      class_name: "helm.tokenizers.huggingface_tokenizer.HuggingFaceTokenizer"
      args:
        pretrained_model_name_or_path: sambanovasystems/SambaLingo-Thai-Base
    end_of_text_token: "</s>"
    prefix_token: "<s>"

  # Snowflake
  - name: snowflake/snowflake-arctic-instruct
    tokenizer_spec:
      class_name: "helm.tokenizers.huggingface_tokenizer.HuggingFaceTokenizer"
      args:
        pretrained_model_name_or_path: Snowflake/snowflake-arctic-instruct
        trust_remote_code: true
    end_of_text_token: "<|im_end|>"
    prefix_token: "<|im_start|>"

  # Tiiuae
  - name: tiiuae/falcon-7b
    tokenizer_spec:
      class_name: "helm.tokenizers.huggingface_tokenizer.HuggingFaceTokenizer"
    end_of_text_token: "<|endoftext|>"
    prefix_token: ""

  # TsinghuaKEG
  - name: TsinghuaKEG/ice
    tokenizer_spec:
      class_name: "helm.tokenizers.ice_tokenizer.ICETokenizer"
    end_of_text_token: "</s>"
    prefix_token: ""

  # Typhoon
  - name: scb10x/typhoon-7b
    tokenizer_spec:
      class_name: "helm.tokenizers.huggingface_tokenizer.HuggingFaceTokenizer"
    end_of_text_token: "</s>"
    prefix_token: "<s>"

  # Upstage
  - name: upstage/solar-pro-preview-instruct
    tokenizer_spec:
      class_name: "helm.tokenizers.huggingface_tokenizer.HuggingFaceTokenizer"
      args:
        trust_remote_code: true
    end_of_text_token: "<|im_end|>"
    prefix_token: "<|startoftext|>"

  # Writer
  - name: writer/gpt2
    tokenizer_spec:
      class_name: "helm.tokenizers.huggingface_tokenizer.HuggingFaceTokenizer"
      args:
        pretrained_model_name_or_path: openai-community/gpt2
    end_of_text_token: ""
    prefix_token: ""

  # Yandex
  - name: Yandex/yalm
    tokenizer_spec:
      class_name: "helm.tokenizers.yalm_tokenizer.YaLMTokenizer"
    end_of_text_token: "</s>"
    prefix_token: "</s>"

  # Diva Llama
  - name: stanford/diva-llama
    tokenizer_spec:
      class_name: "helm.tokenizers.huggingface_tokenizer.HuggingFaceTokenizer"
      args:
        pretrained_model_name_or_path: WillHeld/DiVA-llama-3-v0-8b
        trust_remote_code: true
    prefix_token: "<|begin_of_text|>"
    end_of_text_token: "<|eot_id|>"

  # LLaMA-Omni
  - name: ictnlp/llama-3.1-8b-omni
    tokenizer_spec:
      class_name: "helm.tokenizers.huggingface_tokenizer.HuggingFaceTokenizer"
      args:
        pretrained_model_name_or_path: ICTNLP/Llama-3.1-8B-Omni
        trust_remote_code: false
    end_of_text_token: "<|eot_id|>"
    prefix_token: "<|begin_of_text|>"

<<<<<<< HEAD
# Sabiá (Maritaca AI)
  - name: maritaca-ai/sabia-7b
    tokenizer_spec:
      class_name: "helm.tokenizers.huggingface_tokenizer.HuggingFaceTokenizer"
      args:
        pretrained_model_name_or_path: maritaca-ai/sabia-7b
    end_of_text_token: "</s>"
    prefix_token: "<s>"
=======
  # IBM - Granite 3.0
  - name: ibm-granite/granite-3.0-2b-base
    tokenizer_spec:
      class_name: "helm.tokenizers.huggingface_tokenizer.HuggingFaceTokenizer"
      args:
        pretrained_model_name_or_path: ibm-granite/granite-3.0-2b-base
    end_of_text_token: ""
    prefix_token: ""

  - name: ibm-granite/granite-3.0-2b-instruct
    tokenizer_spec:
      class_name: "helm.tokenizers.huggingface_tokenizer.HuggingFaceTokenizer"
      args:
        pretrained_model_name_or_path: ibm-granite/granite-3.0-2b-instruct
    end_of_text_token: ""
    prefix_token: ""
  
  - name: ibm-granite/granite-3.0-8b-instruct
    tokenizer_spec:
      class_name: "helm.tokenizers.huggingface_tokenizer.HuggingFaceTokenizer"
      args:
        pretrained_model_name_or_path: ibm-granite/granite-3.0-8b-instruct
    end_of_text_token: ""
    prefix_token: ""

  - name: ibm-granite/granite-3.0-8b-base
    tokenizer_spec:
      class_name: "helm.tokenizers.huggingface_tokenizer.HuggingFaceTokenizer"
      args:
        pretrained_model_name_or_path: ibm-granite/granite-3.0-8b-base
    end_of_text_token: ""
    prefix_token: ""

  - name: ibm-granite/granite-3.0-3b-a800m-instruct
    tokenizer_spec:
      class_name: "helm.tokenizers.huggingface_tokenizer.HuggingFaceTokenizer"
      args:
        pretrained_model_name_or_path: ibm-granite/granite-3.0-3b-a800m-instruct
    end_of_text_token: ""
    prefix_token: ""

  - name: ibm-granite/granite-3.0-3b-a800m-base
    tokenizer_spec:
      class_name: "helm.tokenizers.huggingface_tokenizer.HuggingFaceTokenizer"
      args:
        pretrained_model_name_or_path: ibm-granite/granite-3.0-3b-a800m-base
    end_of_text_token: ""
    prefix_token: ""

  - name: ibm-granite/granite-3.0-1b-a400m-instruct
    tokenizer_spec:
      class_name: "helm.tokenizers.huggingface_tokenizer.HuggingFaceTokenizer"
      args:
        pretrained_model_name_or_path: ibm-granite/granite-3.0-1b-a400m-instruct
    end_of_text_token: ""
    prefix_token: ""

  - name: ibm-granite/granite-3.0-1b-a400m-base
    tokenizer_spec:
      class_name: "helm.tokenizers.huggingface_tokenizer.HuggingFaceTokenizer"
      args:
        pretrained_model_name_or_path: ibm-granite/granite-3.0-1b-a400m-base
    end_of_text_token: ""
    prefix_token: ""
>>>>>>> ee10b8fd
<|MERGE_RESOLUTION|>--- conflicted
+++ resolved
@@ -665,16 +665,6 @@
     end_of_text_token: "<|eot_id|>"
     prefix_token: "<|begin_of_text|>"
 
-<<<<<<< HEAD
-# Sabiá (Maritaca AI)
-  - name: maritaca-ai/sabia-7b
-    tokenizer_spec:
-      class_name: "helm.tokenizers.huggingface_tokenizer.HuggingFaceTokenizer"
-      args:
-        pretrained_model_name_or_path: maritaca-ai/sabia-7b
-    end_of_text_token: "</s>"
-    prefix_token: "<s>"
-=======
   # IBM - Granite 3.0
   - name: ibm-granite/granite-3.0-2b-base
     tokenizer_spec:
@@ -739,4 +729,11 @@
         pretrained_model_name_or_path: ibm-granite/granite-3.0-1b-a400m-base
     end_of_text_token: ""
     prefix_token: ""
->>>>>>> ee10b8fd
+
+  - name: maritaca-ai/sabia-7b
+    tokenizer_spec:
+      class_name: "helm.tokenizers.huggingface_tokenizer.HuggingFaceTokenizer"
+      args:
+        pretrained_model_name_or_path: maritaca-ai/sabia-7b
+    end_of_text_token: "</s>"
+    prefix_token: "<s>"