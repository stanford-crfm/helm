--- conflicted
+++ resolved
@@ -4345,8 +4345,8 @@
     client_spec:
       class_name: "helm.clients.huggingface_client.HuggingFaceClient"
       args:
-<<<<<<< HEAD
         pretrained_model_name_or_path: vinai/PhoGPT-4B-Chat
+
 
   # Stanford Health Care
   # Placed later in the file to make them non-default
@@ -4585,7 +4585,4 @@
     client_spec:
       class_name: "helm.clients.huggingface_client.HuggingFaceClient"
       args:
-        pretrained_model_name_or_path: nicholasKluge/TeenyTinyLlama-460m
-=======
-        pretrained_model_name_or_path: vinai/PhoGPT-4B-Chat
->>>>>>> 1613a9f9
+        pretrained_model_name_or_path: nicholasKluge/TeenyTinyLlama-460m