--- conflicted
+++ resolved
@@ -2768,17 +2768,6 @@
     client_spec:
       class_name: "helm.clients.audio_language.llama_omni_client.LlamaOmniAudioLMClient"
 
-<<<<<<< HEAD
-# Sabiá (Maritaca AI)
-  - name: huggingface/sabia-7b
-    model_name: maritaca-ai/sabia-7b
-    tokenizer_name: maritaca-ai/sabia-7b
-    max_sequence_length: 2048
-    client_spec:
-      class_name: "helm.clients.huggingface_client.HuggingFaceClient"
-    args:
-      pretrained_model_name_or_path: maritaca-ai/sabia-7b
-=======
 # IBM - Granite 3.0
   - name: huggingface/granite-3.0-2b-base
     model_name: ibm-granite/granite-3.0-2b-base
@@ -2851,4 +2840,12 @@
       class_name: "helm.clients.huggingface_client.HuggingFaceClient"
       args:
         pretrained_model_name_or_path: ibm-granite/granite-3.0-1b-a400m-base
->>>>>>> ee10b8fd
+
+  - name: huggingface/sabia-7b
+    model_name: maritaca-ai/sabia-7b
+    tokenizer_name: maritaca-ai/sabia-7b
+    max_sequence_length: 2048
+    client_spec:
+      class_name: "helm.clients.huggingface_client.HuggingFaceClient"
+    args:
+      pretrained_model_name_or_path: maritaca-ai/sabia-7b