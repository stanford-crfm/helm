# This file defines all the models officially supported by the Helm API.
# The model names here should match the model names in model_deployments.yaml.

# If you want to add a new model, you can technically do it here but we recommend
# you to do it in prod_env/model_metadata.yaml instead.

# Follow the template of this file to add a new model. You can copy paste this to get started:
#    # This file contains the metadata for private models
#    models: [] # Leave empty to disable private models


models:

  - name: simple/model1
    display_name: Simple Model 1
    description: This is a test model.
    creator_organization_name: Helm
    access: open
    release_date: 2023-01-01
    tags: [TEXT_MODEL_TAG, FULL_FUNCTIONALITY_TEXT_MODEL_TAG]

  # Adobe
  - name: adobe/giga-gan
    display_name: GigaGAN (1B)
    description: GigaGAN is a GAN model that produces high-quality images extremely quickly. The model was trained on text and image pairs from LAION2B-en and COYO-700M. ([paper](https://arxiv.org/abs/2303.05511)).
    creator_organization_name: Adobe
    access: limited
    num_parameters: 1000000000
    release_date: 2023-06-22
    tags: [TEXT_TO_IMAGE_MODEL_TAG]


  # AI21 Labs
  - name: ai21/j1-jumbo # DEPRECATED
    display_name: J1-Jumbo v1 (178B)
    description: Jurassic-1 Jumbo (178B parameters) ([docs](https://studio.ai21.com/docs/jurassic1-language-models/), [tech report](https://uploads-ssl.webflow.com/60fd4503684b466578c0d307/61138924626a6981ee09caf6_jurassic_tech_paper.pdf)).
    creator_organization_name: AI21 Labs
    access: limited
    num_parameters: 178000000000
    release_date: 2021-08-11
    tags: [TEXT_MODEL_TAG, FULL_FUNCTIONALITY_TEXT_MODEL_TAG]

  - name: ai21/j1-large # DEPRECATED
    display_name: J1-Large v1 (7.5B)
    description: Jurassic-1 Large (7.5B parameters) ([docs](https://studio.ai21.com/docs/jurassic1-language-models/), [tech report](https://uploads-ssl.webflow.com/60fd4503684b466578c0d307/61138924626a6981ee09caf6_jurassic_tech_paper.pdf)).
    creator_organization_name: AI21 Labs
    access: limited
    num_parameters: 7500000000
    release_date: 2021-08-11
    tags: [TEXT_MODEL_TAG, FULL_FUNCTIONALITY_TEXT_MODEL_TAG]

  - name: ai21/j1-grande # DEPRECATED
    display_name: J1-Grande v1 (17B)
    description: Jurassic-1 Grande (17B parameters) with a "few tweaks" to the training process ([docs](https://studio.ai21.com/docs/jurassic1-language-models/), [tech report](https://uploads-ssl.webflow.com/60fd4503684b466578c0d307/61138924626a6981ee09caf6_jurassic_tech_paper.pdf)).
    creator_organization_name: AI21 Labs
    access: limited
    num_parameters: 17000000000
    release_date: 2022-05-03
    tags: [TEXT_MODEL_TAG, FULL_FUNCTIONALITY_TEXT_MODEL_TAG]

  - name: ai21/j1-grande-v2-beta # DEPRECATED
    display_name: J1-Grande v2 beta (17B)
    description: Jurassic-1 Grande v2 beta (17B parameters)
    creator_organization_name: AI21 Labs
    access: limited
    num_parameters: 17000000000
    release_date: 2022-10-28
    tags: [TEXT_MODEL_TAG, FULL_FUNCTIONALITY_TEXT_MODEL_TAG]

  - name: ai21/j2-jumbo
    display_name: Jurassic-2 Jumbo (178B)
    description: Jurassic-2 Jumbo (178B parameters) ([docs](https://www.ai21.com/blog/introducing-j2))
    creator_organization_name: AI21 Labs
    access: limited
    num_parameters: 178000000000
    release_date: 2023-03-09
    tags: [TEXT_MODEL_TAG, FULL_FUNCTIONALITY_TEXT_MODEL_TAG]

  - name: ai21/j2-large
    display_name: Jurassic-2 Large (7.5B)
    description: Jurassic-2 Large (7.5B parameters) ([docs](https://www.ai21.com/blog/introducing-j2))
    creator_organization_name: AI21 Labs
    access: limited
    num_parameters: 7500000000
    release_date: 2023-03-09
    tags: [TEXT_MODEL_TAG, FULL_FUNCTIONALITY_TEXT_MODEL_TAG]

  - name: ai21/j2-grande
    display_name: Jurassic-2 Grande (17B)
    description: Jurassic-2 Grande (17B parameters) ([docs](https://www.ai21.com/blog/introducing-j2))
    creator_organization_name: AI21 Labs
    access: limited
    num_parameters: 17000000000
    release_date: 2023-03-09
    tags: [TEXT_MODEL_TAG, FULL_FUNCTIONALITY_TEXT_MODEL_TAG]

  # TODO(1524): Change AI21 model names
  # - j2-jumbo -> j2-ultra
  # - j2-grande -> j2-mid
  # - j2-large -> j2-light



  # Aleph Alpha
  # Aleph Alpha's Luminous models: https://docs.aleph-alpha.com/docs/introduction/luminous
  # TODO: add Luminous World when it's released
  - name: AlephAlpha/luminous-base
    display_name: Luminous Base (13B)
    description: Luminous Base (13B parameters) ([docs](https://docs.aleph-alpha.com/docs/introduction/luminous/))
    creator_organization_name: Aleph Alpha
    access: limited
    num_parameters: 13000000000
    # TODO: get exact release date
    release_date: 2022-01-01
    # Does not support echo
    tags: [TEXT_MODEL_TAG, VISION_LANGUAGE_MODEL_TAG, LIMITED_FUNCTIONALITY_TEXT_MODEL_TAG, FULL_FUNCTIONALITY_VLM_TAG]

  - name: AlephAlpha/luminous-extended
    display_name: Luminous Extended (30B)
    description: Luminous Extended (30B parameters) ([docs](https://docs.aleph-alpha.com/docs/introduction/luminous/))
    creator_organization_name: Aleph Alpha
    access: limited
    num_parameters: 30000000000
    release_date: 2022-01-01
    # Does not support echo
    tags: [TEXT_MODEL_TAG, VISION_LANGUAGE_MODEL_TAG, LIMITED_FUNCTIONALITY_TEXT_MODEL_TAG, FULL_FUNCTIONALITY_VLM_TAG]

  - name: AlephAlpha/luminous-supreme
    display_name: Luminous Supreme (70B)
    description: Luminous Supreme (70B parameters) ([docs](https://docs.aleph-alpha.com/docs/introduction/luminous/))
    creator_organization_name: Aleph Alpha
    access: limited
    num_parameters: 70000000000
    release_date: 2022-01-01
    # Does not support echo.
    # Currently, only Luminous-extended and Luminous-base support multimodal inputs
    tags: [TEXT_MODEL_TAG, LIMITED_FUNCTIONALITY_TEXT_MODEL_TAG]
  
  # TODO: Uncomment when luminous-world is released.
  # - name: AlephAlpha/luminous-world # Not released yet.
  #   display_name: Luminous World (178B)
  #   description: Luminous World (178B parameters) ([docs](https://docs.aleph-alpha.com/docs/introduction/luminous/))
  #   creator_organization_name: Aleph Alpha
  #   access: limited
  #   num_parameters: TBD
  #   release_date: TBD
  #   # Does not support echo.
  #   tags: [TEXT_MODEL_TAG, LIMITED_FUNCTIONALITY_TEXT_MODEL_TAG]
  
  - name: AlephAlpha/m-vader
    display_name: MultiFusion (13B)
    description: MultiFusion is a multimodal, multilingual diffusion model that extend the capabilities of Stable Diffusion v1.4 by integrating different pre-trained modules, which transfers capabilities to the downstream model ([paper](https://arxiv.org/abs/2305.15296))
    creator_organization_name: Aleph Alpha
    access: limited
    num_parameters: 13000000000
    release_date: 2023-05-24
    tags: [TEXT_TO_IMAGE_MODEL_TAG]


  # Amazon
  # References for Amazon Titan models:
  # - https://aws.amazon.com/bedrock/titan/
  # - https://community.aws/content/2ZUVD3fkNtqEOYIa2iUJAFArS7c/family-of-titan-text-models---cli-demo
  # - https://aws.amazon.com/about-aws/whats-new/2023/11/amazon-titan-models-express-lite-bedrock/
  - name: amazon/titan-text-lite-v1
    display_name: Amazon Titan Text Lite
    description: Amazon Titan Text Lite is a lightweight, efficient model perfect for fine-tuning English-language tasks like summarization and copywriting. It caters to customers seeking a smaller, cost-effective, and highly customizable model. It supports various formats, including text generation, code generation, rich text formatting, and orchestration (agents). Key model attributes encompass fine-tuning, text generation, code generation, and rich text formatting.
    creator_organization_name: Amazon
    access: limited
    release_date: 2023-11-29
    tags: [TEXT_MODEL_TAG, LIMITED_FUNCTIONALITY_TEXT_MODEL_TAG]

  - name: amazon/titan-tg1-large
    display_name: Amazon Titan Large
    description: Amazon Titan Large is efficient model perfect for fine-tuning English-language tasks like summarization, create article, marketing campaign.
    creator_organization_name: Amazon
    access: limited
    release_date: 2023-11-29
    tags: [TEXT_MODEL_TAG, LIMITED_FUNCTIONALITY_TEXT_MODEL_TAG]

  - name: amazon/titan-text-express-v1
    display_name: Amazon Titan Text Express
    description: Amazon Titan Text Express, with a context length of up to 8,000 tokens, excels in advanced language tasks like open-ended text generation and conversational chat. It's also optimized for Retrieval Augmented Generation (RAG). Initially designed for English, the model offers preview multilingual support for over 100 additional languages.
    creator_organization_name: Amazon
    access: limited
    release_date: 2023-11-29
    tags: [TEXT_MODEL_TAG, LIMITED_FUNCTIONALITY_TEXT_MODEL_TAG]


  # Anthropic
  - name: anthropic/claude-v1.3
    display_name: Anthropic Claude v1.3
    description: A 52B parameter language model, trained using reinforcement learning from human feedback [paper](https://arxiv.org/pdf/2204.05862.pdf).
    creator_organization_name: Anthropic
    access: limited
    num_parameters: 52000000000
    release_date: 2023-03-17
    tags: [ANTHROPIC_CLAUDE_1_MODEL_TAG, TEXT_MODEL_TAG, LIMITED_FUNCTIONALITY_TEXT_MODEL_TAG, ABLATION_MODEL_TAG, INSTRUCTION_FOLLOWING_MODEL_TAG]
 
  - name: anthropic/claude-instant-v1
    display_name: Anthropic Claude Instant V1
    description: A lightweight version of Claude, a model trained using reinforcement learning from human feedback ([docs](https://www.anthropic.com/index/introducing-claude)).
    creator_organization_name: Anthropic
    access: limited
    release_date: 2023-03-17
    tags: [ANTHROPIC_CLAUDE_1_MODEL_TAG, TEXT_MODEL_TAG, LIMITED_FUNCTIONALITY_TEXT_MODEL_TAG, ABLATION_MODEL_TAG, INSTRUCTION_FOLLOWING_MODEL_TAG]

  - name: anthropic/claude-instant-1.2
    display_name: Anthropic Claude Instant 1.2
    description: A lightweight version of Claude, a model trained using reinforcement learning from human feedback ([docs](https://www.anthropic.com/index/introducing-claude)).
    creator_organization_name: Anthropic
    access: limited
    release_date: 2023-08-09
    tags: [ANTHROPIC_CLAUDE_1_MODEL_TAG, TEXT_MODEL_TAG, LIMITED_FUNCTIONALITY_TEXT_MODEL_TAG, ABLATION_MODEL_TAG, INSTRUCTION_FOLLOWING_MODEL_TAG]

  - name: anthropic/claude-2.0
    display_name: Anthropic Claude 2.0
    description: Claude 2.0 is a general purpose large language model developed by Anthropic. It uses a transformer architecture and is trained via unsupervised learning, RLHF, and Constitutional AI (including both a supervised and Reinforcement Learning (RL) phase). ([model card](https://efficient-manatee.files.svdcdn.com/production/images/Model-Card-Claude-2.pdf))
    creator_organization_name: Anthropic
    access: limited
    release_date: 2023-07-11
    tags: [ANTHROPIC_CLAUDE_2_MODEL_TAG, TEXT_MODEL_TAG, LIMITED_FUNCTIONALITY_TEXT_MODEL_TAG, ABLATION_MODEL_TAG, INSTRUCTION_FOLLOWING_MODEL_TAG]

  - name: anthropic/claude-2.1
    display_name: Anthropic Claude 2.1
    description: Claude 2.1 is a general purpose large language model developed by Anthropic. It uses a transformer architecture and is trained via unsupervised learning, RLHF, and Constitutional AI (including both a supervised and Reinforcement Learning (RL) phase). ([model card](https://efficient-manatee.files.svdcdn.com/production/images/Model-Card-Claude-2.pdf))
    creator_organization_name: Anthropic
    access: limited
    release_date: 2023-11-21
    tags: [ANTHROPIC_CLAUDE_2_MODEL_TAG, TEXT_MODEL_TAG, LIMITED_FUNCTIONALITY_TEXT_MODEL_TAG, ABLATION_MODEL_TAG, INSTRUCTION_FOLLOWING_MODEL_TAG]

  - name: anthropic/claude-3-sonnet-20240229
    display_name: Claude 3 Sonnet (20240229)
    description: Claude 3 Sonnet is Anthropic's multimodal model that strikes the ideal balance between intelligence and speed ([blog](https://www.anthropic.com/news/claude-3-family)).
    creator_organization_name: Anthropic
    access: limited
    release_date: 2024-03-04
    tags: [TEXT_MODEL_TAG, VISION_LANGUAGE_MODEL_TAG, LIMITED_FUNCTIONALITY_TEXT_MODEL_TAG, INSTRUCTION_FOLLOWING_MODEL_TAG]

  - name: anthropic/claude-3-opus-20240229
    display_name: Claude 3 Opus (20240229)
    description: Claude 3 Opus is Anthropic's most intelligent multimodal model ([blog](https://www.anthropic.com/news/claude-3-family)).
    creator_organization_name: Anthropic
    access: limited
    release_date: 2024-03-04
    tags: [TEXT_MODEL_TAG, VISION_LANGUAGE_MODEL_TAG, LIMITED_FUNCTIONALITY_TEXT_MODEL_TAG, INSTRUCTION_FOLLOWING_MODEL_TAG]

  # DEPRECATED: Please do not use.
  - name: anthropic/stanford-online-all-v4-s3
    display_name: Anthropic-LM v4-s3 (52B)
    description: A 52B parameter language model, trained using reinforcement learning from human feedback [paper](https://arxiv.org/pdf/2204.05862.pdf).
    creator_organization_name: Anthropic
    access: closed
    num_parameters: 52000000000
    release_date: 2021-12-01
    tags: [TEXT_MODEL_TAG, FULL_FUNCTIONALITY_TEXT_MODEL_TAG, ABLATION_MODEL_TAG]



  # Berkeley
  - name: berkeley/koala-13b # NOT SUPPORTED
    display_name: Koala (13B)
    description: Koala (13B) is a chatbot fine-tuned from Llama (13B) on dialogue data gathered from the web. ([blog post](https://bair.berkeley.edu/blog/2023/04/03/koala/))
    creator_organization_name: UC Berkeley
    access: open
    num_parameters: 13000000000
    release_date: 2022-04-03
    tags: [] # TODO: add tags



  # BigScience
  - name: bigscience/bloom
    display_name: BLOOM (176B)
    description: BLOOM (176B parameters) is an autoregressive model trained on 46 natural languages and 13 programming languages ([paper](https://arxiv.org/pdf/2211.05100.pdf)).
    creator_organization_name: BigScience
    access: open
    num_parameters: 176000000000
    release_date: 2022-06-28
    tags: [TEXT_MODEL_TAG, FULL_FUNCTIONALITY_TEXT_MODEL_TAG, ABLATION_MODEL_TAG]

  - name: bigscience/bloomz # NOT SUPPORTED
    display_name: BLOOMZ (176B)
    description: BLOOMZ (176B parameters) is BLOOM that has been fine-tuned on natural language instructions ([details](https://huggingface.co/bigscience/bloomz)).
    creator_organization_name: BigScience
    access: open
    num_parameters: 176000000000
    release_date: 2022-11-03
    tags: [] # TODO: add tags

  - name: bigscience/t0pp
    display_name: T0pp (11B)
    description: T0pp (11B parameters) is an encoder-decoder model trained on a large set of different tasks specified in natural language prompts ([paper](https://arxiv.org/pdf/2110.08207.pdf)).
    creator_organization_name: BigScience
    access: open
    num_parameters: 11000000000
    release_date: 2021-10-15
    # Does not support echo.
    tags: [TEXT_MODEL_TAG, LIMITED_FUNCTIONALITY_TEXT_MODEL_TAG, ABLATION_MODEL_TAG, NO_NEWLINES_TAG]



  # BigCode
  - name: bigcode/santacoder
    display_name: SantaCoder (1.1B)
    description: SantaCoder (1.1B parameters) model trained on the Python, Java, and JavaScript subset of The Stack (v1.1) ([model card](https://huggingface.co/bigcode/santacoder)).
    creator_organization_name: BigCode
    access: open
    num_parameters: 1100000000
    release_date: 2023-01-09 # ArXiv submission date
    tags: [CODE_MODEL_TAG]

  - name: bigcode/starcoder
    display_name: StarCoder (15.5B)
    description: The StarCoder (15.5B parameter) model trained on 80+ programming languages from The Stack (v1.2) ([model card](https://huggingface.co/bigcode/starcoder)).
    creator_organization_name: BigCode
    access: open
    num_parameters: 15500000000
    release_date: 2023-05-09 # ArXiv submission date
    tags: [CODE_MODEL_TAG]



  # Cerebras Systems
  - name: cerebras/cerebras-gpt-6.7b # NOT SUPPORTED
    display_name: Cerebras GPT (6.7B)
    description: Cerebras GPT is a family of open compute-optimal language models scaled from 111M to 13B parameters trained on the Eleuther Pile. ([paper](https://arxiv.org/pdf/2304.03208.pdf))
    creator_organization_name: Cerebras
    access: limited
    num_parameters: 6700000000
    release_date: 2023-04-06
    tags: [] # TODO: add tags

  - name: cerebras/cerebras-gpt-13b # NOT SUPPORTED
    display_name: Cerebras GPT (13B)
    description: Cerebras GPT is a family of open compute-optimal language models scaled from 111M to 13B parameters trained on the Eleuther Pile. ([paper](https://arxiv.org/pdf/2304.03208.pdf))
    creator_organization_name: Cerebras
    access: limited
    num_parameters: 13000000000
    release_date: 2023-04-06
    tags: [] # TODO: add tags



  # Cohere
  # Model versioning and the possible versions are not documented here:
  # https://docs.cohere.ai/generate-reference#model-optional.
  # So, instead, we got the names of the models from the Cohere Playground.
  #
  # Note that their tokenizer and model were trained on English text and
  # they do not have a dedicated decode API endpoint, so the adaptation
  # step for language modeling fails for certain Scenarios:
  # the_pile:subset=ArXiv
  # the_pile:subset=Github
  # the_pile:subset=PubMed Central

  # TODO: Consider renaming to new model names.
  - name: cohere/xlarge-20220609
    display_name: Cohere xlarge v20220609 (52.4B)
    description: Cohere xlarge v20220609 (52.4B parameters)
    creator_organization_name: Cohere
    access: limited
    num_parameters: 52400000000
    release_date: 2022-06-09
    tags: [TEXT_MODEL_TAG, FULL_FUNCTIONALITY_TEXT_MODEL_TAG]

  - name: cohere/large-20220720 # DEPRECATED
    display_name: Cohere large v20220720 (13.1B)
    description: Cohere large v20220720 (13.1B parameters), which is deprecated by Cohere as of December 2, 2022.
    creator_organization_name: Cohere
    access: limited
    num_parameters: 13100000000
    release_date: 2022-07-20
    tags: [TEXT_MODEL_TAG, FULL_FUNCTIONALITY_TEXT_MODEL_TAG]

  - name: cohere/medium-20220720
    display_name: Cohere medium v20220720 (6.1B)
    description: Cohere medium v20220720 (6.1B parameters)
    creator_organization_name: Cohere
    access: limited
    num_parameters: 6100000000
    release_date: 2022-07-20
    tags: [TEXT_MODEL_TAG, FULL_FUNCTIONALITY_TEXT_MODEL_TAG]

  - name: cohere/small-20220720 # DEPRECATED
    display_name: Cohere small v20220720 (410M)
    description: Cohere small v20220720 (410M parameters), which is deprecated by Cohere as of December 2, 2022.
    creator_organization_name: Cohere
    access: limited
    num_parameters: 410000000
    release_date: 2022-07-20
    tags: [TEXT_MODEL_TAG, FULL_FUNCTIONALITY_TEXT_MODEL_TAG]

  - name: cohere/xlarge-20221108
    display_name: Cohere xlarge v20221108 (52.4B)
    description: Cohere xlarge v20221108 (52.4B parameters)
    creator_organization_name: Cohere
    access: limited
    num_parameters: 52400000000
    release_date: 2022-11-08
    tags: [TEXT_MODEL_TAG, FULL_FUNCTIONALITY_TEXT_MODEL_TAG]

  - name: cohere/medium-20221108 # DEPRECATED
    display_name: Cohere medium v20221108 (6.1B)
    description: Cohere medium v20221108 (6.1B parameters)
    creator_organization_name: Cohere
    access: limited
    num_parameters: 6100000000
    release_date: 2022-11-08
    tags: [TEXT_MODEL_TAG, FULL_FUNCTIONALITY_TEXT_MODEL_TAG]

  - name: cohere/command-medium-beta # DEPRECATED
    display_name: Cohere Command beta (6.1B)
    description: Cohere Command beta (6.1B parameters) is fine-tuned from the medium model to respond well with instruction-like prompts ([details](https://docs.cohere.ai/docs/command-beta)).
    creator_organization_name: Cohere
    access: limited
    num_parameters: 6100000000
    release_date: 2022-11-08
    tags: [TEXT_MODEL_TAG, FULL_FUNCTIONALITY_TEXT_MODEL_TAG, INSTRUCTION_FOLLOWING_MODEL_TAG]

  - name: cohere/command-xlarge-beta # DEPRECATED
    display_name: Cohere Command beta (52.4B)
    description: Cohere Command beta (52.4B parameters) is fine-tuned from the XL model to respond well with instruction-like prompts ([details](https://docs.cohere.ai/docs/command-beta)).
    creator_organization_name: Cohere
    access: limited
    num_parameters: 52400000000
    release_date: 2022-11-08
    tags: [TEXT_MODEL_TAG, FULL_FUNCTIONALITY_TEXT_MODEL_TAG, INSTRUCTION_FOLLOWING_MODEL_TAG]

  - name: cohere/command
    display_name: Cohere Command
    description: Command is Cohere’s flagship text generation model. It is trained to follow user commands and to be instantly useful in practical business applications. [docs](https://docs.cohere.com/reference/generate) and [changelog](https://docs.cohere.com/changelog)
    creator_organization_name: Cohere
    access: limited
    release_date: 2023-09-29
    tags: [TEXT_MODEL_TAG, FULL_FUNCTIONALITY_TEXT_MODEL_TAG, INSTRUCTION_FOLLOWING_MODEL_TAG]

  - name: cohere/command-light
    display_name: Cohere Command Light
    description: Command is Cohere’s flagship text generation model. It is trained to follow user commands and to be instantly useful in practical business applications. [docs](https://docs.cohere.com/reference/generate) and [changelog](https://docs.cohere.com/changelog)
    creator_organization_name: Cohere
    access: limited
    release_date: 2023-09-29
    tags: [TEXT_MODEL_TAG, FULL_FUNCTIONALITY_TEXT_MODEL_TAG, INSTRUCTION_FOLLOWING_MODEL_TAG]

  # Craiyon
  - name: craiyon/dalle-mini
    display_name: DALL-E mini (0.4B)
    description: DALL-E mini is an open-source text-to-image model that attempt to reproduce OpenAI's DALL-E 1 ([code](https://github.com/borisdayma/dalle-mini)).
    creator_organization_name: Craiyon
    access: open
    num_parameters: 400000000
    release_date: 2022-04-21
    tags: [TEXT_TO_IMAGE_MODEL_TAG]

  - name: craiyon/dalle-mega
    display_name: DALL-E mega (2.6B)
    description: DALL-E mega is an open-source text-to-image model that attempt to reproduce OpenAI's DALL-E 1 ([code](https://github.com/borisdayma/dalle-mini)).
    creator_organization_name: Craiyon
    access: open
    num_parameters: 2600000000
    release_date: 2022-04-21
    tags: [TEXT_TO_IMAGE_MODEL_TAG]

  # DeepFloyd
  - name: DeepFloyd/IF-I-M-v1.0
    display_name: DeepFloyd IF Medium (0.4B)
    description: DeepFloyd-IF is a pixel-based text-to-image triple-cascaded diffusion model with state-of-the-art photorealism and language understanding (paper coming soon).
    creator_organization_name: DeepFloyd
    access: open
    num_parameters: 400000000
    release_date: 2023-04-28
    tags: [TEXT_TO_IMAGE_MODEL_TAG]

  - name: DeepFloyd/IF-I-L-v1.0
    display_name: DeepFloyd IF Large (0.9B)
    description: DeepFloyd-IF is a pixel-based text-to-image triple-cascaded diffusion model with state-of-the-art photorealism and language understanding (paper coming soon).
    creator_organization_name: DeepFloyd
    access: open
    num_parameters: 900000000
    release_date: 2023-04-28
    tags: [TEXT_TO_IMAGE_MODEL_TAG]

  - name: DeepFloyd/IF-I-XL-v1.0
    display_name: DeepFloyd IF X-Large (4.3B)
    description: DeepFloyd-IF is a pixel-based text-to-image triple-cascaded diffusion model with state-of-the-art photorealism and language understanding (paper coming soon).
    creator_organization_name: DeepFloyd
    access: open
    num_parameters: 4300000000
    release_date: 2023-04-28
    tags: [TEXT_TO_IMAGE_MODEL_TAG]


  # Databricks
  - name: databricks/dolly-v2-3b
    display_name: Dolly V2 (3B)
    description: Dolly V2 (3B) is an instruction-following large language model trained on the Databricks machine learning platform. It is based on pythia-12b.
    creator_organization_name: Databricks
    access: open
    num_parameters: 2517652480
    release_date: 2023-04-12
    tags: [TEXT_MODEL_TAG, FULL_FUNCTIONALITY_TEXT_MODEL_TAG]

  - name: databricks/dolly-v2-7b
    display_name: Dolly V2 (7B)
    description: Dolly V2 (7B) is an instruction-following large language model trained on the Databricks machine learning platform. It is based on pythia-12b.
    creator_organization_name: Databricks
    access: open
    num_parameters: 6444163072
    release_date: 2023-04-12
    tags: [TEXT_MODEL_TAG, FULL_FUNCTIONALITY_TEXT_MODEL_TAG]

  - name: databricks/dolly-v2-12b
    display_name: Dolly V2 (12B)
    description: Dolly V2 (12B) is an instruction-following large language model trained on the Databricks machine learning platform. It is based on pythia-12b.
    creator_organization_name: Databricks
    access: open
    num_parameters: 11327027200
    release_date: 2023-04-12
    tags: [TEXT_MODEL_TAG, FULL_FUNCTIONALITY_TEXT_MODEL_TAG]



  # DeepMind
  - name: deepmind/gopher # NOT SUPPORTED
    display_name: Gopher (280B)
    description: Gopher (280B parameters) ([paper](https://arxiv.org/pdf/2112.11446.pdf)).
    creator_organization_name: DeepMind
    access: closed
    num_parameters: 280000000000
    release_date: 2021-12-08
    tags: [] # TODO: add tags

  - name: deepmind/chinchilla # NOT SUPPORTED
    display_name: Chinchilla (70B)
    description: Chinchilla (70B parameters) ([paper](https://arxiv.org/pdf/2203.15556.pdf)).
    creator_organization_name: DeepMind
    access: closed
    num_parameters: 70000000000
    release_date: 2022-03-31
    tags: [] # TODO: add tags



  # EleutherAI
  - name: eleutherai/gpt-j-6b # Served by GooseAi, HuggingFace and Together.
    display_name: GPT-J (6B)
    description: GPT-J (6B parameters) autoregressive language model trained on The Pile ([details](https://arankomatsuzaki.wordpress.com/2021/06/04/gpt-j/)).
    creator_organization_name: EleutherAI
    access: open
    num_parameters: 6000000000
    release_date: 2021-06-04
    # TODO: The BUGGY_TEMP_0_TAG is a deployment related tag (Together).
    tags: [TEXT_MODEL_TAG, FULL_FUNCTIONALITY_TEXT_MODEL_TAG, ABLATION_MODEL_TAG, BUGGY_TEMP_0_TAG]

  - name: eleutherai/gpt-neox-20b # Served by GooseAi and Together.
    display_name: GPT-NeoX (20B)
    description: GPT-NeoX (20B parameters) autoregressive language model trained on The Pile ([paper](https://arxiv.org/pdf/2204.06745.pdf)).
    creator_organization_name: EleutherAI
    access: open
    num_parameters: 20000000000
    release_date: 2022-02-02
    tags: [TEXT_MODEL_TAG, FULL_FUNCTIONALITY_TEXT_MODEL_TAG, ABLATION_MODEL_TAG]

  - name: eleutherai/pythia-1b-v0
    display_name: Pythia (1B)
    description: Pythia (1B parameters). The Pythia project combines interpretability analysis and scaling laws to understand how knowledge develops and evolves during training in autoregressive transformers.
    creator_organization_name: EleutherAI
    access: open
    num_parameters: 805736448
    release_date: 2023-02-13
    tags: [TEXT_MODEL_TAG, FULL_FUNCTIONALITY_TEXT_MODEL_TAG]

  - name: eleutherai/pythia-2.8b-v0
    display_name: Pythia (2.8B)
    description: Pythia (2.8B parameters). The Pythia project combines interpretability analysis and scaling laws to understand how knowledge develops and evolves during training in autoregressive transformers.
    creator_organization_name: EleutherAI
    access: open
    num_parameters: 2517652480
    release_date: 2023-02-13
    tags: [TEXT_MODEL_TAG, FULL_FUNCTIONALITY_TEXT_MODEL_TAG]

  - name: eleutherai/pythia-6.9b
    display_name: Pythia (6.9B)
    description: Pythia (6.9B parameters). The Pythia project combines interpretability analysis and scaling laws to understand how knowledge develops and evolves during training in autoregressive transformers.
    creator_organization_name: EleutherAI
    access: open
    num_parameters: 6444163072
    release_date: 2023-02-13
    tags: [TEXT_MODEL_TAG, FULL_FUNCTIONALITY_TEXT_MODEL_TAG]

  - name: eleutherai/pythia-12b-v0
    display_name: Pythia (12B)
    description: Pythia (12B parameters). The Pythia project combines interpretability analysis and scaling laws to understand how knowledge develops and evolves during training in autoregressive transformers.
    creator_organization_name: EleutherAI
    access: open
    num_parameters: 11327027200
    release_date: 2023-02-13
    tags: [TEXT_MODEL_TAG, FULL_FUNCTIONALITY_TEXT_MODEL_TAG]



  # Google
  - name: google/t5-11b
    display_name: T5 (11B)
    description: T5 (11B parameters) is an encoder-decoder model trained on a multi-task mixture, where each task is converted into a text-to-text format ([paper](https://arxiv.org/pdf/1910.10683.pdf)).
    creator_organization_name: Google
    access: open
    num_parameters: 11000000000
    release_date: 2019-10-23
    tags: [TEXT_MODEL_TAG, LIMITED_FUNCTIONALITY_TEXT_MODEL_TAG, ABLATION_MODEL_TAG, NO_NEWLINES_TAG]

  - name: google/ul2
    display_name: UL2 (20B)
    description: UL2 (20B parameters) is an encoder-decoder model trained on the C4 corpus. It's similar to T5 but trained with a different objective and slightly different scaling knobs ([paper](https://arxiv.org/pdf/2205.05131.pdf)).
    creator_organization_name: Google
    access: open
    num_parameters: 20000000000
    release_date: 2022-05-10
    tags: [TEXT_MODEL_TAG, LIMITED_FUNCTIONALITY_TEXT_MODEL_TAG, ABLATION_MODEL_TAG, NO_NEWLINES_TAG, NLG_PREFIX_TAG]

  - name: google/flan-t5-xxl
    display_name: Flan-T5 (11B)
    description: Flan-T5 (11B parameters) is T5 fine-tuned on 1.8K tasks ([paper](https://arxiv.org/pdf/2210.11416.pdf)).
    creator_organization_name: Google
    access: open
    num_parameters: 11000000000
    release_date: 2022-12-06 # Paper date
    tags: [TEXT_MODEL_TAG, LIMITED_FUNCTIONALITY_TEXT_MODEL_TAG, ABLATION_MODEL_TAG, NO_NEWLINES_TAG, INSTRUCTION_FOLLOWING_MODEL_TAG]

  - name: google/palm # NOT SUPPORTED
    display_name: PaLM (540B)
    description: Pathways Language Model (540B parameters) is trained using 6144 TPU v4 chips ([paper](https://arxiv.org/pdf/2204.02311.pdf)).
    creator_organization_name: Google
    access: closed
    num_parameters: 540000000000
    release_date: 2023-03-01 # was first announced on 2022-04 but remained private.
    tags: [] # TODO: add tags

    # Note: This is aliased to a snapshot of gemini-pro. When possible, please use a versioned snapshot instead.
  - name: google/gemini-pro
<<<<<<< HEAD
    display_name: Gemini
    description: Gemini is a multimodal model able to reason across text, images, video, audio and code ([paper](https://arxiv.org/abs/2312.11805)).
=======
    display_name: Gemini Pro
    description: Gemini Pro is a multimodal model able to reason across text, images, video, audio and code. ([paper](https://arxiv.org/abs/2312.11805))
>>>>>>> 09dd6a42
    creator_organization_name: Google
    access: limited
    release_date: 2023-12-13
    tags: [TEXT_MODEL_TAG, GOOGLE_GEMINI_MODEL_TAG, FULL_FUNCTIONALITY_TEXT_MODEL_TAG]

  - name: google/gemini-1.0-pro-001
    display_name: Gemini 1.0 Pro
    description: Gemini 1.0 Pro is a multimodal model able to reason across text, images, video, audio and code. ([paper](https://arxiv.org/abs/2312.11805))
    creator_organization_name: Google
    access: limited
    release_date: 2023-12-13
    tags: [TEXT_MODEL_TAG, GOOGLE_GEMINI_MODEL_TAG, FULL_FUNCTIONALITY_TEXT_MODEL_TAG]

    # Note: This is aliased to a snapshot of gemini-pro-vision. When possible, please use a versioned snapshot instead.
  - name: google/gemini-pro-vision
    display_name: Gemini Pro Vision
<<<<<<< HEAD
    description: Gemini is a multimodal model able to reason across text, images, video, audio and code ([paper](https://arxiv.org/abs/2312.11805)).
=======
    description: Gemini Pro Vision is a multimodal model able to reason across text, images, video, audio and code. ([paper](https://arxiv.org/abs/2312.11805))
    creator_organization_name: Google
    access: limited
    release_date: 2023-12-13
    tags: [VISION_LANGUAGE_MODEL_TAG, GOOGLE_GEMINI_MODEL_TAG]

  - name: google/gemini-1.0-pro-vision-001
    display_name: Gemini 1.0 Pro Vision
    description: Gemini 1.0 Pro Vision is a multimodal model able to reason across text, images, video, audio and code. ([paper](https://arxiv.org/abs/2312.11805))
>>>>>>> 09dd6a42
    creator_organization_name: Google
    access: limited
    release_date: 2023-12-13
    tags: [VISION_LANGUAGE_MODEL_TAG, GOOGLE_GEMINI_MODEL_TAG, FULL_FUNCTIONALITY_VLM_TAG]

  - name: google/gemma-2b
    display_name: Gemma (2B)
    # TODO: Fill in Gemma description.
    description: TBD
    creator_organization_name: Google
    access: open
    release_date: 2024-02-21
    tags: [TEXT_MODEL_TAG, LIMITED_FUNCTIONALITY_TEXT_MODEL_TAG]

  - name: google/gemma-2b-it
    display_name: Gemma Instruct (2B)
    # TODO: Fill in Gemma description.
    description: TBD
    creator_organization_name: Google
    access: open
    release_date: 2024-02-21
    tags: [TEXT_MODEL_TAG, GOOGLE_GEMMA_INSTRUCT_MODEL_TAG, LIMITED_FUNCTIONALITY_TEXT_MODEL_TAG, INSTRUCTION_FOLLOWING_MODEL_TAG]

  - name: google/gemma-7b
    display_name: Gemma (7B)
    # TODO: Fill in Gemma description.
    description: TBD
    creator_organization_name: Google
    access: open
    release_date: 2024-02-21
    tags: [TEXT_MODEL_TAG, LIMITED_FUNCTIONALITY_TEXT_MODEL_TAG]

  - name: google/gemma-7b-it
    display_name: Gemma Instruct (7B)
    # TODO: Fill in Gemma description.
    description: TBD
    creator_organization_name: Google
    access: open
    release_date: 2024-02-21
    # TODO: Add OUTPUT_FORMAT_INSTRUCTIONS_TAG tag
    tags: [TEXT_MODEL_TAG, GOOGLE_GEMMA_INSTRUCT_MODEL_TAG, LIMITED_FUNCTIONALITY_TEXT_MODEL_TAG, INSTRUCTION_FOLLOWING_MODEL_TAG]

  - name: google/text-bison@001
    display_name: PaLM-2 (Bison)
    description: The best value PaLM model. PaLM 2 (Pathways Language Model) is a Transformer-based model trained using a mixture of objectives that was evaluated on English and multilingual language, and reasoning tasks. ([report](https://arxiv.org/pdf/2305.10403.pdf))
    creator_organization_name: Google
    access: limited
    release_date: 2023-06-07 # Source: https://cloud.google.com/vertex-ai/docs/generative-ai/model-reference/text#model_versions
    tags: [TEXT_MODEL_TAG, GOOGLE_PALM_2_MODEL_TAG, FULL_FUNCTIONALITY_TEXT_MODEL_TAG]

  - name: google/text-bison@002
    display_name: PaLM-2 (Bison)
    description: The best value PaLM model. PaLM 2 (Pathways Language Model) is a Transformer-based model trained using a mixture of objectives that was evaluated on English and multilingual language, and reasoning tasks. ([report](https://arxiv.org/pdf/2305.10403.pdf))
    creator_organization_name: Google
    access: limited
    release_date: 2023-06-07 # Source: https://cloud.google.com/vertex-ai/docs/generative-ai/model-reference/text#model_versions
    tags: [TEXT_MODEL_TAG, GOOGLE_PALM_2_MODEL_TAG, FULL_FUNCTIONALITY_TEXT_MODEL_TAG]

  - name: google/text-bison-32k
    display_name: PaLM-2 (Bison)
    description: The best value PaLM model with a 32K context. PaLM 2 (Pathways Language Model) is a Transformer-based model trained using a mixture of objectives that was evaluated on English and multilingual language, and reasoning tasks. ([report](https://arxiv.org/pdf/2305.10403.pdf))
    creator_organization_name: Google
    access: limited
    release_date: 2023-06-07 # Source: https://cloud.google.com/vertex-ai/docs/generative-ai/model-reference/text#model_versions
    tags: [TEXT_MODEL_TAG, GOOGLE_PALM_2_MODEL_TAG, FULL_FUNCTIONALITY_TEXT_MODEL_TAG]

  - name: google/text-unicorn@001
    display_name: PaLM-2 (Unicorn)
    description: The largest model in PaLM family. PaLM 2 (Pathways Language Model) is a Transformer-based model trained using a mixture of objectives that was evaluated on English and multilingual language, and reasoning tasks. ([report](https://arxiv.org/pdf/2305.10403.pdf))
    creator_organization_name: Google
    access: limited
    release_date: 2023-11-30 # Source: https://cloud.google.com/vertex-ai/docs/generative-ai/model-reference/text#model_versions
    tags: [TEXT_MODEL_TAG, GOOGLE_PALM_2_MODEL_TAG, FULL_FUNCTIONALITY_TEXT_MODEL_TAG]

  - name: google/code-bison@001
    display_name: Codey PaLM-2 (Bison)
    description: A model fine-tuned to generate code based on a natural language description of the desired code. PaLM 2 (Pathways Language Model) is a Transformer-based model trained using a mixture of objectives that was evaluated on English and multilingual language, and reasoning tasks. ([report](https://arxiv.org/pdf/2305.10403.pdf))
    creator_organization_name: Google
    access: limited
    release_date: 2023-06-29 # Source: https://cloud.google.com/vertex-ai/docs/generative-ai/model-reference/code-generation#model_versions
    tags: [CODE_MODEL_TAG]

  - name: google/code-bison@002
    display_name: Codey PaLM-2 (Bison)
    description: A model fine-tuned to generate code based on a natural language description of the desired code. PaLM 2 (Pathways Language Model) is a Transformer-based model trained using a mixture of objectives that was evaluated on English and multilingual language, and reasoning tasks. ([report](https://arxiv.org/pdf/2305.10403.pdf))
    creator_organization_name: Google
    access: limited
    release_date: 2023-06-29 # Source: https://cloud.google.com/vertex-ai/docs/generative-ai/model-reference/code-generation#model_versions
    tags: [CODE_MODEL_TAG]

  - name: google/code-bison-32k
    display_name: Codey PaLM-2 (Bison)
    description: Codey with a 32K context. PaLM 2 (Pathways Language Model) is a Transformer-based model trained using a mixture of objectives that was evaluated on English and multilingual language, and reasoning tasks. ([report](https://arxiv.org/pdf/2305.10403.pdf))
    creator_organization_name: Google
    access: limited
    release_date: 2023-06-29 # Source: https://cloud.google.com/vertex-ai/docs/generative-ai/model-reference/code-generation#model_versions
    tags: [CODE_MODEL_TAG]



  # HuggingFace
  - name: HuggingFaceM4/idefics-9b
    display_name: IDEFICS (9B)
    description: IDEFICS (9B parameters) is an open-source model based on DeepMind's Flamingo ([blog](https://huggingface.co/blog/idefics)).
    creator_organization_name: HuggingFace
    access: open
    num_parameters: 9000000000
    release_date: 2023-08-22
    tags: [VISION_LANGUAGE_MODEL_TAG, IDEFICS_MODEL_TAG, FULL_FUNCTIONALITY_VLM_TAG]

  - name: HuggingFaceM4/idefics-9b-instruct
    display_name: IDEFICS-instruct (9B)
    description: IDEFICS-instruct (9B parameters) is the instruction-tuned version of IDEFICS 9B ([blog](https://huggingface.co/blog/idefics)).
    creator_organization_name: HuggingFace
    access: open
    num_parameters: 9000000000
    release_date: 2023-08-22
    tags: [VISION_LANGUAGE_MODEL_TAG, IDEFICS_MODEL_TAG, IDEFICS_INSTRUCT_MODEL_TAG, FULL_FUNCTIONALITY_VLM_TAG]

  - name: HuggingFaceM4/idefics-80b
    display_name: IDEFICS (80B)
    description: IDEFICS (80B parameters) is an open-source model based on DeepMind's Flamingo ([blog](https://huggingface.co/blog/idefics)).
    creator_organization_name: HuggingFace
    access: open
    num_parameters: 80000000000
    release_date: 2023-08-22
    tags: [VISION_LANGUAGE_MODEL_TAG, IDEFICS_MODEL_TAG, FULL_FUNCTIONALITY_VLM_TAG]

  - name: HuggingFaceM4/idefics-80b-instruct
    display_name: IDEFICS-instruct (80B)
    description: IDEFICS-instruct (9B parameters) is the instruction-tuned version of IDEFICS 80B ([blog](https://huggingface.co/blog/idefics)).
    creator_organization_name: HuggingFace
    access: open
    num_parameters: 80000000000
    release_date: 2023-08-22
    tags: [VISION_LANGUAGE_MODEL_TAG, IDEFICS_MODEL_TAG, IDEFICS_INSTRUCT_MODEL_TAG, FULL_FUNCTIONALITY_VLM_TAG]

  ## Text-to-Image Diffusion Models
  - name: huggingface/dreamlike-diffusion-v1-0
    display_name: Dreamlike Diffusion v1.0 (1B)
    description: Dreamlike Diffusion v1.0 is Stable Diffusion v1.5 fine tuned on high quality art ([HuggingFace model card](https://huggingface.co/dreamlike-art/dreamlike-diffusion-1.0))
    creator_organization_name: dreamlike.art
    access: open
    num_parameters: 1000000000
    release_date: 2023-03-08
    tags: [TEXT_TO_IMAGE_MODEL_TAG]

  - name: huggingface/dreamlike-photoreal-v2-0
    display_name: Dreamlike Photoreal v2.0 (1B)
    description: Dreamlike Photoreal v2.0 is a photorealistic model based on Stable Diffusion v1.5 ([HuggingFace model card](https://huggingface.co/dreamlike-art/dreamlike-photoreal-2.0))
    creator_organization_name: dreamlike.art
    access: open
    num_parameters: 1000000000
    release_date: 2022-11-23
    tags: [TEXT_TO_IMAGE_MODEL_TAG]

  - name: huggingface/openjourney-v1-0
    display_name: Openjourney (1B)
    description: Openjourney is an open source Stable Diffusion fine tuned model on Midjourney images ([HuggingFace model card](https://huggingface.co/prompthero/openjourney))
    creator_organization_name: PromptHero
    access: open
    num_parameters: 1000000000
    release_date: 2022-11-01  # TODO: get the exact date
    tags: [TEXT_TO_IMAGE_MODEL_TAG]

  - name: huggingface/openjourney-v2-0
    display_name: Openjourney v2 (1B)
    description: Openjourney v2 is an open source Stable Diffusion fine tuned model on Midjourney images. Openjourney v2 is now referred to as Openjourney v4 in Hugging Face ([HuggingFace model card](https://huggingface.co/prompthero/openjourney-v4)).
    creator_organization_name: PromptHero
    access: open
    num_parameters: 1000000000
    release_date: 2023-01-01  # TODO: get the exact date
    tags: [TEXT_TO_IMAGE_MODEL_TAG]

  - name: huggingface/promptist-stable-diffusion-v1-4
    display_name: Promptist + Stable Diffusion v1.4 (1B)
    description: Trained with human preferences, Promptist optimizes user input into model-preferred prompts for Stable Diffusion v1.4 ([paper](https://arxiv.org/abs/2212.09611))
    creator_organization_name: Microsoft
    access: open
    num_parameters: 1000000000
    release_date: 2022-12-19
    tags: [TEXT_TO_IMAGE_MODEL_TAG]

  - name: huggingface/redshift-diffusion
    display_name: Redshift Diffusion (1B)
    description: Redshift Diffusion is an open source Stable Diffusion model fine tuned on high resolution 3D artworks ([HuggingFace model card](https://huggingface.co/nitrosocke/redshift-diffusion))
    creator_organization_name: nitrosocke
    access: open
    num_parameters: 1000000000
    release_date: 2022-11-29
    tags: [TEXT_TO_IMAGE_MODEL_TAG]

  - name: huggingface/stable-diffusion-safe-weak
    display_name: Safe Stable Diffusion weak (1B)
    description: Safe Stable Diffusion is an extension to the Stable Diffusion that drastically reduces inappropriate content ([paper](https://arxiv.org/abs/2211.05105)).
    creator_organization_name: TU Darmstadt
    access: open
    num_parameters: 1000000000
    release_date: 2022-11-09
    tags: [TEXT_TO_IMAGE_MODEL_TAG]

  - name: huggingface/stable-diffusion-safe-medium
    display_name: Safe Stable Diffusion medium (1B)
    description: Safe Stable Diffusion is an extension to the Stable Diffusion that drastically reduces inappropriate content ([paper](https://arxiv.org/abs/2211.05105))
    creator_organization_name: TU Darmstadt
    access: open
    num_parameters: 1000000000
    release_date: 2022-11-09
    tags: [TEXT_TO_IMAGE_MODEL_TAG]

  - name: huggingface/stable-diffusion-safe-strong
    display_name: Safe Stable Diffusion strong (1B)
    description: Safe Stable Diffusion is an extension to the Stable Diffusion that drastically reduces inappropriate content ([paper](https://arxiv.org/abs/2211.05105))
    creator_organization_name: TU Darmstadt
    access: open
    num_parameters: 1000000000
    release_date: 2022-11-09
    tags: [TEXT_TO_IMAGE_MODEL_TAG]

  - name: huggingface/stable-diffusion-safe-max
    display_name: Safe Stable Diffusion max (1B)
    description: Safe Stable Diffusion is an extension to the Stable Diffusion that drastically reduces inappropriate content ([paper](https://arxiv.org/abs/2211.05105))
    creator_organization_name: TU Darmstadt
    access: open
    num_parameters: 1000000000
    release_date: 2022-11-09
    tags: [TEXT_TO_IMAGE_MODEL_TAG]

  - name: huggingface/stable-diffusion-v1-4
    display_name: Stable Diffusion v1.4 (1B)
    description: Stable Diffusion v1.4 is a latent text-to-image diffusion model capable of generating photorealistic images given any text input ([paper](https://arxiv.org/abs/2112.10752))
    creator_organization_name: Ludwig Maximilian University of Munich CompVis
    access: open
    num_parameters: 1000000000
    release_date: 2022-08-01
    tags: [TEXT_TO_IMAGE_MODEL_TAG]

  - name: huggingface/stable-diffusion-v1-5
    display_name: Stable Diffusion v1.5 (1B)
    description: The Stable-Diffusion-v1-5 checkpoint was initialized with the weights of the Stable-Diffusion-v1-2 checkpoint and subsequently fine-tuned on 595k steps at resolution 512x512 on laion-aesthetics v2 5+ and 10% dropping of the text-conditioning to improve classifier-free guidance sampling ([paper](https://arxiv.org/abs/2112.10752))
    creator_organization_name: Runway
    access: open
    num_parameters: 1000000000
    release_date: 2022-10-20
    tags: [TEXT_TO_IMAGE_MODEL_TAG]

  - name: huggingface/stable-diffusion-v2-base
    display_name: Stable Diffusion v2 base (1B)
    description: The model is trained from scratch 550k steps at resolution 256x256 on a subset of LAION-5B filtered for explicit pornographic material, using the LAION-NSFW classifier with punsafe=0.1 and an aesthetic score greater than 4.5. Then it is further trained for 850k steps at resolution 512x512 on the same dataset on images with resolution greater than 512x512 ([paper](https://arxiv.org/abs/2112.10752))
    creator_organization_name: Stability AI
    access: open
    num_parameters: 1000000000
    release_date: 2022-11-23
    tags: [TEXT_TO_IMAGE_MODEL_TAG]

  - name: huggingface/stable-diffusion-v2-1-base
    display_name: Stable Diffusion v2.1 base (1B)
    description: This stable-diffusion-2-1-base model fine-tunes stable-diffusion-2-base with 220k extra steps taken, with punsafe=0.98 on the same dataset ([paper](https://arxiv.org/abs/2112.10752))
    creator_organization_name: Stability AI
    access: open
    num_parameters: 1000000000
    release_date: 2022-11-23
    tags: [TEXT_TO_IMAGE_MODEL_TAG]

  - name: huggingface/vintedois-diffusion-v0-1
    display_name: Vintedois (22h) Diffusion model v0.1 (1B)
    description: Vintedois (22h) Diffusion model v0.1 is Stable Diffusion v1.5 that was finetuned on a large amount of high quality images with simple prompts to generate beautiful images without a lot of prompt engineering ([HuggingFace model card](https://huggingface.co/22h/vintedois-diffusion-v0-1))
    creator_organization_name: 22 Hours
    access: open
    num_parameters: 1000000000
    release_date: 2022-12-27
    tags: [TEXT_TO_IMAGE_MODEL_TAG]

  - name: segmind/Segmind-Vega
    display_name: Segmind Stable Diffusion (0.74B)
    description: The Segmind-Vega Model is a distilled version of the Stable Diffusion XL (SDXL), offering a remarkable 70% reduction in size and an impressive 100% speedup while retaining high-quality text-to-image generation capabilities. Trained on diverse datasets, including Grit and Midjourney scrape data, it excels at creating a wide range of visual content based on textual prompts. ([HuggingFace model card](https://huggingface.co/segmind/Segmind-Vega))
    creator_organization_name: Segmind
    access: open
    num_parameters: 740000000
    release_date: 2023-12-01
    tags: [TEXT_TO_IMAGE_MODEL_TAG]

  - name: segmind/SSD-1B
    display_name: Segmind Stable Diffusion (1B)
    description: The Segmind Stable Diffusion Model (SSD-1B) is a distilled 50% smaller version of the Stable Diffusion XL (SDXL), offering a 60% speedup while maintaining high-quality text-to-image generation capabilities. It has been trained on diverse datasets, including Grit and Midjourney scrape data, to enhance its ability to create a wide range of visual content based on textual prompts. ([HuggingFace model card](https://huggingface.co/segmind/SSD-1B))
    creator_organization_name: Segmind
    access: open
    num_parameters: 1000000000
    release_date: 2023-10-20
    tags: [TEXT_TO_IMAGE_MODEL_TAG]

  - name: stabilityai/stable-diffusion-xl-base-1.0
    display_name: Stable Diffusion XL
    description: Stable Diffusion XL (SDXL) consists of an ensemble of experts pipeline for latent diffusion. ([HuggingFace model card](https://huggingface.co/stabilityai/stable-diffusion-xl-base-1.0))
    creator_organization_name: Stability AI
    access: open
    num_parameters: 6600000000
    release_date: 2023-07-26
    tags: [TEXT_TO_IMAGE_MODEL_TAG]

  # Kakao
  - name: kakaobrain/mindall-e
    display_name: minDALL-E (1.3B)
    description: minDALL-E, named after minGPT, is an autoregressive text-to-image generation model trained on 14 million image-text pairs ([code](https://github.com/kakaobrain/minDALL-E))
    creator_organization_name: Kakao
    access: open
    num_parameters: 1300000000
    release_date: 2021-12-13
    tags: [TEXT_TO_IMAGE_MODEL_TAG]

  # Lexica
  - name: lexica/search-stable-diffusion-1.5
    display_name: Lexica Search with Stable Diffusion v1.5 (1B)
    description: Retrieves Stable Diffusion v1.5 images Lexica users generated ([docs](https://lexica.art/docs)).
    creator_organization_name: Lexica
    access: open
    release_date: 2023-01-01
    tags: [TEXT_TO_IMAGE_MODEL_TAG]


  # Lightning AI
  - name: lightningai/lit-gpt
    display_name: Lit-GPT
    description: Lit-GPT is an optimized collection of open-source LLMs for finetuning and inference. It supports – Falcon, Llama 2, Vicuna, LongChat, and other top-performing open-source large language models.
    creator_organization_name: Lightning AI
    access: open
    release_date: 2023-04-04
    tags: [TEXT_MODEL_TAG, INSTRUCTION_FOLLOWING_MODEL_TAG, LIMITED_FUNCTIONALITY_TEXT_MODEL_TAG]



  # LMSYS
  - name: lmsys/vicuna-7b-v1.3
    display_name: Vicuna v1.3 (7B)
    description: Vicuna v1.3 (7B) is an open-source chatbot trained by fine-tuning LLaMA on user-shared conversations collected from ShareGPT.
    creator_organization_name: LMSYS
    access: open
    num_parameters: 7000000000
    release_date: 2023-06-22
    tags: [TEXT_MODEL_TAG, FULL_FUNCTIONALITY_TEXT_MODEL_TAG, INSTRUCTION_FOLLOWING_MODEL_TAG]

  - name: lmsys/vicuna-13b-v1.3
    display_name: Vicuna v1.3 (13B)
    description: Vicuna v1.3 (13B) is an open-source chatbot trained by fine-tuning LLaMA on user-shared conversations collected from ShareGPT.
    creator_organization_name: LMSYS
    access: open
    num_parameters: 13000000000
    release_date: 2023-06-22
    tags: [TEXT_MODEL_TAG, FULL_FUNCTIONALITY_TEXT_MODEL_TAG, INSTRUCTION_FOLLOWING_MODEL_TAG]



  # Meta
  - name: meta/opt-iml-175b # NOT SUPPORTED
    display_name: OPT-IML (175B)
    description: OPT-IML (175B parameters) is a suite of decoder-only transformer LMs that are multi-task fine-tuned on 2000 datasets ([paper](https://arxiv.org/pdf/2212.12017.pdf)).
    creator_organization_name: Meta
    access: open
    num_parameters: 175000000000
    release_date: 2022-12-22
    tags: [] # TODO: add tags

  - name: meta/opt-iml-30b # NOT SUPPORTED
    display_name: OPT-IML (30B)
    description: OPT-IML (30B parameters) is a suite of decoder-only transformer LMs that are multi-task fine-tuned on 2000 datasets ([paper](https://arxiv.org/pdf/2212.12017.pdf)).
    creator_organization_name: Meta
    access: open
    num_parameters: 30000000000
    release_date: 2022-12-22
    tags: [] # TODO: add tags

  - name: meta/opt-175b
    display_name: OPT (175B)
    description: Open Pre-trained Transformers (175B parameters) is a suite of decoder-only pre-trained transformers that are fully and responsibly shared with interested researchers ([paper](https://arxiv.org/pdf/2205.01068.pdf)).
    creator_organization_name: Meta
    access: open
    num_parameters: 175000000000
    release_date: 2022-05-02
    tags: [TEXT_MODEL_TAG, FULL_FUNCTIONALITY_TEXT_MODEL_TAG, ABLATION_MODEL_TAG]

  - name: meta/opt-66b
    display_name: OPT (66B)
    description: Open Pre-trained Transformers (66B parameters) is a suite of decoder-only pre-trained transformers that are fully and responsibly shared with interested researchers ([paper](https://arxiv.org/pdf/2205.01068.pdf)).
    creator_organization_name: Meta
    access: open
    num_parameters: 66000000000
    release_date: 2022-05-02
    tags: [TEXT_MODEL_TAG, FULL_FUNCTIONALITY_TEXT_MODEL_TAG, ABLATION_MODEL_TAG]

  - name: meta/opt-6.7b
    display_name: OPT (6.7B)
    description: Open Pre-trained Transformers (6.7B parameters) is a suite of decoder-only pre-trained transformers that are fully and responsibly shared with interested researchers ([paper](https://arxiv.org/pdf/2205.01068.pdf)).
    creator_organization_name: Meta
    access: open
    num_parameters: 6700000000
    release_date: 2022-05-02
    # TODO: The BUGGY_TEMP_0_TAG is a deployment related tag (Together).
    tags: [TEXT_MODEL_TAG, FULL_FUNCTIONALITY_TEXT_MODEL_TAG, ABLATION_MODEL_TAG, BUGGY_TEMP_0_TAG]

  - name: meta/opt-1.3b
    display_name: OPT (1.3B)
    description: Open Pre-trained Transformers (1.3B parameters) is a suite of decoder-only pre-trained transformers that are fully and responsibly shared with interested researchers ([paper](https://arxiv.org/pdf/2205.01068.pdf)).
    creator_organization_name: Meta
    access: open
    num_parameters: 1300000000
    release_date: 2022-05-02
    # TODO: The BUGGY_TEMP_0_TAG is a deployment related tag (Together).
    tags: [TEXT_MODEL_TAG, FULL_FUNCTIONALITY_TEXT_MODEL_TAG, ABLATION_MODEL_TAG, BUGGY_TEMP_0_TAG]

  - name: meta/galactica-120b # NOT SUPPORTED
    display_name: Galactica (120B)
    description: Galactica (120B parameters) is trained on 48 million papers, textbooks, lectures notes, compounds and proteins, scientific websites, etc. ([paper](https://galactica.org/static/paper.pdf)).
    creator_organization_name: Meta
    access: open
    num_parameters: 120000000000
    release_date: 2022-11-15
    tags: [] # TODO: add tags

  - name: meta/galactica-30b # NOT SUPPORTED
    display_name: Galactica (30B)
    description: Galactica (30B parameters) is trained on 48 million papers, textbooks, lectures notes, compounds and proteins, scientific websites, etc. ([paper](https://galactica.org/static/paper.pdf)).
    creator_organization_name: Meta
    access: open
    num_parameters: 30000000000
    release_date: 2022-11-15
    tags: [] # TODO: add tags

  - name: meta/llama-7b
    display_name: LLaMA (7B)
    description: LLaMA is a collection of foundation language models ranging from 7B to 65B parameters.
    creator_organization_name: Meta
    access: open
    num_parameters: 7000000000
    release_date: 2023-02-24
    tags: [TEXT_MODEL_TAG, FULL_FUNCTIONALITY_TEXT_MODEL_TAG]

  - name: meta/llama-13b
    display_name: LLaMA (13B)
    description: LLaMA is a collection of foundation language models ranging from 7B to 65B parameters.
    creator_organization_name: Meta
    access: open
    num_parameters: 13000000000
    release_date: 2023-02-24
    tags: [TEXT_MODEL_TAG, FULL_FUNCTIONALITY_TEXT_MODEL_TAG]

  - name: meta/llama-30b
    display_name: LLaMA (30B)
    description: LLaMA is a collection of foundation language models ranging from 7B to 65B parameters.
    creator_organization_name: Meta
    access: open
    num_parameters: 30000000000
    release_date: 2023-02-24
    tags: [TEXT_MODEL_TAG, FULL_FUNCTIONALITY_TEXT_MODEL_TAG]

  - name: meta/llama-65b
    display_name: LLaMA (65B)
    description: LLaMA is a collection of foundation language models ranging from 7B to 65B parameters.
    creator_organization_name: Meta
    access: open
    num_parameters: 65000000000
    release_date: 2023-02-24
    # TODO(#1828): Upgrade to FULL_FUNCTIONALITY_TEXT_MODEL_TAG
    tags: [TEXT_MODEL_TAG, LIMITED_FUNCTIONALITY_TEXT_MODEL_TAG]

  - name: meta/llama-2-7b
    display_name: Llama 2 (7B)
    description: Llama 2 pretrained models are trained on 2 trillion tokens, and have double the context length than Llama 1.
    creator_organization_name: Meta
    access: open
    num_parameters: 7000000000
    release_date: 2023-07-18
    tags: [TEXT_MODEL_TAG, FULL_FUNCTIONALITY_TEXT_MODEL_TAG]

  - name: meta/llama-2-13b
    display_name: Llama 2 (13B)
    description: Llama 2 pretrained models are trained on 2 trillion tokens, and have double the context length than Llama 1.
    creator_organization_name: Meta
    access: open
    num_parameters: 13000000000
    release_date: 2023-07-18
    tags: [TEXT_MODEL_TAG, FULL_FUNCTIONALITY_TEXT_MODEL_TAG]

  - name: meta/llama-2-70b
    display_name: Llama 2 (70B)
    description: Llama 2 pretrained models are trained on 2 trillion tokens, and have double the context length than Llama 1.
    creator_organization_name: Meta
    access: open
    num_parameters: 70000000000
    release_date: 2023-07-18
    # TODO(#1828): Upgrade to FULL_FUNCTIONALITY_TEXT_MODEL_TAG
    tags: [TEXT_MODEL_TAG, LIMITED_FUNCTIONALITY_TEXT_MODEL_TAG]



  # Microsoft/NVIDIA
  - name: microsoft/TNLGv2_530B
    display_name: TNLG v2 (530B)
    description: TNLG v2 (530B parameters) autoregressive language model trained on a filtered subset of the Pile and CommonCrawl ([paper](https://arxiv.org/pdf/2201.11990.pdf)).
    creator_organization_name: Microsoft/NVIDIA
    access: closed
    num_parameters: 530000000000
    release_date: 2022-01-28
    tags: []  # deprecated text model

  - name: microsoft/TNLGv2_7B
    display_name: TNLG v2 (6.7B)
    description: TNLG v2 (6.7B parameters) autoregressive language model trained on a filtered subset of the Pile and CommonCrawl ([paper](https://arxiv.org/pdf/2201.11990.pdf)).
    creator_organization_name: Microsoft/NVIDIA
    access: closed
    num_parameters: 6700000000
    release_date: 2022-01-28
    tags: []  # deprecated text model

  - name: microsoft/llava-1.5-7b-hf
    display_name: LLaVA 1.5 (7B)
    description: LLaVa is an open-source chatbot trained by fine-tuning LlamA/Vicuna on GPT-generated multimodal instruction-following data. ([paper](https://arxiv.org/abs/2304.08485))
    creator_organization_name: Microsoft
    access: open
    num_parameters: 7000000000
    release_date: 2023-10-05
    tags: [VISION_LANGUAGE_MODEL_TAG, LLAVA_MODEL_TAG, LIMITED_FUNCTIONALITY_VLM_TAG]

  - name: microsoft/llava-1.5-13b-hf
    display_name: LLaVA 1.5 (13B)
    description: LLaVa is an open-source chatbot trained by fine-tuning LlamA/Vicuna on GPT-generated multimodal instruction-following data. ([paper](https://arxiv.org/abs/2304.08485))
    creator_organization_name: Microsoft
    access: open
    num_parameters: 13000000000
    release_date: 2023-10-05
    tags: [VISION_LANGUAGE_MODEL_TAG, LLAVA_MODEL_TAG, LIMITED_FUNCTIONALITY_VLM_TAG]

  - name: uw-madison/llava-v1.6-vicuna-7b-hf
    display_name: LLaVA 1.6 (7B)
    description: LLaVa is an open-source chatbot trained by fine-tuning LlamA/Vicuna on GPT-generated multimodal instruction-following data. ([paper](https://arxiv.org/abs/2304.08485))
    creator_organization_name: Microsoft
    access: open
    num_parameters: 7000000000
    release_date: 2024-01-01
    tags: [VISION_LANGUAGE_MODEL_TAG, LLAVA_MODEL_TAG, LIMITED_FUNCTIONALITY_VLM_TAG]

  - name: uw-madison/llava-v1.6-vicuna-13b-hf
    display_name: LLaVA 1.6 (13B)
    description: LLaVa is an open-source chatbot trained by fine-tuning LlamA/Vicuna on GPT-generated multimodal instruction-following data. ([paper](https://arxiv.org/abs/2304.08485))
    creator_organization_name: Microsoft
    access: open
    num_parameters: 13000000000
    release_date: 2024-01-01
    tags: [VISION_LANGUAGE_MODEL_TAG, LLAVA_MODEL_TAG, LIMITED_FUNCTIONALITY_VLM_TAG]

  - name: uw-madison/llava-v1.6-mistral-7b-hf
    display_name: LLaVA 1.6 + Mistral (7B)
    description: LLaVa is an open-source chatbot trained by fine-tuning LlamA/Vicuna on GPT-generated multimodal instruction-following data. ([paper](https://arxiv.org/abs/2304.08485))
    creator_organization_name: Microsoft
    access: open
    num_parameters: 7000000000
    release_date: 2024-01-01
    tags: [ VISION_LANGUAGE_MODEL_TAG, LLAVA_MODEL_TAG, LIMITED_FUNCTIONALITY_VLM_TAG ]

  - name: uw-madison/llava-v1.6-34b-hf
    display_name: LLaVA + Nous-Hermes-2-Yi-34B (34B)
    description: LLaVa is an open-source chatbot trained by fine-tuning LlamA/Vicuna on GPT-generated multimodal instruction-following data. ([paper](https://arxiv.org/abs/2304.08485))
    creator_organization_name: Microsoft
    access: open
    num_parameters: 34000000000
    release_date: 2024-01-01
    tags: [VISION_LANGUAGE_MODEL_TAG, LLAVA_MODEL_TAG, LIMITED_FUNCTIONALITY_VLM_TAG]
  
  - name: openflamingo/OpenFlamingo-9B-vitl-mpt7b
    display_name: OpenFlamingo (9B)
    description: OpenFlamingo is an open source implementation of DeepMind's Flamingo models. This 9B-parameter model uses a CLIP ViT-L/14 vision encoder and MPT-7B language model ([paper](https://arxiv.org/abs/2308.01390)).
    creator_organization_name: OpenFlamingo
    access: open
    num_parameters: 9000000000
    release_date: 2023-08-02
    tags: [VISION_LANGUAGE_MODEL_TAG, OPEN_FLAMINGO_MODEL_TAG, LIMITED_FUNCTIONALITY_VLM_TAG]

  - name: microsoft/phi-2
    display_name: Phi-2
    description: Phi-2 is a Transformer with 2.7 billion parameters. It was trained using the same data sources as Phi-1.5, augmented with a new data source that consists of various NLP synthetic texts and filtered websites (for safety and educational value)
    creator_organization_name: Microsoft
    access: open
    num_parameters: 13000000000
    release_date: 2023-10-05
    tags: [TEXT_MODEL_TAG, LIMITED_FUNCTIONALITY_TEXT_MODEL_TAG]



  # 01.AI
  - name: 01-ai/yi-6b
    display_name: Yi (6B)
    description: The Yi models are large language models trained from scratch by developers at 01.AI.
    creator_organization_name: 01.AI
    access: open
    num_parameters: 6000000000
    release_date: 2023-11-02
    tags: [TEXT_MODEL_TAG, FULL_FUNCTIONALITY_TEXT_MODEL_TAG]
  - name: 01-ai/yi-34b
    display_name: Yi (34B)
    description: The Yi models are large language models trained from scratch by developers at 01.AI.
    creator_organization_name: 01.AI
    access: open
    num_parameters: 34000000000
    release_date: 2023-11-02
    tags: [TEXT_MODEL_TAG, FULL_FUNCTIONALITY_TEXT_MODEL_TAG]


  # Allen Institute for AI
  # OLMo Blog: https://blog.allenai.org/olmo-open-language-model-87ccfc95f580
  - name: allenai/olmo-7b
    display_name: OLMo (7B)
    description: OLMo is a series of Open Language Models trained on the Dolma dataset.
    creator_organization_name: Allen Institute for AI
    access: open
    num_parameters: 7000000000
    release_date: 2024-02-01
    tags: [TEXT_MODEL_TAG, FULL_FUNCTIONALITY_TEXT_MODEL_TAG]

  - name: allenai/olmo-7b-twin-2t
    display_name: OLMo (7B Twin 2T)
    description: OLMo is a series of Open Language Models trained on the Dolma dataset.
    creator_organization_name: Allen Institute for AI
    access: open
    num_parameters: 7000000000
    release_date: 2024-02-01
    tags: [TEXT_MODEL_TAG, FULL_FUNCTIONALITY_TEXT_MODEL_TAG]

  - name: allenai/olmo-7b-instruct
    display_name: OLMo (7B Instruct)
    description: OLMo is a series of Open Language Models trained on the Dolma dataset. The instruct versions was trained on the Tulu SFT mixture and a cleaned version of the UltraFeedback dataset.
    creator_organization_name: Allen Institute for AI
    access: open
    num_parameters: 7000000000
    release_date: 2024-02-01
    # TODO: Add instruct tag.
    tags: [TEXT_MODEL_TAG, FULL_FUNCTIONALITY_TEXT_MODEL_TAG]


  # Mistral AI
  - name: mistralai/mistral-7b-v0.1
    display_name: Mistral v0.1 (7B)
    description: Mistral 7B is a 7.3B parameter transformer model that uses Grouped-Query Attention (GQA) and Sliding-Window Attention (SWA).
    creator_organization_name: Mistral AI
    access: open
    num_parameters: 7300000000
    release_date: 2023-09-27
    tags: [TEXT_MODEL_TAG, FULL_FUNCTIONALITY_TEXT_MODEL_TAG, INSTRUCTION_FOLLOWING_MODEL_TAG]

  - name: mistralai/mixtral-8x7b-32kseqlen
    display_name: Mixtral (8x7B 32K seqlen)
    description: Mistral AI's mixture-of-experts model ([tweet](https://twitter.com/MistralAI/status/1733150512395038967)).
    creator_organization_name: Mistral AI
    access: open
    num_parameters: 46700000000
    release_date: 2023-12-08
    tags: [TEXT_MODEL_TAG, FULL_FUNCTIONALITY_TEXT_MODEL_TAG, INSTRUCTION_FOLLOWING_MODEL_TAG]

  - name: mistralai/mixtral-8x7b-instruct-v0.1
    display_name: Mixtral (8x7B Instruct)
    description: Mixtral (8x7B Instruct) is a version of Mixtral (8x7B) that was optimized through supervised fine-tuning and direct preference optimisation (DPO) for careful instruction following.
    creator_organization_name: Mistral AI
    access: open
    num_parameters: 46700000000
    # Blog post: https://mistral.ai/news/mixtral-of-experts/
    release_date: 2023-12-11
    tags: [TEXT_MODEL_TAG, FULL_FUNCTIONALITY_TEXT_MODEL_TAG, INSTRUCTION_FOLLOWING_MODEL_TAG, MISTRAL_MODEL_TAG]

  - name: mistralai/bakLlava-v1-hf
    display_name: BakLLaVA v1 (7B)
    description: BakLLaVA v1 is a Mistral 7B base augmented with the LLaVA 1.5 architecture. ([blog](https://huggingface.co/llava-hf/bakLlava-v1-hf))
    creator_organization_name: Mistral AI
    access: open
    num_parameters: 7000000000
    release_date: 2023-10-16
    tags: [VISION_LANGUAGE_MODEL_TAG, LLAVA_MODEL_TAG, LIMITED_FUNCTIONALITY_VLM_TAG]

  - name: mistralai/mistral-small-2402
    display_name: Mistral Small (2402)
    # TODO: Fill in description
    description: TBD
    creator_organization_name: Mistral AI
    access: limited
    # Blog post: https://mistral.ai/news/mistral-large/
    release_date: 2023-02-26
    tags: [TEXT_MODEL_TAG, LIMITED_FUNCTIONALITY_TEXT_MODEL_TAG, INSTRUCTION_FOLLOWING_MODEL_TAG, MISTRAL_MODEL_TAG]

  - name: mistralai/mistral-medium-2312
    display_name: Mistral Medium (2312)
    description: Mistral is a transformer model that uses Grouped-Query Attention (GQA) and Sliding-Window Attention (SWA).
    creator_organization_name: Mistral AI
    access: limited
    release_date: 2023-12-11
    tags: [TEXT_MODEL_TAG, LIMITED_FUNCTIONALITY_TEXT_MODEL_TAG, INSTRUCTION_FOLLOWING_MODEL_TAG, MISTRAL_MODEL_TAG]

  - name: mistralai/mistral-large-2402
    display_name: Mistral Large (2402)
    # TODO: Fill in description
    description: TBD
    creator_organization_name: Mistral AI
    access: limited
    # Blog post: https://mistral.ai/news/mistral-large/
    release_date: 2023-02-26
    tags: [TEXT_MODEL_TAG, LIMITED_FUNCTIONALITY_TEXT_MODEL_TAG, INSTRUCTION_FOLLOWING_MODEL_TAG, MISTRAL_MODEL_TAG]


  # MosaicML
  - name: mosaicml/mpt-7b
    display_name: MPT (7B)
    description: MPT (7B) is a Transformer trained from scratch on 1T tokens of text and code.
    creator_organization_name: MosaicML
    access: open
    num_parameters: 6700000000
    release_date: 2023-05-05
    tags: [TEXT_MODEL_TAG, FULL_FUNCTIONALITY_TEXT_MODEL_TAG]

  - name: mosaicml/mpt-7b-chat # NOT SUPPORTED
    display_name: MPT-Chat (7B)
    description: MPT-Chat (7B) is a chatbot-like model for dialogue generation. It is built by finetuning MPT (30B) , a Transformer trained from scratch on 1T tokens of text and code.
    creator_organization_name: MosaicML
    access: open
    num_parameters: 6700000000
    release_date: 2023-05-05
    tags: [] # TODO: add tags

  - name: mosaicml/mpt-instruct-7b
    display_name: MPT-Instruct (7B)
    description: MPT-Instruct (7B) is a model for short-form instruction following. It is built by finetuning MPT (30B), a Transformer trained from scratch on 1T tokens of text and code.
    creator_organization_name: MosaicML
    access: open
    num_parameters: 6700000000
    release_date: 2023-05-05
    tags: [TEXT_MODEL_TAG, FULL_FUNCTIONALITY_TEXT_MODEL_TAG]

  - name: mosaicml/mpt-30b
    display_name: MPT (30B)
    description: MPT (30B) is a Transformer trained from scratch on 1T tokens of text and code.
    creator_organization_name: MosaicML
    access: open
    num_parameters: 30000000000
    release_date: 2023-06-22
    tags: [TEXT_MODEL_TAG, FULL_FUNCTIONALITY_TEXT_MODEL_TAG]

  - name: mosaicml/mpt-30b-chat # NOT SUPPORTED
    display_name: MPT-Chat (30B)
    description: MPT-Chat (30B) is a chatbot-like model for dialogue generation. It is built by finetuning MPT (30B), a Transformer trained from scratch on 1T tokens of text and code.
    creator_organization_name: MosaicML
    access: open
    num_parameters: 30000000000
    release_date: 2023-06-22
    tags: [] # TODO: add tags

  - name: mosaicml/mpt-instruct-30b
    display_name: MPT-Instruct (30B)
    description: MPT-Instruct (30B) is a model for short-form instruction following. It is built by finetuning MPT (30B), a Transformer trained from scratch on 1T tokens of text and code.
    creator_organization_name: MosaicML
    access: open
    num_parameters: 30000000000
    release_date: 2023-06-22
    tags: [TEXT_MODEL_TAG, FULL_FUNCTIONALITY_TEXT_MODEL_TAG]



  # Neurips
  - name: neurips/local
    display_name: Neurips Local
    description: Neurips Local
    creator_organization_name: Neurips
    access: open
    release_date: 2023-06-01
    tags: [TEXT_MODEL_TAG, FULL_FUNCTIONALITY_TEXT_MODEL_TAG]



  # NVIDIA
  - name: nvidia/megatron-gpt2
    display_name: Megatron GPT2
    description: GPT-2 implemented in Megatron-LM ([paper](https://arxiv.org/abs/1909.08053)).
    creator_organization_name: NVIDIA
    access: open
    release_date: 2019-09-17 # paper date
    tags: [TEXT_MODEL_TAG, FULL_FUNCTIONALITY_TEXT_MODEL_TAG, BUGGY_TEMP_0_TAG]



  # OpenAI

  ## GPT 2 Models
  # Not served by OpenAI, instead served by HuggingFace.

  - name: openai/gpt2
    display_name: GPT-2 (1.5B)
    description: GPT-2 (1.5B parameters) is a transformer model trained on a large corpus of English text in a self-supervised fashion ([paper](https://cdn.openai.com/better-language-models/language_models_are_unsupervised_multitask_learners.pdf)).
    creator_organization_name: OpenAI
    access: open
    num_parameters: 1500000000
    release_date: 2019-02-14
    tags: [TEXT_MODEL_TAG, FULL_FUNCTIONALITY_TEXT_MODEL_TAG]


  ## GPT 3 Models
  # The list of models can be found here: https://beta.openai.com/docs/engines/gpt-3

  - name: openai/davinci-002
    display_name: davinci-002
    description: Replacement for the GPT-3 curie and davinci base models.
    creator_organization_name: OpenAI
    access: limited
    release_date: 2023-08-22
    tags: [TEXT_MODEL_TAG, FULL_FUNCTIONALITY_TEXT_MODEL_TAG]

  - name: openai/babbage-002
    display_name: babbage-002
    description: Replacement for the GPT-3 ada and babbage base models.
    creator_organization_name: OpenAI
    access: limited
    release_date: 2023-08-22
    tags: [TEXT_MODEL_TAG, FULL_FUNCTIONALITY_TEXT_MODEL_TAG]

  # DEPRECATED: Announced on July 06 2023 that these models will be shut down on January 04 2024.

  - name: openai/davinci # DEPRECATED
    display_name: davinci (175B)
    description: Original GPT-3 (175B parameters) autoregressive language model ([paper](https://arxiv.org/pdf/2005.14165.pdf), [docs](https://beta.openai.com/docs/model-index-for-researchers)).
    creator_organization_name: OpenAI
    access: limited
    num_parameters: 175000000000
    release_date: 2020-05-28
    tags: [TEXT_MODEL_TAG, FULL_FUNCTIONALITY_TEXT_MODEL_TAG]

  - name: openai/curie # DEPRECATED
    display_name: curie (6.7B)
    description: Original GPT-3 (6.7B parameters) autoregressive language model ([paper](https://arxiv.org/pdf/2005.14165.pdf), [docs](https://beta.openai.com/docs/model-index-for-researchers)).
    creator_organization_name: OpenAI
    access: limited
    num_parameters: 6700000000
    release_date: 2020-05-28
    tags: [TEXT_MODEL_TAG, FULL_FUNCTIONALITY_TEXT_MODEL_TAG]
    
  - name: openai/babbage # DEPRECATED
    display_name: babbage (1.3B)
    description: Original GPT-3 (1.3B parameters) autoregressive language model ([paper](https://arxiv.org/pdf/2005.14165.pdf), [docs](https://beta.openai.com/docs/model-index-for-researchers)).
    creator_organization_name: OpenAI
    access: limited
    num_parameters: 1300000000
    release_date: 2020-05-28
    tags: [TEXT_MODEL_TAG, FULL_FUNCTIONALITY_TEXT_MODEL_TAG]
    
  - name: openai/ada # DEPRECATED
    display_name: ada (350M)
    description: Original GPT-3 (350M parameters) autoregressive language model ([paper](https://arxiv.org/pdf/2005.14165.pdf), [docs](https://beta.openai.com/docs/model-index-for-researchers)).
    creator_organization_name: OpenAI
    access: limited
    num_parameters: 350000000
    release_date: 2020-05-28
    tags: [TEXT_MODEL_TAG, FULL_FUNCTIONALITY_TEXT_MODEL_TAG]

  - name: openai/text-davinci-003 # DEPRECATED
    display_name: GPT-3.5 (text-davinci-003)
    description: text-davinci-003 model that involves reinforcement learning (PPO) with reward models. Derived from text-davinci-002 ([docs](https://beta.openai.com/docs/model-index-for-researchers)).
    creator_organization_name: OpenAI
    access: limited
    num_parameters: 175000000000
    release_date: 2022-11-28
    tags: [TEXT_MODEL_TAG, FULL_FUNCTIONALITY_TEXT_MODEL_TAG, INSTRUCTION_FOLLOWING_MODEL_TAG]

  # TODO: text-davinci-002 supports insertion. Support insertion in our framework.
  #       https://github.com/stanford-crfm/benchmarking/issues/359
  - name: openai/text-davinci-002 # DEPRECATED
    display_name: GPT-3.5 (text-davinci-002)
    description: text-davinci-002 model that involves supervised fine-tuning on human-written demonstrations. Derived from code-davinci-002 ([docs](https://beta.openai.com/docs/model-index-for-researchers)).
    creator_organization_name: OpenAI
    access: limited
    num_parameters: 175000000000
    release_date: 2022-01-27
    tags: [TEXT_MODEL_TAG, FULL_FUNCTIONALITY_TEXT_MODEL_TAG]

  - name: openai/text-davinci-001 # DEPRECATED
    display_name: GPT-3.5 (text-davinci-001)
    description: text-davinci-001 model that involves supervised fine-tuning on human-written demonstrations ([docs](https://beta.openai.com/docs/model-index-for-researchers)).
    creator_organization_name: OpenAI
    access: limited
    num_parameters: 175000000000
    release_date: 2022-01-27
    tags: [TEXT_MODEL_TAG, FULL_FUNCTIONALITY_TEXT_MODEL_TAG]

  - name: openai/text-curie-001 # DEPRECATED
    display_name: text-curie-001
    description: text-curie-001 model that involves supervised fine-tuning on human-written demonstrations ([docs](https://beta.openai.com/docs/model-index-for-researchers)).
    creator_organization_name: OpenAI
    access: limited
    num_parameters: 6700000000
    release_date: 2022-01-27
    tags: [TEXT_MODEL_TAG, FULL_FUNCTIONALITY_TEXT_MODEL_TAG]
    
  - name: openai/text-babbage-001 # DEPRECATED
    display_name: text-babbage-001
    description: text-babbage-001 model that involves supervised fine-tuning on human-written demonstrations ([docs](https://beta.openai.com/docs/model-index-for-researchers)).
    creator_organization_name: OpenAI
    access: limited
    num_parameters: 1300000000
    release_date: 2022-01-27
    tags: [TEXT_MODEL_TAG, FULL_FUNCTIONALITY_TEXT_MODEL_TAG]
    
  - name: openai/text-ada-001 # DEPRECATED
    display_name: text-ada-001
    description: text-ada-001 model that involves supervised fine-tuning on human-written demonstrations ([docs](https://beta.openai.com/docs/model-index-for-researchers)).
    creator_organization_name: OpenAI
    access: limited
    num_parameters: 350000000
    release_date: 2022-01-27
    tags: [TEXT_MODEL_TAG, FULL_FUNCTIONALITY_TEXT_MODEL_TAG]


  ## GPT 3.5 Turbo Models
  # ChatGPT: https://openai.com/blog/chatgpt
  
  - name: openai/gpt-3.5-turbo-instruct
    display_name: GPT-3.5 Turbo Instruct
    description: Similar capabilities as GPT-3 era models. Compatible with legacy Completions endpoint and not Chat Completions.
    creator_organization_name: OpenAI
    access: limited
    release_date: 2023-09-18
    tags: [TEXT_MODEL_TAG, OPENAI_CHATGPT_MODEL_TAG, LIMITED_FUNCTIONALITY_TEXT_MODEL_TAG, INSTRUCTION_FOLLOWING_MODEL_TAG]

  - name: openai/gpt-3.5-turbo-0301
    display_name: GPT-3.5 Turbo (0301)
    description: Sibling model of text-davinci-003 that is optimized for chat but works well for traditional completions tasks as well. Snapshot from 2023-03-01.
    creator_organization_name: OpenAI
    access: limited
    release_date: 2023-03-01
    tags: [TEXT_MODEL_TAG, OPENAI_CHATGPT_MODEL_TAG, LIMITED_FUNCTIONALITY_TEXT_MODEL_TAG, INSTRUCTION_FOLLOWING_MODEL_TAG]

  - name: openai/gpt-3.5-turbo-0613
    display_name: GPT-3.5 Turbo (0613)
    description: Sibling model of text-davinci-003 that is optimized for chat but works well for traditional completions tasks as well. Snapshot from 2023-06-13.
    creator_organization_name: OpenAI
    access: limited
    release_date: 2023-06-13
    tags: [TEXT_MODEL_TAG, OPENAI_CHATGPT_MODEL_TAG, LIMITED_FUNCTIONALITY_TEXT_MODEL_TAG, INSTRUCTION_FOLLOWING_MODEL_TAG]

  - name: openai/gpt-3.5-turbo-1106
    display_name: GPT-3.5 Turbo (1106)
    description: Sibling model of text-davinci-003 that is optimized for chat but works well for traditional completions tasks as well. Snapshot from 2023-11-06.
    creator_organization_name: OpenAI
    access: limited
    # Actual release blog post was published on 2024-01-25:
    # https://openai.com/blog/new-embedding-models-and-api-updates
    release_date: 2024-01-25
    tags: [TEXT_MODEL_TAG, OPENAI_CHATGPT_MODEL_TAG, LIMITED_FUNCTIONALITY_TEXT_MODEL_TAG, INSTRUCTION_FOLLOWING_MODEL_TAG]

  - name: openai/gpt-3.5-turbo-0125
    display_name: gpt-3.5-turbo-0125
    description: Sibling model of text-davinci-003 that is optimized for chat but works well for traditional completions tasks as well. Snapshot from 2024-01-25.
    creator_organization_name: OpenAI
    access: limited
    # Release blog post was published on 2024-01-25:
    # https://openai.com/blog/new-embedding-models-and-api-updates
    # The actual release date is unclear - it was described as "next week".
    release_date: 2023-06-13
    tags: [TEXT_MODEL_TAG, OPENAI_CHATGPT_MODEL_TAG, LIMITED_FUNCTIONALITY_TEXT_MODEL_TAG, INSTRUCTION_FOLLOWING_MODEL_TAG]

  - name: openai/gpt-3.5-turbo-16k-0613
    display_name: gpt-3.5-turbo-16k-0613
    description: Sibling model of text-davinci-003 that is optimized for chat but works well for traditional completions tasks as well. Snapshot from 2023-06-13 with a longer context length of 16,384 tokens.
    creator_organization_name: OpenAI
    access: limited
    release_date: 2023-06-13
    tags: [TEXT_MODEL_TAG, OPENAI_CHATGPT_MODEL_TAG, LIMITED_FUNCTIONALITY_TEXT_MODEL_TAG, INSTRUCTION_FOLLOWING_MODEL_TAG]


  ## GPT 4 Models

  - name: openai/gpt-4-1106-preview
    display_name: GPT-4 Turbo (1106 preview)
    description: GPT-4 Turbo (preview) is a large multimodal model that is optimized for chat but works well for traditional completions tasks. The model is cheaper and faster than the original GPT-4 model. Preview snapshot from 2023-11-06.
    creator_organization_name: OpenAI
    access: limited
    release_date: 2023-11-06
    tags: [TEXT_MODEL_TAG, OPENAI_CHATGPT_MODEL_TAG, LIMITED_FUNCTIONALITY_TEXT_MODEL_TAG, INSTRUCTION_FOLLOWING_MODEL_TAG]

  - name: openai/gpt-4-0314
    display_name: GPT-4 (0314)
    description: GPT-4 is a large multimodal model (currently only accepting text inputs and emitting text outputs) that is optimized for chat but works well for traditional completions tasks. Snapshot of gpt-4 from 2023-03-14.
    creator_organization_name: OpenAI
    access: limited
    release_date: 2023-03-14
    tags: [TEXT_MODEL_TAG, OPENAI_CHATGPT_MODEL_TAG, LIMITED_FUNCTIONALITY_TEXT_MODEL_TAG, INSTRUCTION_FOLLOWING_MODEL_TAG]

  - name: openai/gpt-4-32k-0314
    display_name: gpt-4-32k-0314
    description: GPT-4 is a large multimodal model (currently only accepting text inputs and emitting text outputs) that is optimized for chat but works well for traditional completions tasks. Snapshot of gpt-4 with a longer context length of 32,768 tokens from March 14th 2023.
    creator_organization_name: OpenAI
    access: limited
    release_date: 2023-03-14
    tags: [TEXT_MODEL_TAG, OPENAI_CHATGPT_MODEL_TAG, LIMITED_FUNCTIONALITY_TEXT_MODEL_TAG, INSTRUCTION_FOLLOWING_MODEL_TAG]

  - name: openai/gpt-4-0613
    display_name: GPT-4 (0613)
    description: GPT-4 is a large multimodal model (currently only accepting text inputs and emitting text outputs) that is optimized for chat but works well for traditional completions tasks. Snapshot of gpt-4 from 2023-06-13.
    creator_organization_name: OpenAI
    access: limited
    release_date: 2023-06-13
    tags: [TEXT_MODEL_TAG, OPENAI_CHATGPT_MODEL_TAG, LIMITED_FUNCTIONALITY_TEXT_MODEL_TAG, INSTRUCTION_FOLLOWING_MODEL_TAG]

  - name: openai/gpt-4-32k-0613
    display_name: gpt-4-32k-0613
    description: GPT-4 is a large multimodal model (currently only accepting text inputs and emitting text outputs) that is optimized for chat but works well for traditional completions tasks. Snapshot of gpt-4 with a longer context length of 32,768 tokens from 2023-06-13.
    creator_organization_name: OpenAI
    access: limited
    release_date: 2023-06-13
    tags: [TEXT_MODEL_TAG, OPENAI_CHATGPT_MODEL_TAG, LIMITED_FUNCTIONALITY_TEXT_MODEL_TAG, INSTRUCTION_FOLLOWING_MODEL_TAG]

  - name: openai/gpt-4-0125-preview
    display_name: GPT-4 Turbo (0125 preview)
    description: GPT-4 Turbo (preview) is a large multimodal model that is optimized for chat but works well for traditional completions tasks. The model is cheaper and faster than the original GPT-4 model. Preview snapshot from 2023-01-25. This snapshot is intended to reduce cases of “laziness” where the model doesn’t complete a task.
    creator_organization_name: OpenAI
    access: limited
    # Actual release blog post was published on 2024-01-25:
    # https://openai.com/blog/new-embedding-models-and-api-updates
    release_date: 2024-01-25
    tags: [TEXT_MODEL_TAG, OPENAI_CHATGPT_MODEL_TAG, LIMITED_FUNCTIONALITY_TEXT_MODEL_TAG, INSTRUCTION_FOLLOWING_MODEL_TAG]

  - name: openai/gpt-4-vision-preview
    display_name: GPT-4V (preview)
    description: GPT-4V is a large multimodal model that accepts both text and images and is optimized for chat ([model card](https://openai.com/research/gpt-4v-system-card)).
    creator_organization_name: OpenAI
    access: limited
    release_date: 2023-11-06
    tags: [VISION_LANGUAGE_MODEL_TAG, OPENAI_CHATGPT_MODEL_TAG, FULL_FUNCTIONALITY_VLM_TAG]

  ## Codex Models
  # DEPRECATED: Codex models have been shut down on March 23 2023.

  - name: openai/code-davinci-002 # DEPRECATED
    display_name: code-davinci-002
    description: Codex-style model that is designed for pure code-completion tasks ([docs](https://beta.openai.com/docs/models/codex)).
    creator_organization_name: OpenAI
    access: limited
    release_date: 2021-07-01 # TODO: Find correct date (this is for v1)
    tags: [CODE_MODEL_TAG]

  - name: openai/code-davinci-001 # DEPRECATED
    display_name: code-davinci-001
    description: code-davinci-001 model
    creator_organization_name: OpenAI
    access: limited
    release_date: 2021-07-01 # Paper date
    tags: [CODE_MODEL_TAG]

  - name: openai/code-cushman-001 # DEPRECATED
    display_name: code-cushman-001 (12B)
    description: Codex-style model that is a stronger, multilingual version of the Codex (12B) model in the [Codex paper](https://arxiv.org/pdf/2107.03374.pdf).
    creator_organization_name: OpenAI
    access: limited
    num_parameters: 12000000000
    release_date: 2021-07-01 # Paper date
    tags: [CODE_MODEL_TAG]


  ## Text Similarity Models
  # OpenAI similarity embedding models: https://beta.openai.com/docs/guides/embeddings
  # The number of parameters is guessed based on the number of parameters of the
  # corresponding GPT-3 model.
  # DEPRECATED: Announced on July 06 2023 that first generation embeddings models
  #  will be shut down on January 04 2024.

  - name: openai/text-similarity-davinci-001 # DEPRECATED
    display_name: text-similarity-davinci-001
    description: Embedding model that is designed for text similarity tasks ([docs](https://openai.com/blog/introducing-text-and-code-embeddings)).
    creator_organization_name: OpenAI
    access: limited
    num_parameters: 175000000000
    release_date: 2022-01-25 # Blog post date
    tags: [TEXT_SIMILARITY_MODEL_TAG]

  - name: openai/text-similarity-curie-001 # DEPRECATED
    display_name: text-similarity-curie-001
    description: Embedding model that is designed for text similarity tasks ([docs](https://openai.com/blog/introducing-text-and-code-embeddings)).
    creator_organization_name: OpenAI
    access: limited
    num_parameters: 6700000000
    release_date: 2022-01-25 # Blog post date
    tags: [TEXT_SIMILARITY_MODEL_TAG]

  - name: openai/text-similarity-babbage-001 # DEPRECATED
    display_name: text-similarity-babbage-001
    description: Embedding model that is designed for text similarity tasks ([docs](https://openai.com/blog/introducing-text-and-code-embeddings)).
    creator_organization_name: OpenAI
    access: limited
    num_parameters: 1300000000
    release_date: 2022-01-25 # Blog post date
    tags: [TEXT_SIMILARITY_MODEL_TAG]

  - name: openai/text-similarity-ada-001 # DEPRECATED
    display_name: text-similarity-ada-001
    description: Embedding model that is designed for text similarity tasks ([docs](https://openai.com/blog/introducing-text-and-code-embeddings)).
    creator_organization_name: OpenAI
    access: limited
    num_parameters: 350000000
    release_date: 2022-01-25 # Blog post date
    tags: [TEXT_SIMILARITY_MODEL_TAG]

  - name: openai/text-embedding-ada-002
    display_name: text-embedding-ada-002
    description: An improved embedding model that is designed for text similarity tasks ([docs](https://openai.com/blog/new-and-improved-embedding-model)).
    creator_organization_name: OpenAI
    access: limited
    release_date: 2022-12-15 # Blog post date
    tags: [TEXT_SIMILARITY_MODEL_TAG]

  # Text-to-image models
  - name: openai/dall-e-2
    display_name: DALL-E 2 (3.5B)
    description: DALL-E 2 is a encoder-decoder-based latent diffusion model trained on large-scale paired text-image datasets. The model is available via the OpenAI API ([paper](https://arxiv.org/abs/2204.06125)).
    creator_organization_name: OpenAI
    access: limited
    num_parameters: 3500000000
    release_date: 2022-04-13
    tags: [TEXT_TO_IMAGE_MODEL_TAG]

  - name: openai/dall-e-3
    display_name: DALL-E 3
    description: DALL-E 3 is a text-to-image generation model built natively on ChatGPT, used to prompt engineer automatically. The default style, vivid, causes the model to lean towards generating hyper-real and dramatic images. The model is available via the OpenAI API ([paper](https://cdn.openai.com/papers/dall-e-3.pdf)).
    creator_organization_name: OpenAI
    access: limited
    num_parameters: 0
    release_date: 2023-11-06
    tags: [TEXT_TO_IMAGE_MODEL_TAG]

  - name: openai/dall-e-3-natural
    display_name: DALL-E 3 (natural style)
    description: DALL-E 3 is a text-to-image generation model built natively on ChatGPT, used to prompt engineer automatically. The natural style causes the model to produce more natural, less hyper-real looking images. The model is available via the OpenAI API ([paper](https://cdn.openai.com/papers/dall-e-3.pdf)).
    creator_organization_name: OpenAI
    access: limited
    num_parameters: 0
    release_date: 2023-11-06
    tags: [TEXT_TO_IMAGE_MODEL_TAG]

  - name: openai/dall-e-3-hd
    display_name: DALL-E 3 HD
    description: DALL-E 3 is a text-to-image generation model built natively on ChatGPT, used to prompt engineer automatically. The HD version creates images with finer details and greater consistency across the image, but generation is slower. The default style, vivid, causes the model to lean towards generating hyper-real and dramatic images. The model is available via the OpenAI API ([paper](https://cdn.openai.com/papers/dall-e-3.pdf)).
    creator_organization_name: OpenAI
    access: limited
    num_parameters: 0
    release_date: 2023-11-06
    tags: [TEXT_TO_IMAGE_MODEL_TAG]

  - name: openai/dall-e-3-hd-natural
    display_name: DALL-E 3 HD (natural style)
    description: DALL-E 3 is a text-to-image generation model built natively on ChatGPT, used to prompt engineer automatically. The HD version creates images with finer details and greater consistency across the image, but generation is slower. The natural style causes the model to produce more natural, less hyper-real looking images. The model is available via the OpenAI API ([paper](https://cdn.openai.com/papers/dall-e-3.pdf)).
    creator_organization_name: OpenAI
    access: limited
    num_parameters: 0
    release_date: 2023-11-06
    tags: [TEXT_TO_IMAGE_MODEL_TAG]

  # Qwen

  - name: qwen/qwen-7b
    display_name: Qwen
    description: 7B-parameter version of the large language model series, Qwen (abbr. Tongyi Qianwen), proposed by Aibaba Cloud. Qwen-7B is a Transformer-based large language model, which is pretrained on a large volume of data, including web texts, books, codes, etc. 
    creator_organization_name: Qwen
    access: open
    release_date: 2024-02-05
    tags: [TEXT_MODEL_TAG, LIMITED_FUNCTIONALITY_TEXT_MODEL_TAG]

  - name: qwen/qwen1.5-7b
    display_name: Qwen1.5 (7B)
    description: 7B-parameter version of the large language model series, Qwen 1.5 (abbr. Tongyi Qianwen), proposed by Aibaba Cloud. Qwen-7B is a Transformer-based large language model, which is pretrained on a large volume of data, including web texts, books, codes, etc. 
    creator_organization_name: Qwen
    access: open
    release_date: 2024-02-05
    tags: [TEXT_MODEL_TAG, LIMITED_FUNCTIONALITY_TEXT_MODEL_TAG]

  - name: qwen/qwen1.5-14b
    display_name: Qwen1.5 (14B)
    description: 14B-parameter version of the large language model series, Qwen 1.5 (abbr. Tongyi Qianwen), proposed by Aibaba Cloud. Qwen-7B is a Transformer-based large language model, which is pretrained on a large volume of data, including web texts, books, codes, etc. 
    creator_organization_name: Qwen
    access: open
    release_date: 2024-02-05
    tags: [TEXT_MODEL_TAG, LIMITED_FUNCTIONALITY_TEXT_MODEL_TAG]

  - name: qwen/qwen1.5-72b
    display_name: Qwen1.5 (72B)
    description: 72B-parameter version of the large language model series, Qwen 1.5 (abbr. Tongyi Qianwen), proposed by Aibaba Cloud. Qwen-7B is a Transformer-based large language model, which is pretrained on a large volume of data, including web texts, books, codes, etc. 
    creator_organization_name: Qwen
    access: open
    release_date: 2024-02-05
    tags: [TEXT_MODEL_TAG, LIMITED_FUNCTIONALITY_TEXT_MODEL_TAG]

  - name: qwen/qwen-vl
    display_name: Qwen-VL
    description: Visual multimodal version of the Qwen large language model series ([paper](https://arxiv.org/abs/2308.12966)).
    creator_organization_name: Alibaba Cloud
    access: open
    release_date: 2023-08-24
    tags: [VISION_LANGUAGE_MODEL_TAG, FULL_FUNCTIONALITY_VLM_TAG]

  - name: qwen/qwen-vl-chat
    display_name: Qwen-VL Chat
    description: Chat version of Qwen-VL ([paper](https://arxiv.org/abs/2308.12966)).
    creator_organization_name: Alibaba Cloud
    access: open
    release_date: 2023-08-24
    tags: [VISION_LANGUAGE_MODEL_TAG, FULL_FUNCTIONALITY_VLM_TAG]

  # Salesforce
  - name: salesforce/codegen # NOT SUPPORTED
    display_name: CodeGen (16B)
    description: CodeGen (16B parameters) is an open dense code model trained for multi-turn program synthesis ([blog](https://arxiv.org/pdf/2203.13474.pdf)).
    creator_organization_name: Tsinghua
    access: open
    num_parameters: 16000000000
    release_date: 2022-03-25
    tags: [] # TODO: add tags



  # Stability AI
  - name: stabilityai/stablelm-base-alpha-3b
    display_name: StableLM-Base-Alpha (3B)
    description: StableLM-Base-Alpha is a suite of 3B and 7B parameter decoder-only language models pre-trained on a diverse collection of English datasets with a sequence length of 4096 to push beyond the context window limitations of existing open-source language models.
    creator_organization_name: Stability AI
    access: open
    num_parameters: 3000000000
    release_date: 2023-04-20
    tags: [TEXT_MODEL_TAG, FULL_FUNCTIONALITY_TEXT_MODEL_TAG]

  - name: stabilityai/stablelm-base-alpha-7b
    display_name: StableLM-Base-Alpha (7B)
    description: StableLM-Base-Alpha is a suite of 3B and 7B parameter decoder-only language models pre-trained on a diverse collection of English datasets with a sequence length of 4096 to push beyond the context window limitations of existing open-source language models.
    creator_organization_name: Stability AI
    access: open
    num_parameters: 7000000000
    release_date: 2023-04-20
    tags: [TEXT_MODEL_TAG, FULL_FUNCTIONALITY_TEXT_MODEL_TAG]



  # Stanford
  - name: stanford/alpaca-7b
    display_name: Alpaca (7B)
    description: Alpaca 7B is a model fine-tuned from the LLaMA 7B model on 52K instruction-following demonstrations
    creator_organization_name: Stanford
    access: open
    num_parameters: 7000000000
    release_date: 2023-03-13
    tags: [TEXT_MODEL_TAG, FULL_FUNCTIONALITY_TEXT_MODEL_TAG, INSTRUCTION_FOLLOWING_MODEL_TAG]



  # TII UAE
  - name: tiiuae/falcon-7b
    display_name: Falcon (7B)
    description: Falcon-7B is a 7B parameters causal decoder-only model built by TII and trained on 1,500B tokens of RefinedWeb enhanced with curated corpora.
    creator_organization_name: TII UAE
    access: open
    num_parameters: 7000000000
    release_date: 2023-03-15
    tags: [TEXT_MODEL_TAG, FULL_FUNCTIONALITY_TEXT_MODEL_TAG]

  - name: tiiuae/falcon-7b-instruct
    display_name: Falcon-Instruct (7B)
    description: Falcon-7B-Instruct is a 7B parameters causal decoder-only model built by TII based on Falcon-7B and finetuned on a mixture of chat/instruct datasets.
    creator_organization_name: TII UAE
    access: open
    num_parameters: 7000000000
    release_date: 2023-03-15
    tags: [TEXT_MODEL_TAG, FULL_FUNCTIONALITY_TEXT_MODEL_TAG]

  - name: tiiuae/falcon-40b
    display_name: Falcon (40B)
    description: Falcon-40B is a 40B parameters causal decoder-only model built by TII and trained on 1,500B tokens of RefinedWeb enhanced with curated corpora.
    creator_organization_name: TII UAE
    access: open
    num_parameters: 40000000000
    release_date: 2023-05-25
    tags: [TEXT_MODEL_TAG, FULL_FUNCTIONALITY_TEXT_MODEL_TAG]

  - name: tiiuae/falcon-40b-instruct
    display_name: Falcon-Instruct (40B)
    description: Falcon-40B-Instruct is a 40B parameters causal decoder-only model built by TII based on Falcon-7B and finetuned on a mixture of chat/instruct datasets.
    creator_organization_name: TII UAE
    access: open
    num_parameters: 40000000000
    release_date: 2023-05-25
    tags: [TEXT_MODEL_TAG, FULL_FUNCTIONALITY_TEXT_MODEL_TAG]



  # Together
  - name: together/gpt-jt-6b-v1
    display_name: GPT-JT (6B)
    description: GPT-JT (6B parameters) is a fork of GPT-J ([blog post](https://www.together.xyz/blog/releasing-v1-of-gpt-jt-powered-by-open-source-ai)).
    creator_organization_name: Together
    access: open
    num_parameters: 6700000000
    release_date: 2022-11-29
    tags: [TEXT_MODEL_TAG, FULL_FUNCTIONALITY_TEXT_MODEL_TAG]

  - name: together/gpt-neoxt-chat-base-20b
    display_name: GPT-NeoXT-Chat-Base (20B)
    description: GPT-NeoXT-Chat-Base (20B) is fine-tuned from GPT-NeoX, serving as a base model for developing open-source chatbots.
    creator_organization_name: Together
    access: open
    num_parameters: 20000000000
    release_date: 2023-03-08
    tags: [TEXT_MODEL_TAG, LIMITED_FUNCTIONALITY_TEXT_MODEL_TAG, CHATML_MODEL_TAG]

  - name: together/redpajama-incite-base-3b-v1
    display_name: RedPajama-INCITE-Base-v1 (3B)
    description: RedPajama-INCITE-Base-v1 (3B parameters) is a 3 billion base model that aims to replicate the LLaMA recipe as closely as possible.
    creator_organization_name: Together
    access: open
    num_parameters: 3000000000
    release_date: 2023-05-05
    tags: [TEXT_MODEL_TAG, FULL_FUNCTIONALITY_TEXT_MODEL_TAG]

  - name: together/redpajama-incite-instruct-3b-v1
    display_name: RedPajama-INCITE-Instruct-v1 (3B)
    description: RedPajama-INCITE-Instruct-v1 (3B parameters) is a model fine-tuned for few-shot applications on the data of GPT-JT. It is built from RedPajama-INCITE-Base-v1 (3B), a 3 billion base model that aims to replicate the LLaMA recipe as closely as possible.
    creator_organization_name: Together
    access: open
    num_parameters: 3000000000
    release_date: 2023-05-05
    tags: [TEXT_MODEL_TAG, FULL_FUNCTIONALITY_TEXT_MODEL_TAG]

  - name: together/redpajama-incite-chat-3b-v1 # NOT SUPPORTED
    display_name: RedPajama-INCITE-Chat-v1 (3B)
    description: RedPajama-INCITE-Chat-v1 (3B parameters) is a model fine-tuned on OASST1 and Dolly2 to enhance chatting ability. It is built from RedPajama-INCITE-Base-v1 (3B), a 3 billion base model that aims to replicate the LLaMA recipe as closely as possible.
    creator_organization_name: Together
    access: open
    num_parameters: 3000000000
    release_date: 2023-05-05
    tafs: [] # TODO: add tags

  - name: together/redpajama-incite-base-7b
    display_name: RedPajama-INCITE-Base (7B)
    description: RedPajama-INCITE-Base (7B parameters) is a 7 billion base model that aims to replicate the LLaMA recipe as closely as possible.
    creator_organization_name: Together
    access: open
    num_parameters: 7000000000
    release_date: 2023-05-05
    tags: [TEXT_MODEL_TAG, FULL_FUNCTIONALITY_TEXT_MODEL_TAG]

  - name: together/redpajama-incite-instruct-7b
    display_name: RedPajama-INCITE-Instruct (7B)
    description: RedPajama-INCITE-Instruct (7B parameters) is a model fine-tuned for few-shot applications on the data of GPT-JT. It is built from RedPajama-INCITE-Base (7B), a 7 billion base model that aims to replicate the LLaMA recipe as closely as possible.
    creator_organization_name: Together
    access: open
    num_parameters: 7000000000
    release_date: 2023-05-05
    tags: [TEXT_MODEL_TAG, FULL_FUNCTIONALITY_TEXT_MODEL_TAG]



  # Tsinghua

  - name: thudm/cogview2
    display_name: CogView2 (6B)
    description: CogView2 is a hierarchical transformer (6B-9B-9B parameters) for text-to-image generation that supports both English and Chinese input text ([paper](https://arxiv.org/abs/2105.13290))
    creator_organization_name: Tsinghua
    access: open
    num_parameters: 6000000000
    release_date: 2022-06-15
    tags: [TEXT_TO_IMAGE_MODEL_TAG]

  - name: tsinghua/glm
    display_name: GLM (130B)
    description: GLM (130B parameters) is an open bilingual (English & Chinese) bidirectional dense model that was trained using General Language Model (GLM) procedure ([paper](https://arxiv.org/pdf/2210.02414.pdf)).
    creator_organization_name: Tsinghua
    access: open
    num_parameters: 130000000000
    release_date: 2022-08-04
    # Inference with echo=True is not feasible -- in the prompt encoding phase, they use
    # bidirectional attention and do not perform predictions on them.
    tags: [TEXT_MODEL_TAG, LIMITED_FUNCTIONALITY_TEXT_MODEL_TAG, ABLATION_MODEL_TAG, NO_NEWLINES_TAG]

  - name: tsinghua/codegeex # NOT SUPPORTED
    display_name: CodeGeeX (13B)
    description: CodeGeeX (13B parameters) is an open dense code model trained on more than 20 programming languages on a corpus of more than 850B tokens ([blog](http://keg.cs.tsinghua.edu.cn/codegeex/)).
    creator_organization_name: Tsinghua
    access: open
    num_parameters: 13000000000
    release_date: 2022-09-19
    tags: [] # TODO: add tags



  # Writer
  - name: writer/palmyra-base
    display_name: Palmyra Base (5B)
    description: Palmyra Base (5B)
    creator_organization_name: Writer
    access: limited
    num_parameters: 5000000000
    release_date: 2022-10-13
    # Does not support echo
    tags: [TEXT_MODEL_TAG, LIMITED_FUNCTIONALITY_TEXT_MODEL_TAG]

  - name: writer/palmyra-large
    display_name: Palmyra Large (20B)
    description: Palmyra Large (20B)
    creator_organization_name: Writer
    access: limited
    num_parameters: 20000000000
    release_date: 2022-12-23
    # Does not support echo
    tags: [TEXT_MODEL_TAG, LIMITED_FUNCTIONALITY_TEXT_MODEL_TAG]

  - name: writer/palmyra-instruct-30
    deprecated: true # Internal error
    display_name: InstructPalmyra (30B)
    description: InstructPalmyra (30B parameters) is trained using reinforcement learning techniques based on feedback from humans.
    creator_organization_name: Writer
    access: limited
    num_parameters: 30000000000
    release_date: 2023-02-16
    # Does not support echo
    tags: [TEXT_MODEL_TAG, LIMITED_FUNCTIONALITY_TEXT_MODEL_TAG]

  - name: writer/palmyra-e
    deprecated: true # Internal error
    display_name: Palmyra E (30B)
    description: Palmyra E (30B)
    creator_organization_name: Writer
    access: limited
    num_parameters: 30000000000
    release_date: 2023-03-03
    # Does not support echo
    tags: [TEXT_MODEL_TAG, LIMITED_FUNCTIONALITY_TEXT_MODEL_TAG]

  - name: writer/silk-road
    display_name: Silk Road (35B)
    description: Silk Road (35B)
    creator_organization_name: Writer
    access: limited
    num_parameters: 35000000000
    release_date: 2023-04-13
    # Does not support echo
    tags: [TEXT_MODEL_TAG, LIMITED_FUNCTIONALITY_TEXT_MODEL_TAG]

  - name: writer/palmyra-x
    display_name: Palmyra X (43B)
    description: Palmyra-X (43B parameters) is trained to adhere to instructions using human feedback and utilizes a technique called multiquery attention. Furthermore, a new feature called 'self-instruct' has been introduced, which includes the implementation of an early stopping criteria specifically designed for minimal instruction tuning ([paper](https://dev.writer.com/docs/becoming-self-instruct-introducing-early-stopping-criteria-for-minimal-instruct-tuning)).
    creator_organization_name: Writer
    access: limited
    num_parameters: 43000000000
    release_date: 2023-06-11
    # Does not support echo
    tags: [TEXT_MODEL_TAG, LIMITED_FUNCTIONALITY_TEXT_MODEL_TAG]

  - name: writer/palmyra-x-v2
    display_name: Palmyra X V2 (33B)
    description: Palmyra-X V2 (33B parameters) is a Transformer-based model, which is trained on extremely large-scale pre-training data. The pre-training data more than 2 trillion tokens types are diverse and cover a wide range of areas, used FlashAttention-2.
    creator_organization_name: Writer
    access: limited
    num_parameters: 33000000000
    release_date: 2023-12-01
    # Does not support echo
    tags: [TEXT_MODEL_TAG, LIMITED_FUNCTIONALITY_TEXT_MODEL_TAG]

  - name: writer/palmyra-x-v3
    display_name: Palmyra X V3 (72B)
    description: Palmyra-X V3 (72B parameters) is a Transformer-based model, which is trained on extremely large-scale pre-training data. It is trained via unsupervised learning and DPO and use multiquery attention.
    creator_organization_name: Writer
    access: limited
    num_parameters: 72000000000
    release_date: 2023-12-01
    # Does not support echo
    tags: [TEXT_MODEL_TAG, LIMITED_FUNCTIONALITY_TEXT_MODEL_TAG]

  - name: writer/palmyra-x-32k
    display_name: Palmyra X-32K (33B)
    description: Palmyra-X-32K (33B parameters) is a Transformer-based model, which is trained on large-scale pre-training data. The pre-training data types are diverse and cover a wide range of areas. These data types are used in conjunction and the alignment mechanism to extend context window.
    creator_organization_name: Writer
    access: limited
    num_parameters: 33000000000
    release_date: 2023-12-01
    # Does not support echo
    tags: [TEXT_MODEL_TAG, LIMITED_FUNCTIONALITY_TEXT_MODEL_TAG]



  # Yandex
  - name: yandex/yalm
    display_name: YaLM (100B)
    description: YaLM (100B parameters) is an autoregressive language model trained on English and Russian text ([GitHub](https://github.com/yandex/YaLM-100B)).
    creator_organization_name: Yandex
    access: open
    num_parameters: 100000000000
    release_date: 2022-06-23
    tags: [TEXT_MODEL_TAG, LIMITED_FUNCTIONALITY_TEXT_MODEL_TAG, ABLATION_MODEL_TAG]<|MERGE_RESOLUTION|>--- conflicted
+++ resolved
@@ -639,13 +639,8 @@
 
     # Note: This is aliased to a snapshot of gemini-pro. When possible, please use a versioned snapshot instead.
   - name: google/gemini-pro
-<<<<<<< HEAD
-    display_name: Gemini
-    description: Gemini is a multimodal model able to reason across text, images, video, audio and code ([paper](https://arxiv.org/abs/2312.11805)).
-=======
     display_name: Gemini Pro
     description: Gemini Pro is a multimodal model able to reason across text, images, video, audio and code. ([paper](https://arxiv.org/abs/2312.11805))
->>>>>>> 09dd6a42
     creator_organization_name: Google
     access: limited
     release_date: 2023-12-13
@@ -662,9 +657,6 @@
     # Note: This is aliased to a snapshot of gemini-pro-vision. When possible, please use a versioned snapshot instead.
   - name: google/gemini-pro-vision
     display_name: Gemini Pro Vision
-<<<<<<< HEAD
-    description: Gemini is a multimodal model able to reason across text, images, video, audio and code ([paper](https://arxiv.org/abs/2312.11805)).
-=======
     description: Gemini Pro Vision is a multimodal model able to reason across text, images, video, audio and code. ([paper](https://arxiv.org/abs/2312.11805))
     creator_organization_name: Google
     access: limited
@@ -674,7 +666,6 @@
   - name: google/gemini-1.0-pro-vision-001
     display_name: Gemini 1.0 Pro Vision
     description: Gemini 1.0 Pro Vision is a multimodal model able to reason across text, images, video, audio and code. ([paper](https://arxiv.org/abs/2312.11805))
->>>>>>> 09dd6a42
     creator_organization_name: Google
     access: limited
     release_date: 2023-12-13
