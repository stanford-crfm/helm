# This file defines all the models officially supported by the Helm API.
# The model names here should match the model names in model_deployments.yaml.

# If you want to add a new model, you can technically do it here but we recommend
# you to do it in prod_env/model_metadata.yaml instead.

# Follow the template of this file to add a new model. You can copy paste this to get started:
#    # This file contains the metadata for private models
#    models: [] # Leave empty to disable private models


models:

  - name: simple/model1
    display_name: Simple Model 1
    description: This is a test model.
    creator_organization_name: Helm
    access: open
    release_date: 2023-01-01
    tags: [TEXT_MODEL_TAG, FULL_FUNCTIONALITY_TEXT_MODEL_TAG]
    
  # Adobe
  - name: adobe/giga-gan
    display_name: GigaGAN (1B)
    description: GigaGAN is a GAN model that produces high-quality images extremely quickly. The model was trained on text and image pairs from LAION2B-en and COYO-700M. ([paper](https://arxiv.org/abs/2303.05511)).
    creator_organization_name: Adobe
    access: limited
    num_parameters: 1000000000
    release_date: 2023-06-22
    tags: [TEXT_TO_IMAGE_MODEL_TAG]


  # AI21 Labs
  - name: ai21/j1-jumbo
    display_name: J1-Jumbo v1 (178B)
    description: Jurassic-1 Jumbo (178B parameters) ([docs](https://studio.ai21.com/docs/jurassic1-language-models/), [tech report](https://uploads-ssl.webflow.com/60fd4503684b466578c0d307/61138924626a6981ee09caf6_jurassic_tech_paper.pdf)).
    creator_organization_name: AI21 Labs
    access: limited
    num_parameters: 178000000000
    release_date: 2021-08-11
    tags: [DEPRECATED_MODEL_TAG, TEXT_MODEL_TAG, FULL_FUNCTIONALITY_TEXT_MODEL_TAG]

  - name: ai21/j1-large
    display_name: J1-Large v1 (7.5B)
    description: Jurassic-1 Large (7.5B parameters) ([docs](https://studio.ai21.com/docs/jurassic1-language-models/), [tech report](https://uploads-ssl.webflow.com/60fd4503684b466578c0d307/61138924626a6981ee09caf6_jurassic_tech_paper.pdf)).
    creator_organization_name: AI21 Labs
    access: limited
    num_parameters: 7500000000
    release_date: 2021-08-11
    tags: [DEPRECATED_MODEL_TAG, TEXT_MODEL_TAG, FULL_FUNCTIONALITY_TEXT_MODEL_TAG]

  - name: ai21/j1-grande
    display_name: J1-Grande v1 (17B)
    description: Jurassic-1 Grande (17B parameters) with a "few tweaks" to the training process ([docs](https://studio.ai21.com/docs/jurassic1-language-models/), [tech report](https://uploads-ssl.webflow.com/60fd4503684b466578c0d307/61138924626a6981ee09caf6_jurassic_tech_paper.pdf)).
    creator_organization_name: AI21 Labs
    access: limited
    num_parameters: 17000000000
    release_date: 2022-05-03
    tags: [DEPRECATED_MODEL_TAG, TEXT_MODEL_TAG, FULL_FUNCTIONALITY_TEXT_MODEL_TAG]

  - name: ai21/j1-grande-v2-beta
    display_name: J1-Grande v2 beta (17B)
    description: Jurassic-1 Grande v2 beta (17B parameters)
    creator_organization_name: AI21 Labs
    access: limited
    num_parameters: 17000000000
    release_date: 2022-10-28
    tags: [DEPRECATED_MODEL_TAG, TEXT_MODEL_TAG, FULL_FUNCTIONALITY_TEXT_MODEL_TAG]

  - name: ai21/j2-large
    display_name: Jurassic-2 Large (7.5B)
    description: Jurassic-2 Large (7.5B parameters) ([docs](https://www.ai21.com/blog/introducing-j2))
    creator_organization_name: AI21 Labs
    access: limited
    num_parameters: 7500000000
    release_date: 2023-03-09
    tags: [TEXT_MODEL_TAG, FULL_FUNCTIONALITY_TEXT_MODEL_TAG, INSTRUCTION_FOLLOWING_MODEL_TAG]

  - name: ai21/j2-grande
    display_name: Jurassic-2 Grande (17B)
    description: Jurassic-2 Grande (17B parameters) ([docs](https://www.ai21.com/blog/introducing-j2))
    creator_organization_name: AI21 Labs
    access: limited
    num_parameters: 17000000000
    release_date: 2023-03-09
    tags: [TEXT_MODEL_TAG, FULL_FUNCTIONALITY_TEXT_MODEL_TAG, INSTRUCTION_FOLLOWING_MODEL_TAG]

  - name: ai21/j2-jumbo
    display_name: Jurassic-2 Jumbo (178B)
    description: Jurassic-2 Jumbo (178B parameters) ([docs](https://www.ai21.com/blog/introducing-j2))
    creator_organization_name: AI21 Labs
    access: limited
    num_parameters: 178000000000
    release_date: 2023-03-09
    tags: [TEXT_MODEL_TAG, FULL_FUNCTIONALITY_TEXT_MODEL_TAG, INSTRUCTION_FOLLOWING_MODEL_TAG]

  # TODO(1524): Change AI21 model names
  # - j2-jumbo -> j2-ultra
  # - j2-grande -> j2-mid
  # - j2-large -> j2-light

  - name: ai21/jamba-instruct
    display_name: Jamba Instruct
    description: Jamba Instruct is an instruction tuned version of Jamba, which uses a hybrid Transformer-Mamba mixture-of-experts (MoE) architecture that interleaves blocks of Transformer and Mamba layers. ([blog](https://www.ai21.com/blog/announcing-jamba-instruct))
    creator_organization_name: AI21 Labs
    access: limited
    num_parameters: 52000000000
    release_date: 2024-05-02
    tags: [TEXT_MODEL_TAG, FULL_FUNCTIONALITY_TEXT_MODEL_TAG, INSTRUCTION_FOLLOWING_MODEL_TAG]

  - name: ai21/jamba-1.5-mini
    display_name: Jamba 1.5 Mini
    description: Jamba 1.5 Mini is a long-context, hybrid SSM-Transformer instruction following foundation model that is optimized for function calling, structured output, and grounded generation. ([blog](https://www.ai21.com/blog/announcing-jamba-model-family))
    creator_organization_name: AI21 Labs
    access: open
    num_parameters: 51600000000
    release_date: 2024-08-22
    tags: [TEXT_MODEL_TAG, FULL_FUNCTIONALITY_TEXT_MODEL_TAG, INSTRUCTION_FOLLOWING_MODEL_TAG]

  - name: ai21/jamba-1.5-large
    display_name: Jamba 1.5 Large
    description: Jamba 1.5 Large is a long-context, hybrid SSM-Transformer instruction following foundation model that is optimized for function calling, structured output, and grounded generation. ([blog](https://www.ai21.com/blog/announcing-jamba-model-family))
    creator_organization_name: AI21 Labs
    access: open
    num_parameters: 399000000000
    release_date: 2024-08-22
    tags: [TEXT_MODEL_TAG, FULL_FUNCTIONALITY_TEXT_MODEL_TAG, INSTRUCTION_FOLLOWING_MODEL_TAG]

  # AI Singapore
  - name: aisingapore/sea-lion-7b
    display_name: SEA-LION 7B
    description: SEA-LION is a collection of language models which has been pretrained and instruct-tuned on languages from the Southeast Asia region. It utilizes the MPT architecture and a custom SEABPETokenizer for tokenization.
    creator_organization_name: AI Singapore
    access: open
    num_parameters: 7000000000
    release_date: 2023-02-24
    tags: [TEXT_MODEL_TAG, FULL_FUNCTIONALITY_TEXT_MODEL_TAG]

  - name: aisingapore/sea-lion-7b-instruct
    display_name: SEA-LION 7B Instruct
    description: SEA-LION is a collection of language models which has been pretrained and instruct-tuned on languages from the Southeast Asia region. It utilizes the MPT architecture and a custom SEABPETokenizer for tokenization.
    creator_organization_name: AI Singapore
    access: open
    num_parameters: 7000000000
    release_date: 2023-02-24
    tags: [TEXT_MODEL_TAG, FULL_FUNCTIONALITY_TEXT_MODEL_TAG, INSTRUCTION_FOLLOWING_MODEL_TAG]

  - name: aisingapore/llama3-8b-cpt-sea-lionv2-base
    display_name: Llama3 8B CPT SEA-LIONv2
    description: Llama3 8B CPT SEA-LIONv2 is a multilingual model which was continued pre-trained on 48B additional tokens, including tokens in Southeast Asian languages.
    creator_organization_name: AI Singapore
    access: open
    num_parameters: 8030000000
    release_date: 2024-07-31
    tags: [TEXT_MODEL_TAG, FULL_FUNCTIONALITY_TEXT_MODEL_TAG]

  - name: aisingapore/llama3-8b-cpt-sea-lionv2.1-instruct
    display_name: Llama3 8B CPT SEA-LIONv2.1 Instruct
    description: Llama3 8B CPT SEA-LIONv2.1 Instruct is a multilingual model which has been fine-tuned with around 100,000 English instruction-completion pairs alongside a smaller pool of around 50,000 instruction-completion pairs from other Southeast Asian languages, such as Indonesian, Thai and Vietnamese.
    creator_organization_name: AI Singapore
    access: open
    num_parameters: 8030000000
    release_date: 2024-08-21
    tags: [TEXT_MODEL_TAG, FULL_FUNCTIONALITY_TEXT_MODEL_TAG, INSTRUCTION_FOLLOWING_MODEL_TAG]

  - name: aisingapore/gemma2-9b-cpt-sea-lionv3-base
    display_name: Gemma2 9B CPT SEA-LIONv3
    description: Gemma2 9B CPT SEA-LIONv3 Base is a multilingual model which has undergone continued pre-training on approximately 200B tokens across the 11 official Southeast Asian languages, such as English, Chinese, Vietnamese, Indonesian, Thai, Tamil, Filipino, Malay, Khmer, Lao, Burmese.
    creator_organization_name: AI Singapore
    access: open
    num_parameters: 9240000000
    release_date: 2024-10-30
    tags: [TEXT_MODEL_TAG, FULL_FUNCTIONALITY_TEXT_MODEL_TAG]

  - name: aisingapore/gemma2-9b-cpt-sea-lionv3-instruct
    display_name: Gemma2 9B CPT SEA-LIONv3 Instruct
    description: Gemma2 9B CPT SEA-LIONv3 Instruct is a multilingual model which has been fine-tuned with around 500,000 English instruction-completion pairs alongside a larger pool of around 1,000,000 instruction-completion pairs from other ASEAN languages, such as Indonesian, Thai and Vietnamese.
    creator_organization_name: AI Singapore
    access: open
    num_parameters: 9240000000
    release_date: 2024-10-30
    tags: [TEXT_MODEL_TAG, FULL_FUNCTIONALITY_TEXT_MODEL_TAG, INSTRUCTION_FOLLOWING_MODEL_TAG]

  - name: aisingapore/llama3.1-8b-cpt-sea-lionv3-base
    display_name: Llama3.1 8B CPT SEA-LIONv3
    description: Llama3.1 8B CPT SEA-LIONv3 Base is a multilingual model which has undergone continued pre-training on approximately 200B tokens across 11 SEA languages, such as Burmese, Chinese, English, Filipino, Indonesia, Khmer, Lao, Malay, Tamil, Thai and Vietnamese.
    creator_organization_name: AI Singapore
    access: open
    num_parameters: 9240000000
    release_date: 2024-12-11
    tags: [TEXT_MODEL_TAG, FULL_FUNCTIONALITY_TEXT_MODEL_TAG]

  - name: aisingapore/llama3.1-8b-cpt-sea-lionv3-instruct
    display_name: Llama3.1 8B CPT SEA-LIONv3 Instruct
    description: Llama3.1 8B CPT SEA-LIONv3 Instruct is a multilingual model that has been fine-tuned in two stages on approximately 12.3M English instruction-completion pairs alongside a pool of 4.5M Southeast Asian instruction-completion pairs from SEA languages such as Indonesian, Javanese, Sundanese, Tamil, Thai and Vietnamese.
    creator_organization_name: AI Singapore
    access: open
    num_parameters: 9240000000
    release_date: 2024-12-11
    tags: [TEXT_MODEL_TAG, FULL_FUNCTIONALITY_TEXT_MODEL_TAG, INSTRUCTION_FOLLOWING_MODEL_TAG]

  - name: aisingapore/llama3.1-70b-cpt-sea-lionv3-base
    display_name: Llama3.1 70B CPT SEA-LIONv3
    description: Llama3.1 70B CPT SEA-LIONv3 Base is a multilingual model which has undergone continued pre-training on approximately 200B tokens across 11 SEA languages, such as Burmese, Chinese, English, Filipino, Indonesia, Khmer, Lao, Malay, Tamil, Thai and Vietnamese.
    creator_organization_name: AI Singapore
    access: open
    num_parameters: 70600000000
    release_date: 2024-12-11
    tags: [TEXT_MODEL_TAG, FULL_FUNCTIONALITY_TEXT_MODEL_TAG]

  - name: aisingapore/llama3.1-70b-cpt-sea-lionv3-instruct
    display_name: Llama3.1 70B CPT SEA-LIONv3 Instruct
    description: Llama3.1 70B CPT SEA-LIONv3 Instruct is a multilingual model that has been fine-tuned in two stages on approximately 12.3M English instruction-completion pairs alongside a pool of 4.5M Southeast Asian instruction-completion pairs from SEA languages such as Indonesian, Javanese, Sundanese, Tamil, Thai, and Vietnamese.
    creator_organization_name: AI Singapore
    access: open
    num_parameters: 70600000000
    release_date: 2024-12-11
    tags: [TEXT_MODEL_TAG, FULL_FUNCTIONALITY_TEXT_MODEL_TAG, INSTRUCTION_FOLLOWING_MODEL_TAG]

  # Aleph Alpha
  # Aleph Alpha's Luminous models: https://docs.aleph-alpha.com/docs/introduction/luminous
  # TODO: add Luminous World when it's released
  - name: AlephAlpha/luminous-base
    display_name: Luminous Base (13B)
    description: Luminous Base (13B parameters) ([docs](https://docs.aleph-alpha.com/docs/introduction/luminous/))
    creator_organization_name: Aleph Alpha
    access: limited
    num_parameters: 13000000000
    # TODO: get exact release date
    release_date: 2022-01-01
    # Does not support echo
    tags: [TEXT_MODEL_TAG, VISION_LANGUAGE_MODEL_TAG, LIMITED_FUNCTIONALITY_TEXT_MODEL_TAG, FULL_FUNCTIONALITY_VLM_TAG]

  - name: AlephAlpha/luminous-extended
    display_name: Luminous Extended (30B)
    description: Luminous Extended (30B parameters) ([docs](https://docs.aleph-alpha.com/docs/introduction/luminous/))
    creator_organization_name: Aleph Alpha
    access: limited
    num_parameters: 30000000000
    release_date: 2022-01-01
    # Does not support echo
    tags: [TEXT_MODEL_TAG, VISION_LANGUAGE_MODEL_TAG, LIMITED_FUNCTIONALITY_TEXT_MODEL_TAG, FULL_FUNCTIONALITY_VLM_TAG]

  - name: AlephAlpha/luminous-supreme
    display_name: Luminous Supreme (70B)
    description: Luminous Supreme (70B parameters) ([docs](https://docs.aleph-alpha.com/docs/introduction/luminous/))
    creator_organization_name: Aleph Alpha
    access: limited
    num_parameters: 70000000000
    release_date: 2022-01-01
    # Does not support echo.
    # Currently, only Luminous-extended and Luminous-base support multimodal inputs
    tags: [TEXT_MODEL_TAG, LIMITED_FUNCTIONALITY_TEXT_MODEL_TAG]
  
  # TODO: Uncomment when luminous-world is released.
  # - name: AlephAlpha/luminous-world # Not released yet.
  #   display_name: Luminous World (178B)
  #   description: Luminous World (178B parameters) ([docs](https://docs.aleph-alpha.com/docs/introduction/luminous/))
  #   creator_organization_name: Aleph Alpha
  #   access: limited
  #   num_parameters: TBD
  #   release_date: TBD
  #   # Does not support echo.
  #   tags: [TEXT_MODEL_TAG, LIMITED_FUNCTIONALITY_TEXT_MODEL_TAG]
  
  - name: AlephAlpha/m-vader
    display_name: MultiFusion (13B)
    description: MultiFusion is a multimodal, multilingual diffusion model that extend the capabilities of Stable Diffusion v1.4 by integrating different pre-trained modules, which transfers capabilities to the downstream model ([paper](https://arxiv.org/abs/2305.15296))
    creator_organization_name: Aleph Alpha
    access: limited
    num_parameters: 13000000000
    release_date: 2023-05-24
    tags: [TEXT_TO_IMAGE_MODEL_TAG]


  # Amazon Nova models
  # References for Amazon Nova models:
  # https://aws.amazon.com/ai/generative-ai/nova/
  - name: amazon/nova-premier-v1:0
    display_name: Amazon Nova Premier
    description: Amazon Nova Premier is a capable multimodal foundation model and teacher for model distillation that processes text, images, and videos with a one-million token context window. ([model card](https://www.amazon.science/publications/amazon-nova-premier-technical-report-and-model-card), [blog](https://aws.amazon.com/blogs/aws/amazon-nova-premier-our-most-capable-model-for-complex-tasks-and-teacher-for-model-distillation/))
    creator_organization_name: Amazon
    access: limited
    release_date: 2025-04-30
    tags: [NOVA_MODEL_TAG, TEXT_MODEL_TAG, LIMITED_FUNCTIONALITY_TEXT_MODEL_TAG]

  - name: amazon/nova-pro-v1:0
    display_name: Amazon Nova Pro
    description: Amazon Nova Pro is a highly capable multimodal model that balances of accuracy, speed, and cost for a wide range of tasks ([model card](https://www.amazon.science/publications/the-amazon-nova-family-of-models-technical-report-and-model-card))
    creator_organization_name: Amazon
    access: limited
    release_date: 2024-12-03
    tags: [NOVA_MODEL_TAG, TEXT_MODEL_TAG, LIMITED_FUNCTIONALITY_TEXT_MODEL_TAG]

  - name: amazon/nova-lite-v1:0
    display_name: Amazon Nova Lite
    description: Amazon Nova Lite is a low-cost multimodal model that is fast for processing images, video, documents and text. ([model card](https://www.amazon.science/publications/the-amazon-nova-family-of-models-technical-report-and-model-card))
    creator_organization_name: Amazon
    access: limited
    release_date: 2024-12-03
    tags: [NOVA_MODEL_TAG, TEXT_MODEL_TAG, LIMITED_FUNCTIONALITY_TEXT_MODEL_TAG]

  - name: amazon/nova-micro-v1:0
    display_name: Amazon Nova Micro
    description: Amazon Nova Micro is a text-only model that delivers low-latency responses at low cost. ([model card](https://www.amazon.science/publications/the-amazon-nova-family-of-models-technical-report-and-model-card))
    creator_organization_name: Amazon
    access: limited
    release_date: 2024-12-03
    tags: [NOVA_MODEL_TAG, TEXT_MODEL_TAG, LIMITED_FUNCTIONALITY_TEXT_MODEL_TAG]

  - name: amazon/nova-2-pro-v1:0
    display_name: Amazon Nova 2 Pro
    description: Amazon Nova 2 Pro is a highly advanced reasoning model for complex agentic tasks such as multi-document analysis, video reasoning, and software migrations with extended thinking capabilities. ([blog](https://aws.amazon.com/about-aws/whats-new/2025/12/nova-2-foundation-models-amazon-bedrock/))
    creator_organization_name: Amazon
    access: limited
    release_date: 2025-12-02
    tags: [NOVA_MODEL_TAG, TEXT_MODEL_TAG, LIMITED_FUNCTIONALITY_TEXT_MODEL_TAG]

  - name: amazon/nova-2-lite-v1:0
    display_name: Amazon Nova 2 Lite
    description: Amazon Nova 2 Lite is a fast, cost-effective reasoning model for everyday workloads that can process text, images, and videos to generate text. It supports a one million-token context window, enabling expanded reasoning and richer in-context learning. ([blog](https://aws.amazon.com/blogs/aws/introducing-amazon-nova-2-lite-a-fast-cost-effective-reasoning-model/))
    creator_organization_name: Amazon
    access: limited
    release_date: 2025-12-02
    tags: [NOVA_MODEL_TAG, TEXT_MODEL_TAG, LIMITED_FUNCTIONALITY_TEXT_MODEL_TAG]

  # Titan Models
  # References for Amazon Titan models:
  # - https://aws.amazon.com/bedrock/titan/
  # - https://community.aws/content/2ZUVD3fkNtqEOYIa2iUJAFArS7c/family-of-titan-text-models---cli-demo
  # - https://aws.amazon.com/about-aws/whats-new/2023/11/amazon-titan-models-express-lite-bedrock/
  - name: amazon/titan-text-lite-v1
    display_name: Amazon Titan Text Lite
    description: Amazon Titan Text Lite is a lightweight, efficient model perfect for fine-tuning English-language tasks like summarization and copywriting. It caters to customers seeking a smaller, cost-effective, and highly customizable model. It supports various formats, including text generation, code generation, rich text formatting, and orchestration (agents). Key model attributes encompass fine-tuning, text generation, code generation, and rich text formatting.
    creator_organization_name: Amazon
    access: limited
    release_date: 2023-11-29
    tags: [BEDROCK_MODEL_TAG,TEXT_MODEL_TAG, LIMITED_FUNCTIONALITY_TEXT_MODEL_TAG]
 
  - name: amazon/titan-text-express-v1
    display_name: Amazon Titan Text Express
    description: Amazon Titan Text Express, with a context length of up to 8,000 tokens, excels in advanced language tasks like open-ended text generation and conversational chat. It's also optimized for Retrieval Augmented Generation (RAG). Initially designed for English, the model offers preview multilingual support for over 100 additional languages.
    creator_organization_name: Amazon
    access: limited
    release_date: 2023-11-29
    tags: [TEXT_MODEL_TAG, LIMITED_FUNCTIONALITY_TEXT_MODEL_TAG]

# Mistral Models on Bedrock
# References for Mistral on Amazon Bedrock
# https://aws.amazon.com/bedrock/mistral/

  - name: mistralai/amazon-mistral-7b-instruct-v0:2
    display_name:  Mistral 7B Instruct on Amazon Bedrock
    description: A 7B dense Transformer, fast-deployed and easily customisable. Small, yet powerful for a variety of use cases. Supports English and code, and a 32k context window.
    creator_organization_name: Mistral
    access: limited
    release_date: 2024-03-23
    tags: [BEDROCK_MODEL_TAG, TEXT_MODEL_TAG, LIMITED_FUNCTIONALITY_TEXT_MODEL_TAG, ABLATION_MODEL_TAG, INSTRUCTION_FOLLOWING_MODEL_TAG]

  - name: mistralai/amazon-mixtral-8x7b-instruct-v0:1
    display_name: Mixtral 8x7B Instruct on Amazon Bedrock
    description: A 7B sparse Mixture-of-Experts model with stronger capabilities than Mistral 7B. Uses 12B active parameters out of 45B total. Supports multiple languages, code and 32k context window.
    creator_organization_name: Mistral
    access: limited
    release_date: 2023-12-11
    tags: [BEDROCK_MODEL_TAG, TEXT_MODEL_TAG, LIMITED_FUNCTIONALITY_TEXT_MODEL_TAG, ABLATION_MODEL_TAG, INSTRUCTION_FOLLOWING_MODEL_TAG]

  - name: mistralai/amazon-mistral-large-2402-v1:0
    display_name: Mistral Large(2402) on Amazon Bedrock
    description: The most advanced Mistral AI Large Language model capable of handling any language task including complex multilingual reasoning, text understanding, transformation, and code generation.
    creator_organization_name: Mistral
    access: limited
    release_date: 2023-07-26
    tags: [BEDROCK_MODEL_TAG, TEXT_MODEL_TAG, LIMITED_FUNCTIONALITY_TEXT_MODEL_TAG, ABLATION_MODEL_TAG, INSTRUCTION_FOLLOWING_MODEL_TAG]

  - name: mistralai/amazon-mistral-small-2402-v1:0
    display_name: Mistral Small on Amazon Bedrock
    description: Mistral Small is perfectly suited for straightforward tasks that can be performed in bulk, such as classification, customer support, or text generation. It provides outstanding performance at a cost-effective price point.
    creator_organization_name: Mistral
    access: limited
    release_date: 2023-02-26
    tags: [BEDROCK_MODEL_TAG, TEXT_MODEL_TAG, LIMITED_FUNCTIONALITY_TEXT_MODEL_TAG, ABLATION_MODEL_TAG, INSTRUCTION_FOLLOWING_MODEL_TAG]

  - name: mistralai/amazon-mistral-large-2407-v1:0
    display_name: Mistral Large(2407) on Amazon Bedrock
    description: Mistral Large 2407 is an advanced Large Language Model (LLM) that supports dozens of languages and is trained on 80+ coding languages. It has best-in-class agentic capabilities with native function calling JSON outputting and reasoning capabilities.
    creator_organization_name: Mistral
    access: limited
    release_date: 2024-07-24
    tags: [BEDROCK_MODEL_TAG, TEXT_MODEL_TAG, LIMITED_FUNCTIONALITY_TEXT_MODEL_TAG, ABLATION_MODEL_TAG, INSTRUCTION_FOLLOWING_MODEL_TAG]

# Llama3 on Amazon Bedrock
# References for Llama3 on Amazon Bedrock
# https://aws.amazon.com/bedrock/llama/

  - name: meta/amazon-llama3-8b-instruct-v1:0
    display_name: Llama 3 8B Instruct on Amazon Bedrock
    description: Meta Llama 3 is an accessible, open large language model (LLM) designed for developers, researchers, and businesses to build, experiment, and responsibly scale their generative AI ideas. Part of a foundational system, it serves as a bedrock for innovation in the global community. Ideal for limited computational power and resources, edge devices, and faster training times.
    creator_organization_name: Meta
    access: limited
    release_date: 2024-04-23
    tags: [BEDROCK_MODEL_TAG, TEXT_MODEL_TAG, LIMITED_FUNCTIONALITY_TEXT_MODEL_TAG, ABLATION_MODEL_TAG, INSTRUCTION_FOLLOWING_MODEL_TAG]

  - name: meta/amazon-llama3-70b-instruct-v1:0
    display_name: Llama 3 70B Instruct on Amazon Bedrock
    description: Meta Llama 3 is an accessible, open large language model (LLM) designed for developers, researchers, and businesses to build, experiment, and responsibly scale their generative AI ideas. Part of a foundational system, it serves as a bedrock for innovation in the global community. Ideal for content creation, conversational AI, language understanding, R&D, and Enterprise applications.
    creator_organization_name: Meta
    access: limited
    release_date: 2024-04-23
    tags: [BEDROCK_MODEL_TAG, TEXT_MODEL_TAG, LIMITED_FUNCTIONALITY_TEXT_MODEL_TAG, ABLATION_MODEL_TAG, INSTRUCTION_FOLLOWING_MODEL_TAG]

  - name: meta/amazon-llama3-1-405b-instruct-v1:0
    display_name: Llama 3.1 405b Instruct on Amazon Bedrock.
    description: Meta's Llama 3.1 offers multilingual models (8B, 70B, 405B) with 128K context, improved reasoning, and optimization for dialogue. It outperforms many open-source chat models and is designed for commercial and research use in multiple languages.
    creator_organization_name: Meta
    access: limited
    release_date: 2024-07-26
    tags: [BEDROCK_MODEL_TAG, TEXT_MODEL_TAG, LIMITED_FUNCTIONALITY_TEXT_MODEL_TAG, ABLATION_MODEL_TAG, INSTRUCTION_FOLLOWING_MODEL_TAG]

  - name: meta/amazon-llama3-1-70b-instruct-v1:0
    display_name: Llama 3.1 70b Instruct on Amazon Bedrock.
    description: Meta's Llama 3.1 offers multilingual models (8B, 70B, 405B) with 128K context, improved reasoning, and optimization for dialogue. It outperforms many open-source chat models and is designed for commercial and research use in multiple languages.
    creator_organization_name: Meta
    access: limited
    release_date: 2024-07-26
    tags: [BEDROCK_MODEL_TAG, TEXT_MODEL_TAG, LIMITED_FUNCTIONALITY_TEXT_MODEL_TAG, ABLATION_MODEL_TAG, INSTRUCTION_FOLLOWING_MODEL_TAG]

  - name: meta/amazon-llama3-1-8b-instruct-v1:0
    display_name: Llama 3.1 8b Instruct on Amazon Bedrock.
    description: Meta's Llama 3.1 offers multilingual models (8B, 70B, 405B) with 128K context, improved reasoning, and optimization for dialogue. It outperforms many open-source chat models and is designed for commercial and research use in multiple languages.
    creator_organization_name: Meta
    access: limited
    release_date: 2024-07-26
    tags: [BEDROCK_MODEL_TAG, TEXT_MODEL_TAG, LIMITED_FUNCTIONALITY_TEXT_MODEL_TAG, ABLATION_MODEL_TAG, INSTRUCTION_FOLLOWING_MODEL_TAG]

  # Anthropic
  - name: anthropic/claude-v1.3
    display_name: Claude v1.3
    description: A 52B parameter language model, trained using reinforcement learning from human feedback [paper](https://arxiv.org/pdf/2204.05862.pdf).
    creator_organization_name: Anthropic
    access: limited
    num_parameters: 52000000000
    release_date: 2023-03-17
    tags: [ANTHROPIC_CLAUDE_1_MODEL_TAG, TEXT_MODEL_TAG, LIMITED_FUNCTIONALITY_TEXT_MODEL_TAG, ABLATION_MODEL_TAG, INSTRUCTION_FOLLOWING_MODEL_TAG]
 
  - name: anthropic/claude-instant-v1
    display_name: Claude Instant V1
    description: A lightweight version of Claude, a model trained using reinforcement learning from human feedback ([docs](https://www.anthropic.com/index/introducing-claude)).
    creator_organization_name: Anthropic
    access: limited
    release_date: 2023-03-17
    tags: [ANTHROPIC_CLAUDE_1_MODEL_TAG, TEXT_MODEL_TAG, LIMITED_FUNCTIONALITY_TEXT_MODEL_TAG, ABLATION_MODEL_TAG, INSTRUCTION_FOLLOWING_MODEL_TAG]

  - name: anthropic/claude-instant-1.2
    display_name: Claude Instant 1.2
    description: A lightweight version of Claude, a model trained using reinforcement learning from human feedback ([docs](https://www.anthropic.com/index/introducing-claude)).
    creator_organization_name: Anthropic
    access: limited
    release_date: 2023-08-09
    tags: [ANTHROPIC_CLAUDE_1_MODEL_TAG, TEXT_MODEL_TAG, LIMITED_FUNCTIONALITY_TEXT_MODEL_TAG, ABLATION_MODEL_TAG, INSTRUCTION_FOLLOWING_MODEL_TAG]

  - name: anthropic/claude-2.0
    display_name: Claude 2.0
    description: Claude 2.0 is a general purpose large language model developed by Anthropic. It uses a transformer architecture and is trained via unsupervised learning, RLHF, and Constitutional AI (including both a supervised and Reinforcement Learning (RL) phase). ([model card](https://efficient-manatee.files.svdcdn.com/production/images/Model-Card-Claude-2.pdf))
    creator_organization_name: Anthropic
    access: limited
    release_date: 2023-07-11
    tags: [ANTHROPIC_CLAUDE_2_MODEL_TAG, TEXT_MODEL_TAG, LIMITED_FUNCTIONALITY_TEXT_MODEL_TAG, ABLATION_MODEL_TAG, INSTRUCTION_FOLLOWING_MODEL_TAG]

  - name: anthropic/claude-2.1
    display_name: Claude 2.1
    description: Claude 2.1 is a general purpose large language model developed by Anthropic. It uses a transformer architecture and is trained via unsupervised learning, RLHF, and Constitutional AI (including both a supervised and Reinforcement Learning (RL) phase). ([model card](https://efficient-manatee.files.svdcdn.com/production/images/Model-Card-Claude-2.pdf))
    creator_organization_name: Anthropic
    access: limited
    release_date: 2023-11-21
    tags: [ANTHROPIC_CLAUDE_2_MODEL_TAG, TEXT_MODEL_TAG, LIMITED_FUNCTIONALITY_TEXT_MODEL_TAG, ABLATION_MODEL_TAG, INSTRUCTION_FOLLOWING_MODEL_TAG]

  - name: anthropic/claude-3-haiku-20240307
    display_name: Claude 3 Haiku (20240307)
    description: Claude 3 is a a family of models that possess vision and multilingual capabilities. They were trained with various methods such as unsupervised learning and Constitutional AI ([blog](https://www.anthropic.com/news/claude-3-family)).
    creator_organization_name: Anthropic
    access: limited
    release_date: 2024-03-13  # https://www.anthropic.com/news/claude-3-haiku
    tags: [ANTHROPIC_CLAUDE_3_MODEL_TAG, TEXT_MODEL_TAG, VISION_LANGUAGE_MODEL_TAG, LIMITED_FUNCTIONALITY_TEXT_MODEL_TAG, INSTRUCTION_FOLLOWING_MODEL_TAG]

  - name: anthropic/claude-3-sonnet-20240229
    display_name: Claude 3 Sonnet (20240229)
    description: Claude 3 is a a family of models that possess vision and multilingual capabilities. They were trained with various methods such as unsupervised learning and Constitutional AI ([blog](https://www.anthropic.com/news/claude-3-family)).
    creator_organization_name: Anthropic
    access: limited
    release_date: 2024-03-04  # https://www.anthropic.com/news/claude-3-family
    tags: [ANTHROPIC_CLAUDE_3_MODEL_TAG, TEXT_MODEL_TAG, VISION_LANGUAGE_MODEL_TAG, LIMITED_FUNCTIONALITY_TEXT_MODEL_TAG, INSTRUCTION_FOLLOWING_MODEL_TAG]

  - name: anthropic/claude-3-opus-20240229
    display_name: Claude 3 Opus (20240229)
    description: Claude 3 is a a family of models that possess vision and multilingual capabilities. They were trained with various methods such as unsupervised learning and Constitutional AI ([blog](https://www.anthropic.com/news/claude-3-family)).
    access: limited
    creator_organization_name: Anthropic
    release_date: 2024-03-04  # https://www.anthropic.com/news/claude-3-family
    tags: [ANTHROPIC_CLAUDE_3_MODEL_TAG, TEXT_MODEL_TAG, VISION_LANGUAGE_MODEL_TAG, LIMITED_FUNCTIONALITY_TEXT_MODEL_TAG, INSTRUCTION_FOLLOWING_MODEL_TAG]

  - name: anthropic/claude-3-5-haiku-20241022
    display_name: Claude 3.5 Haiku (20241022)
    description: Claude 3.5 Haiku is a Claude 3 family model which matches the performance of Claude 3 Opus at a similar speed to the previous generation of Haiku ([blog](https://www.anthropic.com/news/3-5-models-and-computer-use)).
    creator_organization_name: Anthropic
    access: limited
    release_date: 2024-11-04  # Released after the blog post
    tags: [ANTHROPIC_CLAUDE_3_MODEL_TAG, TEXT_MODEL_TAG, LIMITED_FUNCTIONALITY_TEXT_MODEL_TAG, INSTRUCTION_FOLLOWING_MODEL_TAG]

  - name: anthropic/claude-3-5-sonnet-20240620
    display_name: Claude 3.5 Sonnet (20240620)
    description: Claude 3.5 Sonnet is a Claude 3 family model which outperforms Claude 3 Opus while operating faster and at a lower cost. ([blog](https://www.anthropic.com/news/claude-3-5-sonnet))
    creator_organization_name: Anthropic
    access: limited
    release_date: 2024-06-20
    tags: [ANTHROPIC_CLAUDE_3_MODEL_TAG, TEXT_MODEL_TAG, VISION_LANGUAGE_MODEL_TAG, LIMITED_FUNCTIONALITY_TEXT_MODEL_TAG, INSTRUCTION_FOLLOWING_MODEL_TAG]

  - name: anthropic/claude-3-5-sonnet-20241022
    display_name: Claude 3.5 Sonnet (20241022)
    description: Claude 3.5 Sonnet is a Claude 3 family model which outperforms Claude 3 Opus while operating faster and at a lower cost ([blog](https://www.anthropic.com/news/claude-3-5-sonnet)). This is an upgraded snapshot released on 2024-10-22 ([blog](https://www.anthropic.com/news/3-5-models-and-computer-use)).
    creator_organization_name: Anthropic
    access: limited
    release_date: 2024-10-22
    tags: [ANTHROPIC_CLAUDE_3_MODEL_TAG, TEXT_MODEL_TAG, VISION_LANGUAGE_MODEL_TAG, LIMITED_FUNCTIONALITY_TEXT_MODEL_TAG, INSTRUCTION_FOLLOWING_MODEL_TAG]

  - name: anthropic/claude-3-7-sonnet-20250219
    display_name: Claude 3.7 Sonnet (20250219)
    description: Claude 3.7 Sonnet is a Claude 3 family hybrid reasoning model that can produce near-instant responses or extended, step-by-step thinking that is made visible to the user ([blog](https://www.anthropic.com/news/claude-3-7-sonnet)).
    creator_organization_name: Anthropic
    access: limited
    release_date: 2025-02-24
    tags: [ANTHROPIC_CLAUDE_3_MODEL_TAG, TEXT_MODEL_TAG, VISION_LANGUAGE_MODEL_TAG, LIMITED_FUNCTIONALITY_TEXT_MODEL_TAG, INSTRUCTION_FOLLOWING_MODEL_TAG]

  - name: anthropic/claude-3-7-sonnet-20250219-thinking-10k
    display_name: Claude 3.7 Sonnet (20250219, extended thinking)
    description: Claude 3.7 Sonnet is a Claude 3 family hybrid reasoning model that can produce near-instant responses or extended, step-by-step thinking that is made visible to the user ([blog](https://www.anthropic.com/news/claude-3-7-sonnet)). Extended thinking is enabled with 10k budget tokens.
    creator_organization_name: Anthropic
    access: limited
    release_date: 2025-02-24
    tags: [ANTHROPIC_CLAUDE_3_MODEL_TAG, TEXT_MODEL_TAG, VISION_LANGUAGE_MODEL_TAG, LIMITED_FUNCTIONALITY_TEXT_MODEL_TAG, INSTRUCTION_FOLLOWING_MODEL_TAG]

  - name: anthropic/claude-sonnet-4-20250514
    display_name: Claude 4 Sonnet (20250514)
    description: Claude 4 Sonnet is a hybrid model offering two modes - near-instant responses and extended thinking for deeper reasoning ([blog](https://www.anthropic.com/news/claude-4)).
    creator_organization_name: Anthropic
    access: limited
    release_date: 2025-05-14
    tags: [TEXT_MODEL_TAG, VISION_LANGUAGE_MODEL_TAG, LIMITED_FUNCTIONALITY_TEXT_MODEL_TAG, INSTRUCTION_FOLLOWING_MODEL_TAG]

  - name: anthropic/claude-sonnet-4-20250514-thinking-10k
    display_name: Claude 4 Sonnet (20250514, extended thinking)
    description: Claude 4 Sonnet is a hybrid model offering two modes - near-instant responses and extended thinking for deeper reasoning ([blog](https://www.anthropic.com/news/claude-4)). Extended thinking is enabled with 10k budget tokens.
    creator_organization_name: Anthropic
    access: limited
    release_date: 2025-05-14
    tags: [TEXT_MODEL_TAG, VISION_LANGUAGE_MODEL_TAG, LIMITED_FUNCTIONALITY_TEXT_MODEL_TAG, INSTRUCTION_FOLLOWING_MODEL_TAG]

  - name: anthropic/claude-opus-4-20250514
    display_name: Claude 4 Opus (20250514)
    description: Claude 4 Opus is a hybrid model offering two modes - near-instant responses and extended thinking for deeper reasoning ([blog](https://www.anthropic.com/news/claude-4)).
    creator_organization_name: Anthropic
    access: limited
    release_date: 2025-05-14
    tags: [TEXT_MODEL_TAG, VISION_LANGUAGE_MODEL_TAG, LIMITED_FUNCTIONALITY_TEXT_MODEL_TAG, INSTRUCTION_FOLLOWING_MODEL_TAG]

  - name: anthropic/claude-opus-4-20250514-thinking-10k
    display_name: Claude 4 Opus (20250514, extended thinking)
    description: Claude 4 Opus is a hybrid model offering two modes - near-instant responses and extended thinking for deeper reasoning ([blog](https://www.anthropic.com/news/claude-4)). Extended thinking is enabled with 10k budget tokens.
    creator_organization_name: Anthropic
    access: limited
    release_date: 2025-05-14
    tags: [TEXT_MODEL_TAG, VISION_LANGUAGE_MODEL_TAG, LIMITED_FUNCTIONALITY_TEXT_MODEL_TAG, INSTRUCTION_FOLLOWING_MODEL_TAG]

  - name: anthropic/claude-sonnet-4-5-20250929
    display_name: Claude 4.5 Sonnet (20250929)
    description: Claude 4.5 Sonnet is a model from Anthropic that shows particular strengths in software coding, in agentic tasks where it runs in a loop and uses tools, and in using computers. ([blog](https://www.anthropic.com/news/claude-sonnet-4-5), [system card](https://assets.anthropic.com/m/12f214efcc2f457a/original/Claude-Sonnet-4-5-System-Card.pdf))
    creator_organization_name: Anthropic
    access: limited
    release_date: 2025-09-29
    tags: [TEXT_MODEL_TAG, VISION_LANGUAGE_MODEL_TAG, LIMITED_FUNCTIONALITY_TEXT_MODEL_TAG, INSTRUCTION_FOLLOWING_MODEL_TAG]

  - name: anthropic/claude-haiku-4-5-20251001
    display_name: Claude 4.5 Haiku (20251001)
    description: Claude 4.5 Haiku is a hybrid model from Anthropic in their small, fast model class that is particularly effective at coding tasks and computer use. ([blog](https://www.anthropic.com/news/claude-haiku-4-5), [system card](https://assets.anthropic.com/m/99128ddd009bdcb/Claude-Haiku-4-5-System-Card.pdf))
    creator_organization_name: Anthropic
    access: limited
    release_date: 2025-10-15
    tags: [TEXT_MODEL_TAG, VISION_LANGUAGE_MODEL_TAG, LIMITED_FUNCTIONALITY_TEXT_MODEL_TAG, INSTRUCTION_FOLLOWING_MODEL_TAG]

  - name: anthropic/claude-opus-4-5-20251124
    display_name: Claude 4.5 Opus (20251124)
    description: Claude 4.5 Opus is Anthropic's most intelligent model to date and sets a new standard across coding, agents, computer use, and enterprise workflows. ([blog](https://www.anthropic.com/claude/opus))
    creator_organization_name: Anthropic
    access: limited
    release_date: 2025-11-24
    tags: [TEXT_MODEL_TAG, VISION_LANGUAGE_MODEL_TAG, LIMITED_FUNCTIONALITY_TEXT_MODEL_TAG, INSTRUCTION_FOLLOWING_MODEL_TAG]

  - name: anthropic/stanford-online-all-v4-s3
    display_name: Anthropic-LM v4-s3 (52B)
    description: A 52B parameter language model, trained using reinforcement learning from human feedback [paper](https://arxiv.org/pdf/2204.05862.pdf).
    creator_organization_name: Anthropic
    access: closed
    num_parameters: 52000000000
    release_date: 2021-12-01
    tags: [DEPRECATED_MODEL_TAG, TEXT_MODEL_TAG, FULL_FUNCTIONALITY_TEXT_MODEL_TAG, ABLATION_MODEL_TAG]



  # Berkeley
  - name: berkeley/koala-13b # NOT SUPPORTED
    display_name: Koala (13B)
    description: Koala (13B) is a chatbot fine-tuned from Llama (13B) on dialogue data gathered from the web. ([blog post](https://bair.berkeley.edu/blog/2023/04/03/koala/))
    creator_organization_name: UC Berkeley
    access: open
    num_parameters: 13000000000
    release_date: 2022-04-03
    tags: [DEPRECATED_MODEL_TAG] # TODO: add tags



  # BigScience
  - name: bigscience/bloom
    display_name: BLOOM (176B)
    description: BLOOM (176B parameters) is an autoregressive model trained on 46 natural languages and 13 programming languages ([paper](https://arxiv.org/pdf/2211.05100.pdf)).
    creator_organization_name: BigScience
    access: open
    num_parameters: 176000000000
    release_date: 2022-06-28
    tags: [TEXT_MODEL_TAG, FULL_FUNCTIONALITY_TEXT_MODEL_TAG, ABLATION_MODEL_TAG]

  - name: bigscience/bloomz # NOT SUPPORTED
    display_name: BLOOMZ (176B)
    description: BLOOMZ (176B parameters) is BLOOM that has been fine-tuned on natural language instructions ([details](https://huggingface.co/bigscience/bloomz)).
    creator_organization_name: BigScience
    access: open
    num_parameters: 176000000000
    release_date: 2022-11-03
    tags: [DEPRECATED_MODEL_TAG] # TODO: add tags

  - name: bigscience/t0pp
    display_name: T0pp (11B)
    description: T0pp (11B parameters) is an encoder-decoder model trained on a large set of different tasks specified in natural language prompts ([paper](https://arxiv.org/pdf/2110.08207.pdf)).
    creator_organization_name: BigScience
    access: open
    num_parameters: 11000000000
    release_date: 2021-10-15
    # Does not support echo.
    tags: [TEXT_MODEL_TAG, LIMITED_FUNCTIONALITY_TEXT_MODEL_TAG, ABLATION_MODEL_TAG, NO_NEWLINES_TAG]



  # BigCode
  - name: bigcode/santacoder
    display_name: SantaCoder (1.1B)
    description: SantaCoder (1.1B parameters) model trained on the Python, Java, and JavaScript subset of The Stack (v1.1) ([model card](https://huggingface.co/bigcode/santacoder)).
    creator_organization_name: BigCode
    access: open
    num_parameters: 1100000000
    release_date: 2023-01-09 # ArXiv submission date
    tags: [CODE_MODEL_TAG]

  - name: bigcode/starcoder
    display_name: StarCoder (15.5B)
    description: The StarCoder (15.5B parameter) model trained on 80+ programming languages from The Stack (v1.2) ([model card](https://huggingface.co/bigcode/starcoder)).
    creator_organization_name: BigCode
    access: open
    num_parameters: 15500000000
    release_date: 2023-05-09 # ArXiv submission date
    tags: [CODE_MODEL_TAG]

  # BioMistral

  - name: biomistral/biomistral-7b
    display_name: BioMistral (7B)
    description: BioMistral 7B is an open-source LLM tailored for the biomedical domain, utilizing Mistral as its foundation model and further pre-trained on PubMed Central.
    creator_organization_name: BioMistral
    access: open
    num_parameters: 7300000000
    release_date: 2024-02-15
    tags: [TEXT_MODEL_TAG, PARTIAL_FUNCTIONALITY_TEXT_MODEL_TAG]




  # Cerebras Systems
  - name: cerebras/cerebras-gpt-6.7b # NOT SUPPORTED
    display_name: Cerebras GPT (6.7B)
    description: Cerebras GPT is a family of open compute-optimal language models scaled from 111M to 13B parameters trained on the Eleuther Pile. ([paper](https://arxiv.org/pdf/2304.03208.pdf))
    creator_organization_name: Cerebras
    access: limited
    num_parameters: 6700000000
    release_date: 2023-04-06
    tags: [DEPRECATED_MODEL_TAG] # TODO: add tags

  - name: cerebras/cerebras-gpt-13b # NOT SUPPORTED
    display_name: Cerebras GPT (13B)
    description: Cerebras GPT is a family of open compute-optimal language models scaled from 111M to 13B parameters trained on the Eleuther Pile. ([paper](https://arxiv.org/pdf/2304.03208.pdf))
    creator_organization_name: Cerebras
    access: limited
    num_parameters: 13000000000
    release_date: 2023-04-06
    tags: [DEPRECATED_MODEL_TAG] # TODO: add tags



  # Cohere
  # Model versioning and the possible versions are not documented here:
  # https://docs.cohere.ai/generate-reference#model-optional.
  # So, instead, we got the names of the models from the Cohere Playground.
  #
  # Note that their tokenizer and model were trained on English text and
  # they do not have a dedicated decode API endpoint, so the adaptation
  # step for language modeling fails for certain Scenarios:
  # the_pile:subset=ArXiv
  # the_pile:subset=Github
  # the_pile:subset=PubMed Central

  # TODO: Consider renaming to new model names.
  - name: cohere/xlarge-20220609
    display_name: Cohere xlarge v20220609 (52.4B)
    description: Cohere xlarge v20220609 (52.4B parameters)
    creator_organization_name: Cohere
    access: limited
    num_parameters: 52400000000
    release_date: 2022-06-09
    tags: [DEPRECATED_MODEL_TAG, TEXT_MODEL_TAG, FULL_FUNCTIONALITY_TEXT_MODEL_TAG]

  - name: cohere/large-20220720
    display_name: Cohere large v20220720 (13.1B)
    description: Cohere large v20220720 (13.1B parameters), which is deprecated by Cohere as of December 2, 2022.
    creator_organization_name: Cohere
    access: limited
    num_parameters: 13100000000
    release_date: 2022-07-20
    tags: [DEPRECATED_MODEL_TAG, TEXT_MODEL_TAG, FULL_FUNCTIONALITY_TEXT_MODEL_TAG]

  - name: cohere/medium-20220720
    display_name: Cohere medium v20220720 (6.1B)
    description: Cohere medium v20220720 (6.1B parameters)
    creator_organization_name: Cohere
    access: limited
    num_parameters: 6100000000
    release_date: 2022-07-20
    tags: [DEPRECATED_MODEL_TAG, TEXT_MODEL_TAG, FULL_FUNCTIONALITY_TEXT_MODEL_TAG]

  - name: cohere/small-20220720
    display_name: Cohere small v20220720 (410M)
    description: Cohere small v20220720 (410M parameters), which is deprecated by Cohere as of December 2, 2022.
    creator_organization_name: Cohere
    access: limited
    num_parameters: 410000000
    release_date: 2022-07-20
    tags: [DEPRECATED_MODEL_TAG, TEXT_MODEL_TAG, FULL_FUNCTIONALITY_TEXT_MODEL_TAG]

  - name: cohere/xlarge-20221108
    display_name: Cohere xlarge v20221108 (52.4B)
    description: Cohere xlarge v20221108 (52.4B parameters)
    creator_organization_name: Cohere
    access: limited
    num_parameters: 52400000000
    release_date: 2022-11-08
    tags: [DEPRECATED_MODEL_TAG, TEXT_MODEL_TAG, FULL_FUNCTIONALITY_TEXT_MODEL_TAG]

  - name: cohere/medium-20221108
    display_name: Cohere medium v20221108 (6.1B)
    description: Cohere medium v20221108 (6.1B parameters)
    creator_organization_name: Cohere
    access: limited
    num_parameters: 6100000000
    release_date: 2022-11-08
    tags: [DEPRECATED_MODEL_TAG, TEXT_MODEL_TAG, FULL_FUNCTIONALITY_TEXT_MODEL_TAG]

  - name: cohere/command-medium-beta
    display_name: Command beta (6.1B)
    description: Command beta (6.1B parameters) is fine-tuned from the medium model to respond well with instruction-like prompts ([details](https://docs.cohere.ai/docs/command-beta)).
    creator_organization_name: Cohere
    access: limited
    num_parameters: 6100000000
    release_date: 2022-11-08
    tags: [DEPRECATED_MODEL_TAG, TEXT_MODEL_TAG, FULL_FUNCTIONALITY_TEXT_MODEL_TAG, INSTRUCTION_FOLLOWING_MODEL_TAG]

  - name: cohere/command-xlarge-beta
    display_name: Command beta (52.4B)
    description: Command beta (52.4B parameters) is fine-tuned from the XL model to respond well with instruction-like prompts ([details](https://docs.cohere.ai/docs/command-beta)).
    creator_organization_name: Cohere
    access: limited
    num_parameters: 52400000000
    release_date: 2022-11-08
    tags: [DEPRECATED_MODEL_TAG, TEXT_MODEL_TAG, FULL_FUNCTIONALITY_TEXT_MODEL_TAG, INSTRUCTION_FOLLOWING_MODEL_TAG]

  - name: cohere/command
    display_name: Command
    description: Command is Cohere’s flagship text generation model. It is trained to follow user commands and to be instantly useful in practical business applications. [docs](https://docs.cohere.com/reference/generate) and [changelog](https://docs.cohere.com/changelog)
    creator_organization_name: Cohere
    access: limited
    release_date: 2023-09-29
    tags: [TEXT_MODEL_TAG, FULL_FUNCTIONALITY_TEXT_MODEL_TAG, INSTRUCTION_FOLLOWING_MODEL_TAG]

  - name: cohere/command-light
    display_name: Command Light
    description: Command is Cohere’s flagship text generation model. It is trained to follow user commands and to be instantly useful in practical business applications. [docs](https://docs.cohere.com/reference/generate) and [changelog](https://docs.cohere.com/changelog)
    creator_organization_name: Cohere
    access: limited
    release_date: 2023-09-29
    tags: [TEXT_MODEL_TAG, PARTIAL_FUNCTIONALITY_TEXT_MODEL_TAG, INSTRUCTION_FOLLOWING_MODEL_TAG]

  - name: cohere/command-r
    display_name: Command R
    description: Command R is a multilingual 35B parameter model with a context length of 128K that has been trained with conversational tool use capabilities.
    creator_organization_name: Cohere
    access: open
    num_parameters: 35000000000
    release_date: 2024-03-11
    tags: [TEXT_MODEL_TAG, PARTIAL_FUNCTIONALITY_TEXT_MODEL_TAG, INSTRUCTION_FOLLOWING_MODEL_TAG]

  - name: cohere/command-r-plus
    display_name: Command R Plus
    description: Command R+ is a multilingual 104B parameter model with a context length of 128K that has been trained with conversational tool use capabilities.
    creator_organization_name: Cohere
    access: open
    num_parameters: 104000000000
    release_date: 2024-04-04
    tags: [TEXT_MODEL_TAG, PARTIAL_FUNCTIONALITY_TEXT_MODEL_TAG, INSTRUCTION_FOLLOWING_MODEL_TAG]

  # Craiyon
  - name: craiyon/dalle-mini
    display_name: DALL-E mini (0.4B)
    description: DALL-E mini is an open-source text-to-image model that attempt to reproduce OpenAI's DALL-E 1 ([code](https://github.com/borisdayma/dalle-mini)).
    creator_organization_name: Craiyon
    access: open
    num_parameters: 400000000
    release_date: 2022-04-21
    tags: [TEXT_TO_IMAGE_MODEL_TAG]

  - name: craiyon/dalle-mega
    display_name: DALL-E mega (2.6B)
    description: DALL-E mega is an open-source text-to-image model that attempt to reproduce OpenAI's DALL-E 1 ([code](https://github.com/borisdayma/dalle-mini)).
    creator_organization_name: Craiyon
    access: open
    num_parameters: 2600000000
    release_date: 2022-04-21
    tags: [TEXT_TO_IMAGE_MODEL_TAG]

  # DeepFloyd
  - name: DeepFloyd/IF-I-M-v1.0
    display_name: DeepFloyd IF Medium (0.4B)
    description: DeepFloyd-IF is a pixel-based text-to-image triple-cascaded diffusion model with state-of-the-art photorealism and language understanding (paper coming soon).
    creator_organization_name: DeepFloyd
    access: open
    num_parameters: 400000000
    release_date: 2023-04-28
    tags: [TEXT_TO_IMAGE_MODEL_TAG]

  - name: DeepFloyd/IF-I-L-v1.0
    display_name: DeepFloyd IF Large (0.9B)
    description: DeepFloyd-IF is a pixel-based text-to-image triple-cascaded diffusion model with state-of-the-art photorealism and language understanding (paper coming soon).
    creator_organization_name: DeepFloyd
    access: open
    num_parameters: 900000000
    release_date: 2023-04-28
    tags: [TEXT_TO_IMAGE_MODEL_TAG]

  - name: DeepFloyd/IF-I-XL-v1.0
    display_name: DeepFloyd IF X-Large (4.3B)
    description: DeepFloyd-IF is a pixel-based text-to-image triple-cascaded diffusion model with state-of-the-art photorealism and language understanding (paper coming soon).
    creator_organization_name: DeepFloyd
    access: open
    num_parameters: 4300000000
    release_date: 2023-04-28
    tags: [TEXT_TO_IMAGE_MODEL_TAG]


  # Databricks
  - name: databricks/dolly-v2-3b
    display_name: Dolly V2 (3B)
    description: Dolly V2 (3B) is an instruction-following large language model trained on the Databricks machine learning platform. It is based on pythia-12b.
    creator_organization_name: Databricks
    access: open
    num_parameters: 2517652480
    release_date: 2023-04-12
    tags: [TEXT_MODEL_TAG, FULL_FUNCTIONALITY_TEXT_MODEL_TAG]

  - name: databricks/dolly-v2-7b
    display_name: Dolly V2 (7B)
    description: Dolly V2 (7B) is an instruction-following large language model trained on the Databricks machine learning platform. It is based on pythia-12b.
    creator_organization_name: Databricks
    access: open
    num_parameters: 6444163072
    release_date: 2023-04-12
    tags: [TEXT_MODEL_TAG, FULL_FUNCTIONALITY_TEXT_MODEL_TAG]

  - name: databricks/dolly-v2-12b
    display_name: Dolly V2 (12B)
    description: Dolly V2 (12B) is an instruction-following large language model trained on the Databricks machine learning platform. It is based on pythia-12b.
    creator_organization_name: Databricks
    access: open
    num_parameters: 11327027200
    release_date: 2023-04-12
    tags: [TEXT_MODEL_TAG, FULL_FUNCTIONALITY_TEXT_MODEL_TAG]

  - name: databricks/dbrx-instruct
    display_name: DBRX Instruct
    description: DBRX is a large language model with a fine-grained mixture-of-experts (MoE) architecture that uses 16 experts and chooses 4. It has 132B total parameters, of which 36B parameters are active on any input. ([blog post](https://www.databricks.com/blog/introducing-dbrx-new-state-art-open-llm))
    creator_organization_name: Databricks
    access: open
    num_parameters: 132000000000
    release_date: 2024-03-27
    tags: [TEXT_MODEL_TAG, PARTIAL_FUNCTIONALITY_TEXT_MODEL_TAG, INSTRUCTION_FOLLOWING_MODEL_TAG]


  # DeepMind
  - name: deepmind/gopher # NOT SUPPORTED
    display_name: Gopher (280B)
    description: Gopher (280B parameters) ([paper](https://arxiv.org/pdf/2112.11446.pdf)).
    creator_organization_name: DeepMind
    access: closed
    num_parameters: 280000000000
    release_date: 2021-12-08
    tags: [UNSUPPORTED_MODEL_TAG]

  - name: deepmind/chinchilla # NOT SUPPORTED
    display_name: Chinchilla (70B)
    description: Chinchilla (70B parameters) ([paper](https://arxiv.org/pdf/2203.15556.pdf)).
    creator_organization_name: DeepMind
    access: closed
    num_parameters: 70000000000
    release_date: 2022-03-31
    tags: [UNSUPPORTED_MODEL_TAG]


  # Deepseek
  - name: deepseek-ai/deepseek-llm-67b-chat
    display_name: DeepSeek LLM Chat (67B)
    description: DeepSeek LLM Chat is a open-source language model trained on 2 trillion tokens in both English and Chinese, and fine-tuned supervised fine-tuning (SFT) and Direct Preference Optimization (DPO). ([paper](https://arxiv.org/abs/2401.02954))
    creator_organization_name: DeepSeek
    access: open
    num_parameters: 67000000000
    release_date: 2024-01-05
    tags: [TEXT_MODEL_TAG, LIMITED_FUNCTIONALITY_TEXT_MODEL_TAG, INSTRUCTION_FOLLOWING_MODEL_TAG]

  - name: deepseek-ai/deepseek-v3
    display_name: DeepSeek v3
    description: DeepSeek v3 a Mixture-of-Experts (MoE) language model with 671B total parameters with 37B activated for each token. It adopts Multi-head Latent Attention (MLA) and DeepSeekMoE architectures. ([paper](https://github.com/deepseek-ai/DeepSeek-V3/blob/main/DeepSeek_V3.pdf))
    creator_organization_name: DeepSeek
    access: open
    # NOTE: The total size of DeepSeek-V3 models on HuggingFace is 685B, which includes 671B of the Main Model weights and 14B of the Multi-Token Prediction (MTP) Module weights.
    num_parameters: 685000000000
    release_date: 2024-12-24
    tags: [TEXT_MODEL_TAG, LIMITED_FUNCTIONALITY_TEXT_MODEL_TAG, INSTRUCTION_FOLLOWING_MODEL_TAG]

  - name: deepseek-ai/deepseek-r1
    display_name: DeepSeek R1
    description: DeepSeek R1 is DeepSeek's first-generation reasoning model which incoporates which incorporates multi-stage training and cold-start data before RL. ([paper](https://arxiv.org/abs/2501.12948))
    creator_organization_name: DeepSeek
    access: open
    # NOTE: The total size of DeepSeek-R3 model1 on HuggingFace is 685B
    num_parameters: 685000000000
    release_date: 2025-01-20
    tags: [DEPRECATED_MODEL_TAG, TEXT_MODEL_TAG, LIMITED_FUNCTIONALITY_TEXT_MODEL_TAG, INSTRUCTION_FOLLOWING_MODEL_TAG]

  - name: deepseek-ai/deepseek-r1-hide-reasoning
    display_name: DeepSeek R1 (hide reasoning)
    description: DeepSeek R1 is DeepSeek's first-generation reasoning model which incoporates which incorporates multi-stage training and cold-start data before RL. ([paper](https://arxiv.org/abs/2501.12948)) The reasoning tokens are hidden from the output of the model.
    creator_organization_name: DeepSeek
    access: open
    # NOTE: The total size of DeepSeek-R3 model1 on HuggingFace is 685B
    num_parameters: 685000000000
    release_date: 2025-01-20
    tags: [DEPRECATED_MODEL_TAG, TEXT_MODEL_TAG, LIMITED_FUNCTIONALITY_TEXT_MODEL_TAG, INSTRUCTION_FOLLOWING_MODEL_TAG]
 
  - name: deepseek-ai/deepseek-r1-0528
    display_name: DeepSeek-R1-0528
    description: DeepSeek-R1-0528 is a minor version upgrade from DeepSeek R1 that has improved its depth of reasoning and inference capabilities by leveraging increased computational resources and introducing algorithmic optimization mechanisms during post-training. ([paper](https://arxiv.org/abs/2501.12948))
    creator_organization_name: DeepSeek
    access: open
    num_parameters: 685000000000
    release_date: 2025-05-28
    tags: [TEXT_MODEL_TAG, LIMITED_FUNCTIONALITY_TEXT_MODEL_TAG, INSTRUCTION_FOLLOWING_MODEL_TAG]

  - name: deepseek-ai/DeepSeek-R1-Distill-Llama-8B
    display_name: DeepSeek-R1-Distill-Llama-8b
    description: DeepSeek-R1-Distill-Llama-8b is a model that is distilled from LLaMA 8B model for the DeepSeek-R1 task.
    creator_organization_name: DeepSeek
    access: open
    num_parameters: 8000000000
    release_date: 2025-01-20
    tags: [TEXT_MODEL_TAG, LIMITED_FUNCTIONALITY_TEXT_MODEL_TAG, INSTRUCTION_FOLLOWING_MODEL_TAG]

  - name: deepseek-ai/deepseek-r1-distill-llama-70b
    display_name: DeepSeek-R1-Distill-Llama-70B
    description: DeepSeek-R1-Distill-Llama-70B is a fine-tuned open-source models based on Llama-3.3-70B-Instruct using samples generated by DeepSeek-R1.
    creator_organization_name: DeepSeek
    access: open
    num_parameters: 70600000000
    release_date: 2025-01-20
    tags: [TEXT_MODEL_TAG, LIMITED_FUNCTIONALITY_TEXT_MODEL_TAG, INSTRUCTION_FOLLOWING_MODEL_TAG]

  - name: deepseek-ai/deepseek-r1-distill-qwen-14b
    display_name: DeepSeek-R1-Distill-Qwen-14B
    description: DeepSeek-R1-Distill-Qwen-14B is a fine-tuned open-source models based on Qwen2.5-14B using samples generated by DeepSeek-R1.
    creator_organization_name: DeepSeek
    access: open
    num_parameters: 14800000000
    release_date: 2025-01-20
    tags: [TEXT_MODEL_TAG, LIMITED_FUNCTIONALITY_TEXT_MODEL_TAG, INSTRUCTION_FOLLOWING_MODEL_TAG]

  - name: deepseek-ai/deepseek-coder-6.7b-instruct
    display_name: DeepSeek-Coder-6.7b-Instruct
    description: DeepSeek-Coder-6.7b-Instruct is a model that is fine-tuned from the LLaMA 6.7B model for the DeepSeek-Coder task.
    creator_organization_name: DeepSeek
    access: open
    num_parameters: 6740000000
    release_date: 2025-01-20
    tags: [TEXT_MODEL_TAG, LIMITED_FUNCTIONALITY_TEXT_MODEL_TAG, INSTRUCTION_FOLLOWING_MODEL_TAG]

  # EleutherAI
  - name: eleutherai/gpt-j-6b # Served by GooseAi, HuggingFace and Together.
    display_name: GPT-J (6B)
    description: GPT-J (6B parameters) autoregressive language model trained on The Pile ([details](https://arankomatsuzaki.wordpress.com/2021/06/04/gpt-j/)).
    creator_organization_name: EleutherAI
    access: open
    num_parameters: 6000000000
    release_date: 2021-06-04
    # TODO: The BUGGY_TEMP_0_TAG is a deployment related tag (Together).
    tags: [TEXT_MODEL_TAG, FULL_FUNCTIONALITY_TEXT_MODEL_TAG, ABLATION_MODEL_TAG, BUGGY_TEMP_0_TAG]

  - name: eleutherai/gpt-neox-20b # Served by GooseAi and Together.
    display_name: GPT-NeoX (20B)
    description: GPT-NeoX (20B parameters) autoregressive language model trained on The Pile ([paper](https://arxiv.org/pdf/2204.06745.pdf)).
    creator_organization_name: EleutherAI
    access: open
    num_parameters: 20000000000
    release_date: 2022-02-02
    tags: [TEXT_MODEL_TAG, FULL_FUNCTIONALITY_TEXT_MODEL_TAG, ABLATION_MODEL_TAG]

  - name: eleutherai/pythia-1b-v0
    display_name: Pythia (1B)
    description: Pythia (1B parameters). The Pythia project combines interpretability analysis and scaling laws to understand how knowledge develops and evolves during training in autoregressive transformers.
    creator_organization_name: EleutherAI
    access: open
    num_parameters: 805736448
    release_date: 2023-02-13
    tags: [TEXT_MODEL_TAG, FULL_FUNCTIONALITY_TEXT_MODEL_TAG]

  - name: eleutherai/pythia-2.8b-v0
    display_name: Pythia (2.8B)
    description: Pythia (2.8B parameters). The Pythia project combines interpretability analysis and scaling laws to understand how knowledge develops and evolves during training in autoregressive transformers.
    creator_organization_name: EleutherAI
    access: open
    num_parameters: 2517652480
    release_date: 2023-02-13
    tags: [TEXT_MODEL_TAG, FULL_FUNCTIONALITY_TEXT_MODEL_TAG]

  - name: eleutherai/pythia-6.9b
    display_name: Pythia (6.9B)
    description: Pythia (6.9B parameters). The Pythia project combines interpretability analysis and scaling laws to understand how knowledge develops and evolves during training in autoregressive transformers.
    creator_organization_name: EleutherAI
    access: open
    num_parameters: 6444163072
    release_date: 2023-02-13
    tags: [TEXT_MODEL_TAG, FULL_FUNCTIONALITY_TEXT_MODEL_TAG]

  - name: eleutherai/pythia-12b-v0
    display_name: Pythia (12B)
    description: Pythia (12B parameters). The Pythia project combines interpretability analysis and scaling laws to understand how knowledge develops and evolves during training in autoregressive transformers.
    creator_organization_name: EleutherAI
    access: open
    num_parameters: 11327027200
    release_date: 2023-02-13
    tags: [TEXT_MODEL_TAG, FULL_FUNCTIONALITY_TEXT_MODEL_TAG]

  # EPFL LLM

  - name: epfl-llm/meditron-7b
    display_name: Meditron (7B)
    description: Meditron-7B is a 7 billion parameter model adapted to the medical domain from Llama-2-7B through continued pretraining on a comprehensively curated medical corpus.
    creator_organization_name: EPFL LLM
    access: open
    num_parameters: 7000000000
    release_date: 2023-11-27
    tags: [TEXT_MODEL_TAG, FULL_FUNCTIONALITY_TEXT_MODEL_TAG]

  # Google
  - name: google/t5-11b
    display_name: T5 (11B)
    description: T5 (11B parameters) is an encoder-decoder model trained on a multi-task mixture, where each task is converted into a text-to-text format ([paper](https://arxiv.org/pdf/1910.10683.pdf)).
    creator_organization_name: Google
    access: open
    num_parameters: 11000000000
    release_date: 2019-10-23
    tags: [TEXT_MODEL_TAG, LIMITED_FUNCTIONALITY_TEXT_MODEL_TAG, ABLATION_MODEL_TAG, NO_NEWLINES_TAG]

  - name: google/ul2
    display_name: UL2 (20B)
    description: UL2 (20B parameters) is an encoder-decoder model trained on the C4 corpus. It's similar to T5 but trained with a different objective and slightly different scaling knobs ([paper](https://arxiv.org/pdf/2205.05131.pdf)).
    creator_organization_name: Google
    access: open
    num_parameters: 20000000000
    release_date: 2022-05-10
    tags: [TEXT_MODEL_TAG, LIMITED_FUNCTIONALITY_TEXT_MODEL_TAG, ABLATION_MODEL_TAG, NO_NEWLINES_TAG, NLG_PREFIX_TAG]

  - name: google/flan-t5-xxl
    display_name: Flan-T5 (11B)
    description: Flan-T5 (11B parameters) is T5 fine-tuned on 1.8K tasks ([paper](https://arxiv.org/pdf/2210.11416.pdf)).
    creator_organization_name: Google
    access: open
    num_parameters: 11000000000
    release_date: 2022-12-06 # Paper date
    tags: [TEXT_MODEL_TAG, LIMITED_FUNCTIONALITY_TEXT_MODEL_TAG, ABLATION_MODEL_TAG, NO_NEWLINES_TAG, INSTRUCTION_FOLLOWING_MODEL_TAG]

  - name: google/palm # NOT SUPPORTED
    display_name: PaLM (540B)
    description: Pathways Language Model (540B parameters) is trained using 6144 TPU v4 chips ([paper](https://arxiv.org/pdf/2204.02311.pdf)).
    creator_organization_name: Google
    access: closed
    num_parameters: 540000000000
    release_date: 2023-03-01 # was first announced on 2022-04 but remained private.
    tags: [UNSUPPORTED_MODEL_TAG]

    # Note: This is aliased to a snapshot of gemini-pro. When possible, please use a versioned snapshot instead.
  - name: google/gemini-pro
    display_name: Gemini Pro
    description: Gemini Pro is a multimodal model able to reason across text, images, video, audio and code. ([paper](https://arxiv.org/abs/2312.11805))
    creator_organization_name: Google
    access: limited
    release_date: 2023-12-13
    tags: [TEXT_MODEL_TAG, GOOGLE_GEMINI_MODEL_TAG, LIMITED_FUNCTIONALITY_TEXT_MODEL_TAG, INSTRUCTION_FOLLOWING_MODEL_TAG]

  - name: google/gemini-1.0-pro-001
    display_name: Gemini 1.0 Pro (001)
    description: Gemini 1.0 Pro is a multimodal model able to reason across text, images, video, audio and code. ([paper](https://arxiv.org/abs/2312.11805))
    creator_organization_name: Google
    access: limited
    release_date: 2023-12-13
    tags: [TEXT_MODEL_TAG, GOOGLE_GEMINI_MODEL_TAG, LIMITED_FUNCTIONALITY_TEXT_MODEL_TAG, INSTRUCTION_FOLLOWING_MODEL_TAG]

  - name: google/gemini-1.0-pro-002
    display_name: Gemini 1.0 Pro (002)
    description: Gemini 1.0 Pro is a multimodal model able to reason across text, images, video, audio and code. ([paper](https://arxiv.org/abs/2312.11805))
    creator_organization_name: Google
    access: limited
    release_date: 2024-04-09
    tags: [TEXT_MODEL_TAG, GOOGLE_GEMINI_MODEL_TAG, LIMITED_FUNCTIONALITY_TEXT_MODEL_TAG, INSTRUCTION_FOLLOWING_MODEL_TAG]

    # Note: This is aliased to a snapshot of gemini-pro-vision. When possible, please use a versioned snapshot instead.
  - name: google/gemini-pro-vision
    display_name: Gemini Pro Vision
    description: Gemini Pro Vision is a multimodal model able to reason across text, images, video, audio and code. ([paper](https://arxiv.org/abs/2312.11805))
    creator_organization_name: Google
    access: limited
    release_date: 2023-12-13
    tags: [VISION_LANGUAGE_MODEL_TAG, GOOGLE_GEMINI_MODEL_TAG]

  - name: google/gemini-1.0-pro-vision-001
    display_name: Gemini 1.0 Pro Vision
    description: Gemini 1.0 Pro Vision is a multimodal model able to reason across text, images, video, audio and code. ([paper](https://arxiv.org/abs/2312.11805))
    creator_organization_name: Google
    access: limited
    release_date: 2023-12-13
    tags: [VISION_LANGUAGE_MODEL_TAG, GOOGLE_GEMINI_MODEL_TAG, GOOGLE_GEMINI_PRO_VISION_V1_TAG, LIMITED_FUNCTIONALITY_TEXT_MODEL_TAG]

  - name: google/gemini-1.5-pro-001
    display_name: Gemini 1.5 Pro (001)
    description: Gemini 1.5 Pro is a multimodal mixture-of-experts model capable of recalling and reasoning over fine-grained information from long contexts. This model is accessed through Vertex AI and has all safety thresholds set to `BLOCK_NONE`. ([paper](https://arxiv.org/abs/2403.05530))
    creator_organization_name: Google
    access: limited
    release_date: 2024-05-24
    tags: [TEXT_MODEL_TAG, VISION_LANGUAGE_MODEL_TAG, AUDIO_LANGUAGE_MODEL_TAG, GOOGLE_GEMINI_MODEL_TAG, LIMITED_FUNCTIONALITY_TEXT_MODEL_TAG, INSTRUCTION_FOLLOWING_MODEL_TAG]

  - name: google/gemini-1.5-flash-001
    display_name: Gemini 1.5 Flash (001)
    description: Gemini 1.5 Flash is a multimodal mixture-of-experts model capable of recalling and reasoning over fine-grained information from long contexts. This model is accessed through Vertex AI and has all safety thresholds set to `BLOCK_NONE`. ([paper](https://arxiv.org/abs/2403.05530))
    creator_organization_name: Google
    access: limited
    release_date: 2024-05-24
    tags: [TEXT_MODEL_TAG, VISION_LANGUAGE_MODEL_TAG, AUDIO_LANGUAGE_MODEL_TAG, GOOGLE_GEMINI_MODEL_TAG, LIMITED_FUNCTIONALITY_TEXT_MODEL_TAG, INSTRUCTION_FOLLOWING_MODEL_TAG]

  - name: google/gemini-1.5-pro-preview-0409
    display_name: Gemini 1.5 Pro (0409 preview)
    description: Gemini 1.5 Pro is a multimodal mixture-of-experts model capable of recalling and reasoning over fine-grained information from long contexts. This model is accessed through Vertex AI and has all safety thresholds set to `BLOCK_NONE`. ([paper](https://arxiv.org/abs/2403.05530))
    creator_organization_name: Google
    access: limited
    release_date: 2024-04-10
    tags: [TEXT_MODEL_TAG, VISION_LANGUAGE_MODEL_TAG, GOOGLE_GEMINI_MODEL_TAG, LIMITED_FUNCTIONALITY_TEXT_MODEL_TAG, INSTRUCTION_FOLLOWING_MODEL_TAG]

  - name: google/gemini-1.5-pro-preview-0514
    display_name: Gemini 1.5 Pro (0514 preview)
    description: Gemini 1.5 Pro is a multimodal mixture-of-experts model capable of recalling and reasoning over fine-grained information from long contexts. This model is accessed through Vertex AI and has all safety thresholds set to `BLOCK_NONE`. ([paper](https://arxiv.org/abs/2403.05530))
    creator_organization_name: Google
    access: limited
    release_date: 2024-05-14
    tags: [TEXT_MODEL_TAG, VISION_LANGUAGE_MODEL_TAG, GOOGLE_GEMINI_MODEL_TAG, LIMITED_FUNCTIONALITY_TEXT_MODEL_TAG, INSTRUCTION_FOLLOWING_MODEL_TAG]

  - name: google/gemini-1.5-flash-preview-0514
    display_name: Gemini 1.5 Flash (0514 preview)
    description: Gemini 1.5 Flash is a smaller Gemini model. It has a 1 million token context window and allows interleaving text, images, audio and video as inputs. This model is accessed through Vertex AI and has all safety thresholds set to `BLOCK_NONE`. ([blog](https://blog.google/technology/developers/gemini-gemma-developer-updates-may-2024/))
    creator_organization_name: Google
    access: limited
    release_date: 2024-05-14  
    tags: [TEXT_MODEL_TAG, VISION_LANGUAGE_MODEL_TAG, GOOGLE_GEMINI_MODEL_TAG, LIMITED_FUNCTIONALITY_TEXT_MODEL_TAG, INSTRUCTION_FOLLOWING_MODEL_TAG]

  - name: google/gemini-1.5-pro-001-safety-default
    display_name: Gemini 1.5 Pro (001, default safety)
    description: Gemini 1.5 Pro is a multimodal mixture-of-experts model capable of recalling and reasoning over fine-grained information from long contexts. This model is accessed through Vertex AI and uses default safety settings. ([paper](https://arxiv.org/abs/2403.05530))
    creator_organization_name: Google
    access: limited
    release_date: 2024-05-24
    tags: [TEXT_MODEL_TAG, VISION_LANGUAGE_MODEL_TAG, GOOGLE_GEMINI_MODEL_TAG, LIMITED_FUNCTIONALITY_TEXT_MODEL_TAG, INSTRUCTION_FOLLOWING_MODEL_TAG]

  - name: google/gemini-1.5-pro-001-safety-block-none
    display_name: Gemini 1.5 Pro (001, BLOCK_NONE safety)
    description: Gemini 1.5 Pro is a multimodal mixture-of-experts model capable of recalling and reasoning over fine-grained information from long contexts. This model is accessed through Vertex AI and has all safety thresholds set to `BLOCK_NONE`. ([paper](https://arxiv.org/abs/2403.05530))
    creator_organization_name: Google
    access: limited
    release_date: 2024-05-24
    tags: [TEXT_MODEL_TAG, VISION_LANGUAGE_MODEL_TAG, GOOGLE_GEMINI_MODEL_TAG, LIMITED_FUNCTIONALITY_TEXT_MODEL_TAG, INSTRUCTION_FOLLOWING_MODEL_TAG]

  - name: google/gemini-1.5-flash-001-safety-default
    display_name: Gemini 1.5 Flash (001, default safety)
    description: Gemini 1.5 Flash is a multimodal mixture-of-experts model capable of recalling and reasoning over fine-grained information from long contexts. This model is accessed through Vertex AI and uses default safety settings. ([paper](https://arxiv.org/abs/2403.05530))
    creator_organization_name: Google
    access: limited
    release_date: 2024-05-24
    tags: [TEXT_MODEL_TAG, VISION_LANGUAGE_MODEL_TAG, GOOGLE_GEMINI_MODEL_TAG, LIMITED_FUNCTIONALITY_TEXT_MODEL_TAG, INSTRUCTION_FOLLOWING_MODEL_TAG]

  - name: google/gemini-1.5-flash-001-safety-block-none
    display_name: Gemini 1.5 Flash (001, BLOCK_NONE safety)
    description: Gemini 1.5 Flash is a multimodal mixture-of-experts model capable of recalling and reasoning over fine-grained information from long contexts. This model is accessed through Vertex AI and has all safety thresholds set to `BLOCK_NONE`. ([paper](https://arxiv.org/abs/2403.05530))
    creator_organization_name: Google
    access: limited
    release_date: 2024-05-24
    tags: [TEXT_MODEL_TAG, VISION_LANGUAGE_MODEL_TAG, GOOGLE_GEMINI_MODEL_TAG, LIMITED_FUNCTIONALITY_TEXT_MODEL_TAG, INSTRUCTION_FOLLOWING_MODEL_TAG]

  - name: google/gemini-1.5-pro-002
    display_name: Gemini 1.5 Pro (002)
    description: Gemini 1.5 Pro is a multimodal mixture-of-experts model capable of recalling and reasoning over fine-grained information from long contexts. This model is accessed through Vertex AI and has all safety thresholds set to `BLOCK_NONE`. ([paper](https://arxiv.org/abs/2403.05530))
    creator_organization_name: Google
    access: limited
    release_date: 2024-09-24
    tags: [TEXT_MODEL_TAG, VISION_LANGUAGE_MODEL_TAG, AUDIO_LANGUAGE_MODEL_TAG, GOOGLE_GEMINI_MODEL_TAG, LIMITED_FUNCTIONALITY_TEXT_MODEL_TAG, INSTRUCTION_FOLLOWING_MODEL_TAG]

  - name: google/gemini-1.5-flash-002
    display_name: Gemini 1.5 Flash (002)
    description: Gemini 1.5 Flash is a multimodal mixture-of-experts model capable of recalling and reasoning over fine-grained information from long contexts. This model is accessed through Vertex AI and has all safety thresholds set to `BLOCK_NONE`. ([paper](https://arxiv.org/abs/2403.05530))
    creator_organization_name: Google
    access: limited
    release_date: 2024-09-24
    tags: [TEXT_MODEL_TAG, VISION_LANGUAGE_MODEL_TAG, AUDIO_LANGUAGE_MODEL_TAG, GOOGLE_GEMINI_MODEL_TAG, LIMITED_FUNCTIONALITY_TEXT_MODEL_TAG, INSTRUCTION_FOLLOWING_MODEL_TAG]

  - name: google/gemini-2.0-flash-exp
    display_name: Gemini 2.0 Flash (Experimental)
    description: Gemini 2.0 Flash (Experimental) is a Gemini model that supports multimodal inputs like images, video and audio, as well as multimodal output like natively generated images mixed with text and steerable text-to-speech (TTS) multilingual audio. ([blog](https://blog.google/technology/google-deepmind/google-gemini-ai-update-december-2024/#gemini-2-0-flash))
    creator_organization_name: Google
    access: limited
    release_date: 2024-12-11
    tags: [TEXT_MODEL_TAG, VISION_LANGUAGE_MODEL_TAG, AUDIO_LANGUAGE_MODEL_TAG, GOOGLE_GEMINI_MODEL_TAG, LIMITED_FUNCTIONALITY_TEXT_MODEL_TAG, INSTRUCTION_FOLLOWING_MODEL_TAG]

  - name: google/gemini-1.5-flash-8b-001
    display_name: Gemini 1.5 Flash 8B
    description: Gemini 1.5 Flash-8B is a small model designed for lower intelligence tasks. ([documentation](https://ai.google.dev/gemini-api/docs/models/gemini))
    creator_organization_name: Google
    access: limited
    release_date: 2024-10-01
    tags: [TEXT_MODEL_TAG, VISION_LANGUAGE_MODEL_TAG, AUDIO_LANGUAGE_MODEL_TAG, GOOGLE_GEMINI_MODEL_TAG, LIMITED_FUNCTIONALITY_TEXT_MODEL_TAG, INSTRUCTION_FOLLOWING_MODEL_TAG]

  - name: google/gemini-2.0-flash-001
    display_name: Gemini 2.0 Flash
    description: Gemini 2.0 Flash is a member of the Gemini 2.0 series of models, a suite of highly-capable, natively multimodal models designed to power agentic systems. ([model card](https://storage.googleapis.com/model-cards/documents/gemini-2-flash.pdf), [documentation](https://ai.google.dev/gemini-api/docs/models/gemini))
    creator_organization_name: Google
    access: limited
    release_date: 2025-02-01
    tags: [TEXT_MODEL_TAG, VISION_LANGUAGE_MODEL_TAG, AUDIO_LANGUAGE_MODEL_TAG, CAN_PROCESS_VIDEO_MODEL_TAG, GOOGLE_GEMINI_MODEL_TAG, LIMITED_FUNCTIONALITY_TEXT_MODEL_TAG, INSTRUCTION_FOLLOWING_MODEL_TAG]

  - name: google/gemini-2.0-flash-lite-preview-02-05
    display_name: Gemini 2.0 Flash Lite (02-05 preview)
    description: Gemini 2.0 Flash Lite (02-05 preview) ([model card](https://storage.googleapis.com/model-cards/documents/gemini-2-flash.pdf), [documentation](https://ai.google.dev/gemini-api/docs/models/gemini))
    creator_organization_name: Google
    access: limited
    release_date: 2025-02-05
    tags: [TEXT_MODEL_TAG, VISION_LANGUAGE_MODEL_TAG, AUDIO_LANGUAGE_MODEL_TAG, GOOGLE_GEMINI_MODEL_TAG, LIMITED_FUNCTIONALITY_TEXT_MODEL_TAG, INSTRUCTION_FOLLOWING_MODEL_TAG]

  - name: google/gemini-2.0-flash-lite-001
    display_name: Gemini 2.0 Flash Lite
    description: Gemini 2.0 Flash Lite is the fastest and most cost efficient Flash model in the Gemini 2.0 series of models, a suite of highly-capable, natively multimodal models designed to power agentic systems. ([model card](https://storage.googleapis.com/model-cards/documents/gemini-2-flash.pdf), [documentation](https://ai.google.dev/gemini-api/docs/models/gemini))
    creator_organization_name: Google
    access: limited
    release_date: 2025-03-25
    tags: [TEXT_MODEL_TAG, VISION_LANGUAGE_MODEL_TAG, AUDIO_LANGUAGE_MODEL_TAG, CAN_PROCESS_VIDEO_MODEL_TAG, GOOGLE_GEMINI_MODEL_TAG, LIMITED_FUNCTIONALITY_TEXT_MODEL_TAG, INSTRUCTION_FOLLOWING_MODEL_TAG]

  - name: google/gemini-2.0-flash-thinking-exp-01-21
    display_name: Gemini 2.0 Flash Thinking (01-21 preview)
    description: Gemini 2.0 Flash Thinking (01-21 preview) ([documentation](https://cloud.google.com/vertex-ai/generative-ai/docs/thinking))
    creator_organization_name: Google
    access: limited
    release_date: 2025-01-21
    tags: [TEXT_MODEL_TAG, VISION_LANGUAGE_MODEL_TAG, AUDIO_LANGUAGE_MODEL_TAG, GOOGLE_GEMINI_MODEL_TAG, LIMITED_FUNCTIONALITY_TEXT_MODEL_TAG, INSTRUCTION_FOLLOWING_MODEL_TAG]

  - name: google/gemini-2.5-pro-preview-03-25
    display_name: Gemini 2.5 Pro (03-25 preview)
    description: Gemini 2.5 Pro (03-25 preview) ([documentation](https://ai.google.dev/gemini-api/docs/models/gemini))
    creator_organization_name: Google
    access: limited
    release_date: 2025-04-09  # source: https://cloud.google.com/vertex-ai/generative-ai/docs/models/gemini/2-5-pro
    tags: [TEXT_MODEL_TAG, VISION_LANGUAGE_MODEL_TAG, AUDIO_LANGUAGE_MODEL_TAG, GOOGLE_GEMINI_MODEL_TAG, LIMITED_FUNCTIONALITY_TEXT_MODEL_TAG, INSTRUCTION_FOLLOWING_MODEL_TAG]

  - name: google/gemini-2.5-pro-preview-05-06
    display_name: Gemini 2.5 Pro (05-06 preview)
    description: Gemini 2.5 Pro (05-06 preview) ([documentation](https://ai.google.dev/gemini-api/docs/models/gemini))
    creator_organization_name: Google
    access: limited
    release_date: 2025-05-06  # source: https://cloud.google.com/vertex-ai/generative-ai/docs/models/gemini/2-5-pro
    tags: [TEXT_MODEL_TAG, VISION_LANGUAGE_MODEL_TAG, AUDIO_LANGUAGE_MODEL_TAG, CAN_PROCESS_VIDEO_MODEL_TAG, GOOGLE_GEMINI_MODEL_TAG, LIMITED_FUNCTIONALITY_TEXT_MODEL_TAG, INSTRUCTION_FOLLOWING_MODEL_TAG]

  - name: google/gemini-2.5-pro-preview-06-05
    display_name: Gemini 2.5 Pro (06-05 preview)
    description: Gemini 2.5 Pro (06-05 preview) ([documentation](https://ai.google.dev/gemini-api/docs/models/gemini))
    creator_organization_name: Google
    access: limited
    release_date: 2025-06-05  # source: https://cloud.google.com/vertex-ai/generative-ai/docs/models/gemini/2-5-pro
    tags: [TEXT_MODEL_TAG, VISION_LANGUAGE_MODEL_TAG, AUDIO_LANGUAGE_MODEL_TAG, CAN_PROCESS_VIDEO_MODEL_TAG, GOOGLE_GEMINI_MODEL_TAG, LIMITED_FUNCTIONALITY_TEXT_MODEL_TAG, INSTRUCTION_FOLLOWING_MODEL_TAG]

  - name: google/gemini-2.5-pro
    display_name: Gemini 2.5 Pro
    description: Gemini 2.5 Pro
    creator_organization_name: Google
    access: limited
    release_date: 2025-06-17  # source: https://cloud.google.com/vertex-ai/generative-ai/docs/models/gemini/2-5-pro
    tags: [TEXT_MODEL_TAG, VISION_LANGUAGE_MODEL_TAG, AUDIO_LANGUAGE_MODEL_TAG, CAN_PROCESS_VIDEO_MODEL_TAG, GOOGLE_GEMINI_MODEL_TAG, LIMITED_FUNCTIONALITY_TEXT_MODEL_TAG, INSTRUCTION_FOLLOWING_MODEL_TAG]

  - name: google/gemini-2.0-pro-exp-02-05
    display_name: Gemini 2.0 Pro (02-05 preview)
    description: Gemini 2.0 Pro (02-05 preview) ([documentation](https://ai.google.dev/gemini-api/docs/models/gemini))
    creator_organization_name: Google
    access: limited
    release_date: 2025-02-05
    tags: [TEXT_MODEL_TAG, VISION_LANGUAGE_MODEL_TAG, AUDIO_LANGUAGE_MODEL_TAG, GOOGLE_GEMINI_MODEL_TAG, LIMITED_FUNCTIONALITY_TEXT_MODEL_TAG, INSTRUCTION_FOLLOWING_MODEL_TAG]

  - name: google/gemini-2.5-flash-lite-preview-06-17
    display_name: Gemini 2.5 Flash-Lite (06-17 preview)
    description: Gemini 2.5 Flash-Lite (06-17 preview) ([blog](https://blog.google/products/gemini/gemini-2-5-model-family-expands/))
    creator_organization_name: Google
    access: limited
    release_date: 2025-06-17
    tags: [DEPRECATED_MODEL_TAG, TEXT_MODEL_TAG, VISION_LANGUAGE_MODEL_TAG, AUDIO_LANGUAGE_MODEL_TAG, GOOGLE_GEMINI_MODEL_TAG, LIMITED_FUNCTIONALITY_TEXT_MODEL_TAG, INSTRUCTION_FOLLOWING_MODEL_TAG]

  - name: google/gemini-2.5-flash-lite-thinking-disabled
    display_name: Gemini 2.5 Flash-Lite (thinking disabled)
    description: Gemini 2.5 Flash-Lite with thinking disabled ([blog](https://blog.google/products/gemini/gemini-2-5-model-family-expands/))
    creator_organization_name: Google
    access: limited
    release_date: 2025-07-22
    tags: [TEXT_MODEL_TAG, VISION_LANGUAGE_MODEL_TAG, AUDIO_LANGUAGE_MODEL_TAG, GOOGLE_GEMINI_MODEL_TAG, LIMITED_FUNCTIONALITY_TEXT_MODEL_TAG, INSTRUCTION_FOLLOWING_MODEL_TAG]

  - name: google/gemini-2.5-flash-lite
    display_name: Gemini 2.5 Flash-Lite
    description: Gemini 2.5 Flash-Lite ([blog](https://blog.google/products/gemini/gemini-2-5-model-family-expands/))
    creator_organization_name: Google
    access: limited
    release_date: 2025-07-22
    tags: [TEXT_MODEL_TAG, VISION_LANGUAGE_MODEL_TAG, AUDIO_LANGUAGE_MODEL_TAG, CAN_PROCESS_VIDEO_MODEL_TAG, GOOGLE_GEMINI_MODEL_TAG, LIMITED_FUNCTIONALITY_TEXT_MODEL_TAG, INSTRUCTION_FOLLOWING_MODEL_TAG]

  - name: google/gemini-2.5-flash-preview-04-17
    display_name: Gemini 2.5 Flash (04-17 preview)
    description: Gemini 2.5 Flash (04-17 preview) ([documentation](https://ai.google.dev/gemini-api/docs/models/gemini))
    creator_organization_name: Google
    access: limited
    release_date: 2025-04-17
<<<<<<< HEAD
    tags: [TEXT_MODEL_TAG, VISION_LANGUAGE_MODEL_TAG, AUDIO_LANGUAGE_MODEL_TAG, CAN_PROCESS_VIDEO_MODEL_TAG, GOOGLE_GEMINI_MODEL_TAG, LIMITED_FUNCTIONALITY_TEXT_MODEL_TAG, INSTRUCTION_FOLLOWING_MODEL_TAG]
=======
    tags: [DEPRECATED_MODEL_TAG, TEXT_MODEL_TAG, VISION_LANGUAGE_MODEL_TAG, AUDIO_LANGUAGE_MODEL_TAG, GOOGLE_GEMINI_MODEL_TAG, LIMITED_FUNCTIONALITY_TEXT_MODEL_TAG, INSTRUCTION_FOLLOWING_MODEL_TAG]
>>>>>>> 9a7dbe87

  - name: google/gemini-2.5-flash-preview-05-20
    display_name: Gemini 2.5 Flash (05-20 preview)
    description: Gemini 2.5 Flash (05-20 preview) ([documentation](https://ai.google.dev/gemini-api/docs/models/gemini))
    creator_organization_name: Google
    access: limited
    release_date: 2025-04-17
<<<<<<< HEAD
    tags: [TEXT_MODEL_TAG, VISION_LANGUAGE_MODEL_TAG, AUDIO_LANGUAGE_MODEL_TAG, CAN_PROCESS_VIDEO_MODEL_TAG, GOOGLE_GEMINI_MODEL_TAG, LIMITED_FUNCTIONALITY_TEXT_MODEL_TAG, INSTRUCTION_FOLLOWING_MODEL_TAG]
=======
    tags: [DEPRECATED_MODEL_TAG, TEXT_MODEL_TAG, VISION_LANGUAGE_MODEL_TAG, AUDIO_LANGUAGE_MODEL_TAG, GOOGLE_GEMINI_MODEL_TAG, LIMITED_FUNCTIONALITY_TEXT_MODEL_TAG, INSTRUCTION_FOLLOWING_MODEL_TAG]

  - name: google/gemini-2.5-flash-thinking-disabled
    display_name: Gemini 2.5 Flash (thinking disabled)
    description: Gemini 2.5 Flash with thinking disabled ([documentation](https://ai.google.dev/gemini-api/docs/models/gemini))
    creator_organization_name: Google
    access: limited
    release_date: 2025-06-17
    tags: [TEXT_MODEL_TAG, VISION_LANGUAGE_MODEL_TAG, AUDIO_LANGUAGE_MODEL_TAG, GOOGLE_GEMINI_MODEL_TAG, LIMITED_FUNCTIONALITY_TEXT_MODEL_TAG, INSTRUCTION_FOLLOWING_MODEL_TAG]
>>>>>>> 9a7dbe87

  - name: google/gemini-2.5-flash
    display_name: Gemini 2.5 Flash
    description: Gemini 2.5 Flash ([documentation](https://ai.google.dev/gemini-api/docs/models/gemini))
    creator_organization_name: Google
    access: limited
    release_date: 2025-06-17
    tags: [TEXT_MODEL_TAG, VISION_LANGUAGE_MODEL_TAG, AUDIO_LANGUAGE_MODEL_TAG, CAN_PROCESS_VIDEO_MODEL_TAG, GOOGLE_GEMINI_MODEL_TAG, LIMITED_FUNCTIONALITY_TEXT_MODEL_TAG, INSTRUCTION_FOLLOWING_MODEL_TAG]

  - name: google/gemini-2.5-pro-exp-03-25
    display_name: Gemini 2.5 Pro (03-25 experimental)
    description: Gemini 2.5 Pro (03-25 experimental) ([documentation](https://ai.google.dev/gemini-api/docs/models/gemini))
    creator_organization_name: Google
    access: limited
    release_date: 2025-03-25
    tags: [DEPRECATED_MODEL_TAG, TEXT_MODEL_TAG, VISION_LANGUAGE_MODEL_TAG, AUDIO_LANGUAGE_MODEL_TAG, GOOGLE_GEMINI_MODEL_TAG, LIMITED_FUNCTIONALITY_TEXT_MODEL_TAG, INSTRUCTION_FOLLOWING_MODEL_TAG]

  - name: google/gemini-2.5-pro-preview-03-25
    display_name: Gemini 2.5 Pro (03-25 preview)
    description: Gemini 2.5 Pro (03-25 preview) ([documentation](https://ai.google.dev/gemini-api/docs/models/gemini))
    creator_organization_name: Google
    access: limited
    release_date: 2025-04-09  # source: https://cloud.google.com/vertex-ai/generative-ai/docs/models/gemini/2-5-pro
    tags: [DEPRECATED_MODEL_TAG, TEXT_MODEL_TAG, VISION_LANGUAGE_MODEL_TAG, AUDIO_LANGUAGE_MODEL_TAG, GOOGLE_GEMINI_MODEL_TAG, LIMITED_FUNCTIONALITY_TEXT_MODEL_TAG, INSTRUCTION_FOLLOWING_MODEL_TAG]

  - name: google/gemini-2.5-pro-preview-05-06
    display_name: Gemini 2.5 Pro (05-06 preview)
    description: Gemini 2.5 Pro (05-06 preview) ([documentation](https://ai.google.dev/gemini-api/docs/models/gemini))
    creator_organization_name: Google
    access: limited
    release_date: 2025-05-06  # source: https://cloud.google.com/vertex-ai/generative-ai/docs/models/gemini/2-5-pro
    tags: [DEPRECATED_MODEL_TAG, TEXT_MODEL_TAG, VISION_LANGUAGE_MODEL_TAG, AUDIO_LANGUAGE_MODEL_TAG, GOOGLE_GEMINI_MODEL_TAG, LIMITED_FUNCTIONALITY_TEXT_MODEL_TAG, INSTRUCTION_FOLLOWING_MODEL_TAG]

  - name: google/gemini-2.5-pro
    display_name: Gemini 2.5 Pro
    description: Gemini 2.5 Pro ([documentation](https://ai.google.dev/gemini-api/docs/models/gemini))
    creator_organization_name: Google
    access: limited
    release_date: 2025-06-17
    tags: [TEXT_MODEL_TAG, VISION_LANGUAGE_MODEL_TAG, AUDIO_LANGUAGE_MODEL_TAG, CAN_PROCESS_VIDEO_MODEL_TAG, GOOGLE_GEMINI_MODEL_TAG, LIMITED_FUNCTIONALITY_TEXT_MODEL_TAG, INSTRUCTION_FOLLOWING_MODEL_TAG]

  - name: google/gemini-3-pro-preview
    display_name: Gemini 3 Pro (Preview)
    description: Gemini 3.0 models are thinking models, capable of reasoning through their thoughts before responding, resulting in enhanced performance and improved accuracy. ([blog](https://blog.google/products/gemini/gemini-3/), [blog](https://blog.google/technology/developers/gemini-3-developers/))
    creator_organization_name: Google
    access: limited
    release_date: 2025-11-18
    tags: [TEXT_MODEL_TAG, VISION_LANGUAGE_MODEL_TAG, AUDIO_LANGUAGE_MODEL_TAG, GOOGLE_GEMINI_MODEL_TAG, LIMITED_FUNCTIONALITY_TEXT_MODEL_TAG, INSTRUCTION_FOLLOWING_MODEL_TAG]

  - name: google/gemini-robotics-er-1.5-preview
    display_name: Gemini Robotics-ER 1.5
    description: Gemini Robotics-ER 1.5 is a vision-language model (VLM) designed for advanced reasoning in the physical world, allowing robots to interpret complex visual data, perform spatial reasoning, and plan actions from natural language commands.
    creator_organization_name: Google
    access: limited
    release_date: 2025-09-25
    tags: [TEXT_MODEL_TAG, VISION_LANGUAGE_MODEL_TAG, GOOGLE_GEMINI_MODEL_TAG, LIMITED_FUNCTIONALITY_TEXT_MODEL_TAG, INSTRUCTION_FOLLOWING_MODEL_TAG]

  - name: google/gemma-2b
    display_name: Gemma (2B)
    description: Gemma is a family of lightweight, open models built from the research and technology that Google used to create the Gemini models. ([model card](https://www.kaggle.com/models/google/gemma), [blog post](https://blog.google/technology/developers/gemma-open-models/))
    creator_organization_name: Google
    access: open
    release_date: 2024-02-21
    tags: [TEXT_MODEL_TAG, LIMITED_FUNCTIONALITY_TEXT_MODEL_TAG]

  - name: google/gemma-2b-it
    display_name: Gemma Instruct (2B)
    description: Gemma is a family of lightweight, open models built from the research and technology that Google used to create the Gemini models. ([model card](https://www.kaggle.com/models/google/gemma), [blog post](https://blog.google/technology/developers/gemma-open-models/))
    creator_organization_name: Google
    access: open
    release_date: 2024-02-21
    tags: [TEXT_MODEL_TAG, GOOGLE_GEMMA_INSTRUCT_MODEL_TAG, LIMITED_FUNCTIONALITY_TEXT_MODEL_TAG, INSTRUCTION_FOLLOWING_MODEL_TAG]

  - name: google/gemma-7b
    display_name: Gemma (7B)
    description: Gemma is a family of lightweight, open models built from the research and technology that Google used to create the Gemini models. ([model card](https://www.kaggle.com/models/google/gemma), [blog post](https://blog.google/technology/developers/gemma-open-models/))
    creator_organization_name: Google
    access: open
    release_date: 2024-02-21
    tags: [TEXT_MODEL_TAG, LIMITED_FUNCTIONALITY_TEXT_MODEL_TAG]

  - name: google/gemma-7b-it
    display_name: Gemma Instruct (7B)
    description: Gemma is a family of lightweight, open models built from the research and technology that Google used to create the Gemini models. ([model card](https://www.kaggle.com/models/google/gemma), [blog post](https://blog.google/technology/developers/gemma-open-models/))
    creator_organization_name: Google
    access: open
    release_date: 2024-02-21
    tags: [TEXT_MODEL_TAG, GOOGLE_GEMMA_INSTRUCT_MODEL_TAG, LIMITED_FUNCTIONALITY_TEXT_MODEL_TAG, INSTRUCTION_FOLLOWING_MODEL_TAG]

  - name: google/gemma-2-9b
    display_name: Gemma 2 (9B)
    description: Gemma is a family of lightweight, open models built from the research and technology that Google used to create the Gemini models. ([model card](https://www.kaggle.com/models/google/gemma), [blog post](https://blog.google/technology/developers/google-gemma-2/))
    creator_organization_name: Google
    access: open
    release_date: 2024-06-27
    tags: [TEXT_MODEL_TAG, LIMITED_FUNCTIONALITY_TEXT_MODEL_TAG]

  - name: google/gemma-2-9b-it
    display_name: Gemma 2 Instruct (9B)
    description: Gemma is a family of lightweight, open models built from the research and technology that Google used to create the Gemini models. ([model card](https://www.kaggle.com/models/google/gemma), [blog post](https://blog.google/technology/developers/google-gemma-2/))
    creator_organization_name: Google
    access: open
    release_date: 2024-06-27
    tags: [TEXT_MODEL_TAG, GOOGLE_GEMMA_INSTRUCT_MODEL_TAG, LIMITED_FUNCTIONALITY_TEXT_MODEL_TAG, INSTRUCTION_FOLLOWING_MODEL_TAG]

  - name: google/gemma-2-27b
    display_name: Gemma 2 (27B)
    description: Gemma is a family of lightweight, open models built from the research and technology that Google used to create the Gemini models. ([model card](https://www.kaggle.com/models/google/gemma), [blog post](https://blog.google/technology/developers/google-gemma-2/))
    creator_organization_name: Google
    access: open
    release_date: 2024-06-27
    tags: [TEXT_MODEL_TAG, LIMITED_FUNCTIONALITY_TEXT_MODEL_TAG]

  - name: google/gemma-2-27b-it
    display_name: Gemma 2 Instruct (27B)
    description: Gemma is a family of lightweight, open models built from the research and technology that Google used to create the Gemini models. ([model card](https://www.kaggle.com/models/google/gemma), [blog post](https://blog.google/technology/developers/google-gemma-2/))
    creator_organization_name: Google
    access: open
    release_date: 2024-06-27
    tags: [TEXT_MODEL_TAG, GOOGLE_GEMMA_INSTRUCT_MODEL_TAG, LIMITED_FUNCTIONALITY_TEXT_MODEL_TAG, INSTRUCTION_FOLLOWING_MODEL_TAG]
  
  - name: google/medgemma-4b-it
    display_name: MedGemma (4B)
    description: Gemma is a family of lightweight, open models built from the research and technology that Google used to create the Gemini models. ([model card](https://www.kaggle.com/models/google/gemma), [blog post](https://blog.google/technology/developers/gemma-open-models/))
    creator_organization_name: Google
    access: open
    release_date: 2025-05-20
    tags: [TEXT_MODEL_TAG, GOOGLE_GEMMA_INSTRUCT_MODEL_TAG, LIMITED_FUNCTIONALITY_TEXT_MODEL_TAG, INSTRUCTION_FOLLOWING_MODEL_TAG]

  - name: google/paligemma-3b-mix-224
    display_name: PaliGemma (3B) Mix 224
    description: PaliGemma is a versatile and lightweight vision-language model (VLM) inspired by PaLI-3 and based on open components such as the SigLIP vision model and the Gemma language model. Pre-trained with 224x224 input images and 128 token input/output text sequences. Finetuned on a mixture of downstream academic datasets. ([blog](https://developers.googleblog.com/en/gemma-family-and-toolkit-expansion-io-2024/))
    creator_organization_name: Google
    access: open
    release_date: 2024-05-12
    tags: [VISION_LANGUAGE_MODEL_TAG, LIMITED_FUNCTIONALITY_TEXT_MODEL_TAG]

  - name: google/paligemma-3b-mix-448
    display_name: PaliGemma (3B) Mix 448
    description: PaliGemma is a versatile and lightweight vision-language model (VLM) inspired by PaLI-3 and based on open components such as the SigLIP vision model and the Gemma language model. Pre-trained with 448x448 input images and 512 token input/output text sequences. Finetuned on a mixture of downstream academic datasets. ([blog](https://developers.googleblog.com/en/gemma-family-and-toolkit-expansion-io-2024/))
    creator_organization_name: Google
    access: open
    release_date: 2024-05-12
    tags: [VISION_LANGUAGE_MODEL_TAG, LIMITED_FUNCTIONALITY_TEXT_MODEL_TAG]

  - name: google/text-bison@001
    display_name: PaLM-2 (Bison)
    description: The best value PaLM model. PaLM 2 (Pathways Language Model) is a Transformer-based model trained using a mixture of objectives that was evaluated on English and multilingual language, and reasoning tasks. ([report](https://arxiv.org/pdf/2305.10403.pdf))
    creator_organization_name: Google
    access: limited
    release_date: 2023-06-07 # Source: https://cloud.google.com/vertex-ai/docs/generative-ai/model-reference/text#model_versions
    tags: [TEXT_MODEL_TAG, GOOGLE_PALM_2_MODEL_TAG, FULL_FUNCTIONALITY_TEXT_MODEL_TAG]

  - name: google/text-bison@002
    display_name: PaLM-2 (Bison)
    description: The best value PaLM model. PaLM 2 (Pathways Language Model) is a Transformer-based model trained using a mixture of objectives that was evaluated on English and multilingual language, and reasoning tasks. ([report](https://arxiv.org/pdf/2305.10403.pdf))
    creator_organization_name: Google
    access: limited
    release_date: 2023-06-07 # Source: https://cloud.google.com/vertex-ai/docs/generative-ai/model-reference/text#model_versions
    tags: [TEXT_MODEL_TAG, GOOGLE_PALM_2_MODEL_TAG, FULL_FUNCTIONALITY_TEXT_MODEL_TAG]

  - name: google/text-bison-32k
    display_name: PaLM-2 (Bison)
    description: The best value PaLM model with a 32K context. PaLM 2 (Pathways Language Model) is a Transformer-based model trained using a mixture of objectives that was evaluated on English and multilingual language, and reasoning tasks. ([report](https://arxiv.org/pdf/2305.10403.pdf))
    creator_organization_name: Google
    access: limited
    release_date: 2023-06-07 # Source: https://cloud.google.com/vertex-ai/docs/generative-ai/model-reference/text#model_versions
    tags: [TEXT_MODEL_TAG, GOOGLE_PALM_2_MODEL_TAG, FULL_FUNCTIONALITY_TEXT_MODEL_TAG]

  - name: google/text-unicorn@001
    display_name: PaLM-2 (Unicorn)
    description: The largest model in PaLM family. PaLM 2 (Pathways Language Model) is a Transformer-based model trained using a mixture of objectives that was evaluated on English and multilingual language, and reasoning tasks. ([report](https://arxiv.org/pdf/2305.10403.pdf))
    creator_organization_name: Google
    access: limited
    release_date: 2023-11-30 # Source: https://cloud.google.com/vertex-ai/docs/generative-ai/model-reference/text#model_versions
    tags: [TEXT_MODEL_TAG, GOOGLE_PALM_2_MODEL_TAG, FULL_FUNCTIONALITY_TEXT_MODEL_TAG]

  - name: google/code-bison@001
    display_name: Codey PaLM-2 (Bison)
    description: A model fine-tuned to generate code based on a natural language description of the desired code. PaLM 2 (Pathways Language Model) is a Transformer-based model trained using a mixture of objectives that was evaluated on English and multilingual language, and reasoning tasks. ([report](https://arxiv.org/pdf/2305.10403.pdf))
    creator_organization_name: Google
    access: limited
    release_date: 2023-06-29 # Source: https://cloud.google.com/vertex-ai/docs/generative-ai/model-reference/code-generation#model_versions
    tags: [CODE_MODEL_TAG]

  - name: google/code-bison@002
    display_name: Codey PaLM-2 (Bison)
    description: A model fine-tuned to generate code based on a natural language description of the desired code. PaLM 2 (Pathways Language Model) is a Transformer-based model trained using a mixture of objectives that was evaluated on English and multilingual language, and reasoning tasks. ([report](https://arxiv.org/pdf/2305.10403.pdf))
    creator_organization_name: Google
    access: limited
    release_date: 2023-06-29 # Source: https://cloud.google.com/vertex-ai/docs/generative-ai/model-reference/code-generation#model_versions
    tags: [CODE_MODEL_TAG]

  - name: google/code-bison-32k
    display_name: Codey PaLM-2 (Bison)
    description: Codey with a 32K context. PaLM 2 (Pathways Language Model) is a Transformer-based model trained using a mixture of objectives that was evaluated on English and multilingual language, and reasoning tasks. ([report](https://arxiv.org/pdf/2305.10403.pdf))
    creator_organization_name: Google
    access: limited
    release_date: 2023-06-29 # Source: https://cloud.google.com/vertex-ai/docs/generative-ai/model-reference/code-generation#model_versions
    tags: [CODE_MODEL_TAG]

  - name: google/medlm-medium
    display_name: MedLM (Medium)
    description: MedLM is a family of foundation models fine-tuned for the healthcare industry based on Google Research's medically-tuned large language model, Med-PaLM 2. ([documentation](https://cloud.google.com/vertex-ai/generative-ai/docs/medlm/overview))
    creator_organization_name: Google
    access: limited
    release_date: 2023-12-13
    tags: [TEXT_MODEL_TAG, PARTIAL_FUNCTIONALITY_TEXT_MODEL_TAG]

  - name: google/medlm-large
    display_name: MedLM (Large)
    description: MedLM is a family of foundation models fine-tuned for the healthcare industry based on Google Research's medically-tuned large language model, Med-PaLM 2. ([documentation](https://cloud.google.com/vertex-ai/generative-ai/docs/medlm/overview))
    creator_organization_name: Google
    access: limited
    release_date: 2023-12-13
    tags: [TEXT_MODEL_TAG, PARTIAL_FUNCTIONALITY_TEXT_MODEL_TAG]

  # HuggingFace
  - name: HuggingFaceM4/idefics2-8b
    display_name: IDEFICS 2 (8B)
    description: IDEFICS 2 (8B parameters) is an open multimodal model that accepts arbitrary sequences of image and text inputs and produces text outputs. ([blog](https://huggingface.co/blog/idefics2)).
    creator_organization_name: HuggingFace
    access: open
    num_parameters: 8000000000
    release_date: 2024-04-15
    tags: [VISION_LANGUAGE_MODEL_TAG, IDEFICS_MODEL_TAG, FULL_FUNCTIONALITY_VLM_TAG]

  - name: HuggingFaceM4/idefics-9b
    display_name: IDEFICS (9B)
    description: IDEFICS (9B parameters) is an open-source model based on DeepMind's Flamingo ([blog](https://huggingface.co/blog/idefics)).
    creator_organization_name: HuggingFace
    access: open
    num_parameters: 9000000000
    release_date: 2023-08-22
    tags: [VISION_LANGUAGE_MODEL_TAG, IDEFICS_MODEL_TAG, FULL_FUNCTIONALITY_VLM_TAG]

  - name: HuggingFaceM4/idefics-9b-instruct
    display_name: IDEFICS-instruct (9B)
    description: IDEFICS-instruct (9B parameters) is the instruction-tuned version of IDEFICS 9B ([blog](https://huggingface.co/blog/idefics)).
    creator_organization_name: HuggingFace
    access: open
    num_parameters: 9000000000
    release_date: 2023-08-22
    tags: [VISION_LANGUAGE_MODEL_TAG, IDEFICS_MODEL_TAG, IDEFICS_INSTRUCT_MODEL_TAG, FULL_FUNCTIONALITY_VLM_TAG]

  - name: HuggingFaceM4/idefics-80b
    display_name: IDEFICS (80B)
    description: IDEFICS (80B parameters) is an open-source model based on DeepMind's Flamingo ([blog](https://huggingface.co/blog/idefics)).
    creator_organization_name: HuggingFace
    access: open
    num_parameters: 80000000000
    release_date: 2023-08-22
    tags: [VISION_LANGUAGE_MODEL_TAG, IDEFICS_MODEL_TAG, FULL_FUNCTIONALITY_VLM_TAG]

  - name: HuggingFaceM4/idefics-80b-instruct
    display_name: IDEFICS-instruct (80B)
    description: IDEFICS-instruct (80B parameters) is the instruction-tuned version of IDEFICS 80B ([blog](https://huggingface.co/blog/idefics)).
    creator_organization_name: HuggingFace
    access: open
    num_parameters: 80000000000
    release_date: 2023-08-22
    tags: [VISION_LANGUAGE_MODEL_TAG, IDEFICS_MODEL_TAG, IDEFICS_INSTRUCT_MODEL_TAG, FULL_FUNCTIONALITY_VLM_TAG]

  - name: huggingface/smollm2-135m
    display_name: SmolLM2 (135M)
    description: SmolLM2 is a family of compact language models that are capable of solving a wide range of tasks while being lightweight enough to run on-device. ([paper](https://arxiv.org/abs/2502.02737v1))
    creator_organization_name: HuggingFace
    access: open
    num_parameters: 135000000
    release_date: 2024-10-31
    tags: [TEXT_MODEL_TAG, PARTIAL_FUNCTIONALITY_TEXT_MODEL_TAG]

  - name: huggingface/smollm2-360m
    display_name: SmolLM2 (360M)
    description: SmolLM2 is a family of compact language models that are capable of solving a wide range of tasks while being lightweight enough to run on-device. ([paper](https://arxiv.org/abs/2502.02737v1))
    creator_organization_name: HuggingFace
    access: open
    num_parameters: 362000000
    release_date: 2024-10-31
    tags: [TEXT_MODEL_TAG, PARTIAL_FUNCTIONALITY_TEXT_MODEL_TAG]

  - name: huggingface/smollm2-1.7b
    display_name: SmolLM2 (1.7B)
    description: SmolLM2 is a family of compact language models that are capable of solving a wide range of tasks while being lightweight enough to run on-device. ([paper](https://arxiv.org/abs/2502.02737v1))
    creator_organization_name: HuggingFace
    access: open
    num_parameters: 1710000000
    release_date: 2024-10-31
    tags: [TEXT_MODEL_TAG, PARTIAL_FUNCTIONALITY_TEXT_MODEL_TAG]

  - name: huggingface/smollm2-135m-instruct
    display_name: SmolLM2 Instruct (135M)
    description: SmolLM2 is a family of compact language models that are capable of solving a wide range of tasks while being lightweight enough to run on-device. ([paper](https://arxiv.org/abs/2502.02737v1))
    creator_organization_name: HuggingFace
    access: open
    num_parameters: 135000000
    release_date: 2024-10-31
    tags: [TEXT_MODEL_TAG, PARTIAL_FUNCTIONALITY_TEXT_MODEL_TAG, INSTRUCTION_FOLLOWING_MODEL_TAG]

  - name: huggingface/smollm2-360m-instruct
    display_name: SmolLM2 Instruct (360M)
    description: SmolLM2 is a family of compact language models that are capable of solving a wide range of tasks while being lightweight enough to run on-device. ([paper](https://arxiv.org/abs/2502.02737v1))
    creator_organization_name: HuggingFace
    access: open
    num_parameters: 362000000
    release_date: 2024-10-31
    tags: [TEXT_MODEL_TAG, PARTIAL_FUNCTIONALITY_TEXT_MODEL_TAG, INSTRUCTION_FOLLOWING_MODEL_TAG]

  - name: huggingface/smollm2-1.7b-instruct
    display_name: SmolLM2 Instruct (1.7B)
    description: SmolLM2 is a family of compact language models that are capable of solving a wide range of tasks while being lightweight enough to run on-device. ([paper](https://arxiv.org/abs/2502.02737v1))
    creator_organization_name: HuggingFace
    access: open
    num_parameters: 1710000000
    release_date: 2024-10-31
    tags: [TEXT_MODEL_TAG, PARTIAL_FUNCTIONALITY_TEXT_MODEL_TAG, INSTRUCTION_FOLLOWING_MODEL_TAG]

  ## Text-to-Image Diffusion Models
  - name: huggingface/dreamlike-diffusion-v1-0
    display_name: Dreamlike Diffusion v1.0 (1B)
    description: Dreamlike Diffusion v1.0 is Stable Diffusion v1.5 fine tuned on high quality art ([HuggingFace model card](https://huggingface.co/dreamlike-art/dreamlike-diffusion-1.0))
    creator_organization_name: dreamlike.art
    access: open
    num_parameters: 1000000000
    release_date: 2023-03-08
    tags: [TEXT_TO_IMAGE_MODEL_TAG]

  - name: huggingface/dreamlike-photoreal-v2-0
    display_name: Dreamlike Photoreal v2.0 (1B)
    description: Dreamlike Photoreal v2.0 is a photorealistic model based on Stable Diffusion v1.5 ([HuggingFace model card](https://huggingface.co/dreamlike-art/dreamlike-photoreal-2.0))
    creator_organization_name: dreamlike.art
    access: open
    num_parameters: 1000000000
    release_date: 2022-11-23
    tags: [TEXT_TO_IMAGE_MODEL_TAG]

  - name: huggingface/openjourney-v1-0
    display_name: Openjourney (1B)
    description: Openjourney is an open source Stable Diffusion fine tuned model on Midjourney images ([HuggingFace model card](https://huggingface.co/prompthero/openjourney))
    creator_organization_name: PromptHero
    access: open
    num_parameters: 1000000000
    release_date: 2022-11-01  # TODO: get the exact date
    tags: [TEXT_TO_IMAGE_MODEL_TAG]

  - name: huggingface/openjourney-v2-0
    display_name: Openjourney v2 (1B)
    description: Openjourney v2 is an open source Stable Diffusion fine tuned model on Midjourney images. Openjourney v2 is now referred to as Openjourney v4 in Hugging Face ([HuggingFace model card](https://huggingface.co/prompthero/openjourney-v4)).
    creator_organization_name: PromptHero
    access: open
    num_parameters: 1000000000
    release_date: 2023-01-01  # TODO: get the exact date
    tags: [TEXT_TO_IMAGE_MODEL_TAG]

  - name: huggingface/promptist-stable-diffusion-v1-4
    display_name: Promptist + Stable Diffusion v1.4 (1B)
    description: Trained with human preferences, Promptist optimizes user input into model-preferred prompts for Stable Diffusion v1.4 ([paper](https://arxiv.org/abs/2212.09611))
    creator_organization_name: Microsoft
    access: open
    num_parameters: 1000000000
    release_date: 2022-12-19
    tags: [TEXT_TO_IMAGE_MODEL_TAG]

  - name: huggingface/redshift-diffusion
    display_name: Redshift Diffusion (1B)
    description: Redshift Diffusion is an open source Stable Diffusion model fine tuned on high resolution 3D artworks ([HuggingFace model card](https://huggingface.co/nitrosocke/redshift-diffusion))
    creator_organization_name: nitrosocke
    access: open
    num_parameters: 1000000000
    release_date: 2022-11-29
    tags: [TEXT_TO_IMAGE_MODEL_TAG]

  - name: huggingface/stable-diffusion-safe-weak
    display_name: Safe Stable Diffusion weak (1B)
    description: Safe Stable Diffusion is an extension to the Stable Diffusion that drastically reduces inappropriate content ([paper](https://arxiv.org/abs/2211.05105)).
    creator_organization_name: TU Darmstadt
    access: open
    num_parameters: 1000000000
    release_date: 2022-11-09
    tags: [TEXT_TO_IMAGE_MODEL_TAG]

  - name: huggingface/stable-diffusion-safe-medium
    display_name: Safe Stable Diffusion medium (1B)
    description: Safe Stable Diffusion is an extension to the Stable Diffusion that drastically reduces inappropriate content ([paper](https://arxiv.org/abs/2211.05105))
    creator_organization_name: TU Darmstadt
    access: open
    num_parameters: 1000000000
    release_date: 2022-11-09
    tags: [TEXT_TO_IMAGE_MODEL_TAG]

  - name: huggingface/stable-diffusion-safe-strong
    display_name: Safe Stable Diffusion strong (1B)
    description: Safe Stable Diffusion is an extension to the Stable Diffusion that drastically reduces inappropriate content ([paper](https://arxiv.org/abs/2211.05105))
    creator_organization_name: TU Darmstadt
    access: open
    num_parameters: 1000000000
    release_date: 2022-11-09
    tags: [TEXT_TO_IMAGE_MODEL_TAG]

  - name: huggingface/stable-diffusion-safe-max
    display_name: Safe Stable Diffusion max (1B)
    description: Safe Stable Diffusion is an extension to the Stable Diffusion that drastically reduces inappropriate content ([paper](https://arxiv.org/abs/2211.05105))
    creator_organization_name: TU Darmstadt
    access: open
    num_parameters: 1000000000
    release_date: 2022-11-09
    tags: [TEXT_TO_IMAGE_MODEL_TAG]

  - name: huggingface/stable-diffusion-v1-4
    display_name: Stable Diffusion v1.4 (1B)
    description: Stable Diffusion v1.4 is a latent text-to-image diffusion model capable of generating photorealistic images given any text input ([paper](https://arxiv.org/abs/2112.10752))
    creator_organization_name: Ludwig Maximilian University of Munich CompVis
    access: open
    num_parameters: 1000000000
    release_date: 2022-08-01
    tags: [TEXT_TO_IMAGE_MODEL_TAG]

  - name: huggingface/stable-diffusion-v1-5
    display_name: Stable Diffusion v1.5 (1B)
    description: The Stable-Diffusion-v1-5 checkpoint was initialized with the weights of the Stable-Diffusion-v1-2 checkpoint and subsequently fine-tuned on 595k steps at resolution 512x512 on laion-aesthetics v2 5+ and 10% dropping of the text-conditioning to improve classifier-free guidance sampling ([paper](https://arxiv.org/abs/2112.10752))
    creator_organization_name: Runway
    access: open
    num_parameters: 1000000000
    release_date: 2022-10-20
    tags: [TEXT_TO_IMAGE_MODEL_TAG]

  - name: huggingface/stable-diffusion-v2-base
    display_name: Stable Diffusion v2 base (1B)
    description: The model is trained from scratch 550k steps at resolution 256x256 on a subset of LAION-5B filtered for explicit pornographic material, using the LAION-NSFW classifier with punsafe=0.1 and an aesthetic score greater than 4.5. Then it is further trained for 850k steps at resolution 512x512 on the same dataset on images with resolution greater than 512x512 ([paper](https://arxiv.org/abs/2112.10752))
    creator_organization_name: Stability AI
    access: open
    num_parameters: 1000000000
    release_date: 2022-11-23
    tags: [TEXT_TO_IMAGE_MODEL_TAG]

  - name: huggingface/stable-diffusion-v2-1-base
    display_name: Stable Diffusion v2.1 base (1B)
    description: This stable-diffusion-2-1-base model fine-tunes stable-diffusion-2-base with 220k extra steps taken, with punsafe=0.98 on the same dataset ([paper](https://arxiv.org/abs/2112.10752))
    creator_organization_name: Stability AI
    access: open
    num_parameters: 1000000000
    release_date: 2022-11-23
    tags: [TEXT_TO_IMAGE_MODEL_TAG]

  - name: huggingface/vintedois-diffusion-v0-1
    display_name: Vintedois (22h) Diffusion model v0.1 (1B)
    description: Vintedois (22h) Diffusion model v0.1 is Stable Diffusion v1.5 that was finetuned on a large amount of high quality images with simple prompts to generate beautiful images without a lot of prompt engineering ([HuggingFace model card](https://huggingface.co/22h/vintedois-diffusion-v0-1))
    creator_organization_name: 22 Hours
    access: open
    num_parameters: 1000000000
    release_date: 2022-12-27
    tags: [TEXT_TO_IMAGE_MODEL_TAG]

  - name: segmind/Segmind-Vega
    display_name: Segmind Stable Diffusion (0.74B)
    description: The Segmind-Vega Model is a distilled version of the Stable Diffusion XL (SDXL), offering a remarkable 70% reduction in size and an impressive 100% speedup while retaining high-quality text-to-image generation capabilities. Trained on diverse datasets, including Grit and Midjourney scrape data, it excels at creating a wide range of visual content based on textual prompts. ([HuggingFace model card](https://huggingface.co/segmind/Segmind-Vega))
    creator_organization_name: Segmind
    access: open
    num_parameters: 740000000
    release_date: 2023-12-01
    tags: [TEXT_TO_IMAGE_MODEL_TAG]

  - name: segmind/SSD-1B
    display_name: Segmind Stable Diffusion (1B)
    description: The Segmind Stable Diffusion Model (SSD-1B) is a distilled 50% smaller version of the Stable Diffusion XL (SDXL), offering a 60% speedup while maintaining high-quality text-to-image generation capabilities. It has been trained on diverse datasets, including Grit and Midjourney scrape data, to enhance its ability to create a wide range of visual content based on textual prompts. ([HuggingFace model card](https://huggingface.co/segmind/SSD-1B))
    creator_organization_name: Segmind
    access: open
    num_parameters: 1000000000
    release_date: 2023-10-20
    tags: [TEXT_TO_IMAGE_MODEL_TAG]

  - name: stabilityai/stable-diffusion-xl-base-1.0
    display_name: Stable Diffusion XL
    description: Stable Diffusion XL (SDXL) consists of an ensemble of experts pipeline for latent diffusion. ([HuggingFace model card](https://huggingface.co/stabilityai/stable-diffusion-xl-base-1.0))
    creator_organization_name: Stability AI
    access: open
    num_parameters: 6600000000
    release_date: 2023-07-26
    tags: [TEXT_TO_IMAGE_MODEL_TAG]

  # Kakao
  - name: kakaobrain/mindall-e
    display_name: minDALL-E (1.3B)
    description: minDALL-E, named after minGPT, is an autoregressive text-to-image generation model trained on 14 million image-text pairs ([code](https://github.com/kakaobrain/minDALL-E))
    creator_organization_name: Kakao
    access: open
    num_parameters: 1300000000
    release_date: 2021-12-13
    tags: [TEXT_TO_IMAGE_MODEL_TAG]

  # Lexica
  - name: lexica/search-stable-diffusion-1.5
    display_name: Lexica Search with Stable Diffusion v1.5 (1B)
    description: Retrieves Stable Diffusion v1.5 images Lexica users generated ([docs](https://lexica.art/docs)).
    creator_organization_name: Lexica
    access: open
    release_date: 2023-01-01
    tags: [TEXT_TO_IMAGE_MODEL_TAG]


  # Lightning AI
  - name: lightningai/lit-gpt
    display_name: Lit-GPT
    description: Lit-GPT is an optimized collection of open-source LLMs for finetuning and inference. It supports – Falcon, Llama 2, Vicuna, LongChat, and other top-performing open-source large language models.
    creator_organization_name: Lightning AI
    access: open
    release_date: 2023-04-04
    tags: [TEXT_MODEL_TAG, INSTRUCTION_FOLLOWING_MODEL_TAG, LIMITED_FUNCTIONALITY_TEXT_MODEL_TAG]



  # LMSYS
  - name: lmsys/vicuna-7b-v1.3
    display_name: Vicuna v1.3 (7B)
    description: Vicuna v1.3 (7B) is an open-source chatbot trained by fine-tuning LLaMA on user-shared conversations collected from ShareGPT.
    creator_organization_name: LMSYS
    access: open
    num_parameters: 7000000000
    release_date: 2023-06-22
    tags: [TEXT_MODEL_TAG, FULL_FUNCTIONALITY_TEXT_MODEL_TAG, INSTRUCTION_FOLLOWING_MODEL_TAG]

  - name: lmsys/vicuna-13b-v1.3
    display_name: Vicuna v1.3 (13B)
    description: Vicuna v1.3 (13B) is an open-source chatbot trained by fine-tuning LLaMA on user-shared conversations collected from ShareGPT.
    creator_organization_name: LMSYS
    access: open
    num_parameters: 13000000000
    release_date: 2023-06-22
    tags: [TEXT_MODEL_TAG, FULL_FUNCTIONALITY_TEXT_MODEL_TAG, INSTRUCTION_FOLLOWING_MODEL_TAG]

  # Marin Community
  - name: marin-community/marin-8b-instruct
    display_name: Marin 8B Instruct
    description: Marin 8B Instruct is an open-source chatbot trained by fine-tuning LLaMA on user-shared conversations collected from ShareGPT.
    creator_organization_name: Marin Community
    access: open
    num_parameters: 8030000000
    release_date: 2025-05-15
    tags: [TEXT_MODEL_TAG, PARTIAL_FUNCTIONALITY_TEXT_MODEL_TAG, INSTRUCTION_FOLLOWING_MODEL_TAG]

  # Meta
  - name: meta/opt-iml-175b # NOT SUPPORTED
    display_name: OPT-IML (175B)
    description: OPT-IML (175B parameters) is a suite of decoder-only transformer LMs that are multi-task fine-tuned on 2000 datasets ([paper](https://arxiv.org/pdf/2212.12017.pdf)).
    creator_organization_name: Meta
    access: open
    num_parameters: 175000000000
    release_date: 2022-12-22
    tags: [UNSUPPORTED_MODEL_TAG]

  - name: meta/opt-iml-30b # NOT SUPPORTED
    display_name: OPT-IML (30B)
    description: OPT-IML (30B parameters) is a suite of decoder-only transformer LMs that are multi-task fine-tuned on 2000 datasets ([paper](https://arxiv.org/pdf/2212.12017.pdf)).
    creator_organization_name: Meta
    access: open
    num_parameters: 30000000000
    release_date: 2022-12-22
    tags: [UNSUPPORTED_MODEL_TAG]

  - name: meta/opt-175b
    display_name: OPT (175B)
    description: Open Pre-trained Transformers (175B parameters) is a suite of decoder-only pre-trained transformers that are fully and responsibly shared with interested researchers ([paper](https://arxiv.org/pdf/2205.01068.pdf)).
    creator_organization_name: Meta
    access: open
    num_parameters: 175000000000
    release_date: 2022-05-02
    tags: [TEXT_MODEL_TAG, FULL_FUNCTIONALITY_TEXT_MODEL_TAG, ABLATION_MODEL_TAG]

  - name: meta/opt-66b
    display_name: OPT (66B)
    description: Open Pre-trained Transformers (66B parameters) is a suite of decoder-only pre-trained transformers that are fully and responsibly shared with interested researchers ([paper](https://arxiv.org/pdf/2205.01068.pdf)).
    creator_organization_name: Meta
    access: open
    num_parameters: 66000000000
    release_date: 2022-05-02
    tags: [TEXT_MODEL_TAG, FULL_FUNCTIONALITY_TEXT_MODEL_TAG, ABLATION_MODEL_TAG]

  - name: meta/opt-6.7b
    display_name: OPT (6.7B)
    description: Open Pre-trained Transformers (6.7B parameters) is a suite of decoder-only pre-trained transformers that are fully and responsibly shared with interested researchers ([paper](https://arxiv.org/pdf/2205.01068.pdf)).
    creator_organization_name: Meta
    access: open
    num_parameters: 6700000000
    release_date: 2022-05-02
    # TODO: The BUGGY_TEMP_0_TAG is a deployment related tag (Together).
    tags: [TEXT_MODEL_TAG, FULL_FUNCTIONALITY_TEXT_MODEL_TAG, ABLATION_MODEL_TAG, BUGGY_TEMP_0_TAG]

  - name: meta/opt-1.3b
    display_name: OPT (1.3B)
    description: Open Pre-trained Transformers (1.3B parameters) is a suite of decoder-only pre-trained transformers that are fully and responsibly shared with interested researchers ([paper](https://arxiv.org/pdf/2205.01068.pdf)).
    creator_organization_name: Meta
    access: open
    num_parameters: 1300000000
    release_date: 2022-05-02
    # TODO: The BUGGY_TEMP_0_TAG is a deployment related tag (Together).
    tags: [TEXT_MODEL_TAG, FULL_FUNCTIONALITY_TEXT_MODEL_TAG, ABLATION_MODEL_TAG, BUGGY_TEMP_0_TAG]

  - name: meta/galactica-120b # NOT SUPPORTED
    display_name: Galactica (120B)
    description: Galactica (120B parameters) is trained on 48 million papers, textbooks, lectures notes, compounds and proteins, scientific websites, etc. ([paper](https://galactica.org/static/paper.pdf)).
    creator_organization_name: Meta
    access: open
    num_parameters: 120000000000
    release_date: 2022-11-15
    tags: [UNSUPPORTED_MODEL_TAG]

  - name: meta/galactica-30b # NOT SUPPORTED
    display_name: Galactica (30B)
    description: Galactica (30B parameters) is trained on 48 million papers, textbooks, lectures notes, compounds and proteins, scientific websites, etc. ([paper](https://galactica.org/static/paper.pdf)).
    creator_organization_name: Meta
    access: open
    num_parameters: 30000000000
    release_date: 2022-11-15
    tags: [UNSUPPORTED_MODEL_TAG]

  - name: meta/llama-7b
    display_name: LLaMA (7B)
    description: LLaMA is a collection of foundation language models ranging from 7B to 65B parameters.
    creator_organization_name: Meta
    access: open
    num_parameters: 7000000000
    release_date: 2023-02-24
    tags: [TEXT_MODEL_TAG, FULL_FUNCTIONALITY_TEXT_MODEL_TAG]

  - name: meta/llama-13b
    display_name: LLaMA (13B)
    description: LLaMA is a collection of foundation language models ranging from 7B to 65B parameters.
    creator_organization_name: Meta
    access: open
    num_parameters: 13000000000
    release_date: 2023-02-24
    tags: [TEXT_MODEL_TAG, FULL_FUNCTIONALITY_TEXT_MODEL_TAG]

  - name: meta/llama-30b
    display_name: LLaMA (30B)
    description: LLaMA is a collection of foundation language models ranging from 7B to 65B parameters.
    creator_organization_name: Meta
    access: open
    num_parameters: 30000000000
    release_date: 2023-02-24
    tags: [TEXT_MODEL_TAG, FULL_FUNCTIONALITY_TEXT_MODEL_TAG]

  - name: meta/llama-65b
    display_name: LLaMA (65B)
    description: LLaMA is a collection of foundation language models ranging from 7B to 65B parameters.
    creator_organization_name: Meta
    access: open
    num_parameters: 65000000000
    release_date: 2023-02-24
    # TODO(#1828): Upgrade to FULL_FUNCTIONALITY_TEXT_MODEL_TAG
    tags: [TEXT_MODEL_TAG, LIMITED_FUNCTIONALITY_TEXT_MODEL_TAG]

  - name: meta/llama-2-7b
    display_name: Llama 2 (7B)
    description: Llama 2 pretrained models are trained on 2 trillion tokens, and have double the context length than Llama 1.
    creator_organization_name: Meta
    access: open
    num_parameters: 7000000000
    release_date: 2023-07-18
    tags: [TEXT_MODEL_TAG, FULL_FUNCTIONALITY_TEXT_MODEL_TAG]

  - name: meta/llama-2-13b
    display_name: Llama 2 (13B)
    description: Llama 2 pretrained models are trained on 2 trillion tokens, and have double the context length than Llama 1.
    creator_organization_name: Meta
    access: open
    num_parameters: 13000000000
    release_date: 2023-07-18
    tags: [TEXT_MODEL_TAG, FULL_FUNCTIONALITY_TEXT_MODEL_TAG]

  - name: meta/llama-2-70b
    display_name: Llama 2 (70B)
    description: Llama 2 pretrained models are trained on 2 trillion tokens, and have double the context length than Llama 1.
    creator_organization_name: Meta
    access: open
    num_parameters: 70000000000
    release_date: 2023-07-18
    # TODO(#1828): Upgrade to FULL_FUNCTIONALITY_TEXT_MODEL_TAG
    tags: [TEXT_MODEL_TAG, LIMITED_FUNCTIONALITY_TEXT_MODEL_TAG]

  - name: meta/llama-3-8b
    display_name: Llama 3 (8B)
    description: Llama 3 is a family of language models that have been trained on more than 15 trillion tokens, and use Grouped-Query Attention (GQA) for improved inference scalability. ([paper](https://ai.meta.com/research/publications/the-llama-3-herd-of-models/)
    creator_organization_name: Meta
    access: open
    num_parameters: 8000000000
    release_date: 2024-04-18
    tags: [TEXT_MODEL_TAG, LIMITED_FUNCTIONALITY_TEXT_MODEL_TAG]

  - name: meta/llama-3-8b-instruct-turbo
    display_name: Llama 3 Instruct Turbo (8B)
    description: Llama 3 is a family of language models that have been trained on more than 15 trillion tokens, and use Grouped-Query Attention (GQA) for improved inference scalability. ([paper](https://ai.meta.com/research/publications/the-llama-3-herd-of-models/) Turbo is Together's implementation, providing fast FP8 performance while maintaining quality, closely matching FP16 reference models. ([blog](https://www.together.ai/blog/together-inference-engine-2))
    creator_organization_name: Meta
    access: open
    num_parameters: 8000000000
    release_date: 2024-07-18
    tags: [TEXT_MODEL_TAG, LIMITED_FUNCTIONALITY_TEXT_MODEL_TAG, INSTRUCTION_FOLLOWING_MODEL_TAG]

  - name: meta/llama-3-8b-instruct-lite
    display_name: Llama 3 Instruct Lite (8B)
    description: Llama 3 is a family of language models that have been trained on more than 15 trillion tokens, and use Grouped-Query Attention (GQA) for improved inference scalability. ([paper](https://ai.meta.com/research/publications/the-llama-3-herd-of-models/) Lite is Together's implementation, it leverages a number of optimizations including INT4 quantization, provides the most cost-efficient and scalable Llama 3 models available anywhere, while maintaining excellent quality relative to full precision reference implementations ([blog](https://www.together.ai/blog/together-inference-engine-2))
    creator_organization_name: Meta
    access: open
    num_parameters: 8000000000
    release_date: 2024-07-18
    tags: [TEXT_MODEL_TAG, LIMITED_FUNCTIONALITY_TEXT_MODEL_TAG, INSTRUCTION_FOLLOWING_MODEL_TAG]
    
  - name: meta/llama-3-70b
    display_name: Llama 3 (70B)
    description: Llama 3 is a family of language models that have been trained on more than 15 trillion tokens, and use Grouped-Query Attention (GQA) for improved inference scalability. ([paper](https://ai.meta.com/research/publications/the-llama-3-herd-of-models/)
    creator_organization_name: Meta
    access: open
    num_parameters: 70000000000
    release_date: 2024-04-18
    tags: [TEXT_MODEL_TAG, LIMITED_FUNCTIONALITY_TEXT_MODEL_TAG]
    
  - name: meta/llama-3-70b-instruct-turbo
    display_name: Llama 3 Instruct Turbo (70B)
    description: Llama 3 is a family of language models that have been trained on more than 15 trillion tokens, and use Grouped-Query Attention (GQA) for improved inference scalability. ([paper](https://ai.meta.com/research/publications/the-llama-3-herd-of-models/) Turbo is Together's implementation, providing fast FP8 performance while maintaining quality, closely matching FP16 reference models. ([blog](https://www.together.ai/blog/together-inference-engine-2))
    creator_organization_name: Meta
    access: open
    num_parameters: 70000000000
    release_date: 2024-07-18
    tags: [TEXT_MODEL_TAG, LIMITED_FUNCTIONALITY_TEXT_MODEL_TAG, INSTRUCTION_FOLLOWING_MODEL_TAG]
    
  - name: meta/llama-3-70b-instruct-lite
    display_name: Llama 3 Instruct Lite (70B)
    description: Llama 3 is a family of language models that have been trained on more than 15 trillion tokens, and use Grouped-Query Attention (GQA) for improved inference scalability. ([paper](https://ai.meta.com/research/publications/the-llama-3-herd-of-models/) Lite is Together's implementation, it leverages a number of optimizations including INT4 quantization, provides the most cost-efficient and scalable Llama 3 models available anywhere, while maintaining excellent quality relative to full precision reference implementations ([blog](https://www.together.ai/blog/together-inference-engine-2))
    creator_organization_name: Meta
    access: open
    num_parameters: 70000000000
    release_date: 2024-07-18
    tags: [TEXT_MODEL_TAG, LIMITED_FUNCTIONALITY_TEXT_MODEL_TAG, INSTRUCTION_FOLLOWING_MODEL_TAG]

  - name: meta/llama-3.1-8b-instruct
    display_name: Llama 3.1 Instruct (8B)
    description: Llama 3.1 (8B) is part of the Llama 3 family of dense Transformer models that that natively support multilinguality, coding, reasoning, and tool usage. ([paper](https://ai.meta.com/research/publications/the-llama-3-herd-of-models/))
    creator_organization_name: Meta
    access: open
    num_parameters: 8000000000
    release_date: 2024-07-23
    tags: [TEXT_MODEL_TAG, LIMITED_FUNCTIONALITY_TEXT_MODEL_TAG, INSTRUCTION_FOLLOWING_MODEL_TAG]

  - name: meta/llama-3.1-70b-instruct
    display_name: Llama 3.1 Instruct (70B)
    description: Llama 3.1 (70B) is part of the Llama 3 family of dense Transformer models that that natively support multilinguality, coding, reasoning, and tool usage. ([paper](https://ai.meta.com/research/publications/the-llama-3-herd-of-models/))
    creator_organization_name: Meta
    access: open
    num_parameters: 70000000000
    release_date: 2024-07-23
    tags: [TEXT_MODEL_TAG, LIMITED_FUNCTIONALITY_TEXT_MODEL_TAG, INSTRUCTION_FOLLOWING_MODEL_TAG]

  - name: meta/llama-3.1-405b-instruct
    display_name: Llama 3.1 Instruct (405B)
    description: Llama 3.1 (405B) is part of the Llama 3 family of dense Transformer models that that natively support multilinguality, coding, reasoning, and tool usage. ([paper](https://ai.meta.com/research/publications/the-llama-3-herd-of-models/))
    creator_organization_name: Meta
    access: open
    num_parameters: 405000000000
    release_date: 2024-07-23
    tags: [TEXT_MODEL_TAG, LIMITED_FUNCTIONALITY_TEXT_MODEL_TAG, INSTRUCTION_FOLLOWING_MODEL_TAG]

  - name: meta/llama-3.1-8b-instruct-turbo
    display_name: Llama 3.1 Instruct Turbo (8B)
    description: Llama 3.1 (8B) is part of the Llama 3 family of dense Transformer models that that natively support multilinguality, coding, reasoning, and tool usage. ([paper](https://ai.meta.com/research/publications/the-llama-3-herd-of-models/), [blog](https://ai.meta.com/blog/meta-llama-3-1/)) Turbo is Together's implementation, providing a near negligible difference in quality from the reference implementation with faster performance and lower cost, currently using FP8 quantization. ([blog](https://www.together.ai/blog/llama-31-quality))
    creator_organization_name: Meta
    access: open
    num_parameters: 8000000000
    release_date: 2024-07-23
    tags: [TEXT_MODEL_TAG, LIMITED_FUNCTIONALITY_TEXT_MODEL_TAG, INSTRUCTION_FOLLOWING_MODEL_TAG]

  - name: meta/llama-3.1-70b-instruct-turbo
    display_name: Llama 3.1 Instruct Turbo (70B)
    description: Llama 3.1 (70B) is part of the Llama 3 family of dense Transformer models that that natively support multilinguality, coding, reasoning, and tool usage. ([paper](https://ai.meta.com/research/publications/the-llama-3-herd-of-models/), [blog](https://ai.meta.com/blog/meta-llama-3-1/)) Turbo is Together's implementation, providing a near negligible difference in quality from the reference implementation with faster performance and lower cost, currently using FP8 quantization. ([blog](https://www.together.ai/blog/llama-31-quality))
    creator_organization_name: Meta
    access: open
    num_parameters: 70000000000
    release_date: 2024-07-23
    tags: [TEXT_MODEL_TAG, LIMITED_FUNCTIONALITY_TEXT_MODEL_TAG, INSTRUCTION_FOLLOWING_MODEL_TAG]

  - name: meta/llama-3.1-405b-instruct-turbo
    display_name: Llama 3.1 Instruct Turbo (405B)
    description: Llama 3.1 (405B) is part of the Llama 3 family of dense Transformer models that that natively support multilinguality, coding, reasoning, and tool usage. ([paper](https://ai.meta.com/research/publications/the-llama-3-herd-of-models/), [blog](https://ai.meta.com/blog/meta-llama-3-1/)) Turbo is Together's implementation, providing a near negligible difference in quality from the reference implementation with faster performance and lower cost, currently using FP8 quantization. ([blog](https://www.together.ai/blog/llama-31-quality))
    creator_organization_name: Meta
    access: open
    num_parameters: 405000000000
    release_date: 2024-07-23
    tags: [TEXT_MODEL_TAG, LIMITED_FUNCTIONALITY_TEXT_MODEL_TAG, INSTRUCTION_FOLLOWING_MODEL_TAG]

  - name: meta/llama-3.2-1b-instruct
    display_name: Llama 3.2 Instruct (1.23B)
    description: The Meta Llama 3.2 collection of multilingual large language models (LLMs) is a collection of pretrained and instruction-tuned text-only generative models in 1B and 3B sizes. ([blog](https://ai.meta.com/blog/llama-3-2-connect-2024-vision-edge-mobile-devices/))
    creator_organization_name: Meta
    access: open
    num_parameters: 1230000000
    release_date: 2024-09-25
    tags: [TEXT_MODEL_TAG, LIMITED_FUNCTIONALITY_TEXT_MODEL_TAG, INSTRUCTION_FOLLOWING_MODEL_TAG]

  - name: meta/llama-3.2-3b-instruct-turbo
    display_name: Llama 3.2 Instruct Turbo (3B)
    description: The Meta Llama 3.2 collection of multilingual large language models (LLMs) is a collection of pretrained and instruction-tuned text-only generative models in 1B and 3B sizes. ([blog](https://ai.meta.com/blog/llama-3-2-connect-2024-vision-edge-mobile-devices/)) Turbo is Together's implementation, providing a near negligible difference in quality from the reference implementation with faster performance and lower cost, currently using FP8 quantization. ([blog](https://www.together.ai/blog/llama-31-quality))
    creator_organization_name: Meta
    access: open
    num_parameters: 3210000000
    release_date: 2024-09-25
    tags: [TEXT_MODEL_TAG, LIMITED_FUNCTIONALITY_TEXT_MODEL_TAG, INSTRUCTION_FOLLOWING_MODEL_TAG]

  - name: meta/llama-3.2-11b-vision-instruct-turbo
    display_name: Llama 3.2 Vision Instruct Turbo (11B)
    description: The Llama 3.2 Vision collection of multimodal large language models (LLMs) is a collection of pretrained and instruction-tuned image reasoning generative models in 11B and 90B sizes. ([blog](https://ai.meta.com/blog/llama-3-2-connect-2024-vision-edge-mobile-devices/)) Turbo is Together's implementation, providing a near negligible difference in quality from the reference implementation with faster performance and lower cost, currently using FP8 quantization. ([blog](https://www.together.ai/blog/llama-31-quality))
    creator_organization_name: Meta
    access: open
    num_parameters: 10700000000
    release_date: 2024-09-25
    tags: [TEXT_MODEL_TAG, VISION_LANGUAGE_MODEL_TAG, LIMITED_FUNCTIONALITY_TEXT_MODEL_TAG, INSTRUCTION_FOLLOWING_MODEL_TAG]

  - name: meta/llama-3.2-90b-vision-instruct-turbo
    display_name: Llama 3.2 Vision Instruct Turbo (90B)
    description: The Llama 3.2 Vision collection of multimodal large language models (LLMs) is a collection of pretrained and instruction-tuned image reasoning generative models in 11B and 90B sizes. ([blog](https://ai.meta.com/blog/llama-3-2-connect-2024-vision-edge-mobile-devices/)) Turbo is Together's implementation, providing a near negligible difference in quality from the reference implementation with faster performance and lower cost, currently using FP8 quantization. ([blog](https://www.together.ai/blog/llama-31-quality))
    creator_organization_name: Meta
    access: open
    num_parameters: 88600000000
    release_date: 2024-09-25
    tags: [TEXT_MODEL_TAG, VISION_LANGUAGE_MODEL_TAG, LIMITED_FUNCTIONALITY_TEXT_MODEL_TAG, INSTRUCTION_FOLLOWING_MODEL_TAG]

  - name: meta/llama-3.3-70b-instruct-turbo
    display_name: Llama 3.3 Instruct Turbo (70B)
    description: Llama 3.3 (70B) is part of the Llama 3 family of dense Transformer models that that natively support multilinguality, coding, reasoning, and tool usage. ([paper](https://ai.meta.com/research/publications/the-llama-3-herd-of-models/)) Turbo is Together's implementation, providing a near negligible difference in quality from the reference implementation with faster performance and lower cost, currently using FP8 quantization. ([blog](https://www.together.ai/blog/llama-31-quality))
    creator_organization_name: Meta
    access: open
    num_parameters: 70000000000
    release_date: 2024-12-06
    tags: [TEXT_MODEL_TAG, LIMITED_FUNCTIONALITY_TEXT_MODEL_TAG, INSTRUCTION_FOLLOWING_MODEL_TAG]
  
  - name: meta/llama-3.3-70b-instruct
    display_name: Llama 3.3 Instruct (70B)
    description: Llama 3.3 (70B) is part of the Llama 3 family of dense Transformer models that that natively support multilinguality, coding, reasoning, and tool usage. ([paper](https://ai.meta.com/research/publications/the-llama-3-herd-of-models/))
    creator_organization_name: Meta
    access: open
    num_parameters: 70000000000
    release_date: 2024-12-06
    tags: [TEXT_MODEL_TAG, LIMITED_FUNCTIONALITY_TEXT_MODEL_TAG, INSTRUCTION_FOLLOWING_MODEL_TAG]

  - name: meta/llama-4-scout-17b-16e-instruct
    display_name: Llama 4 Scout (17Bx16E) Instruct
    description: Llama 4 Scout (17Bx16E) Instruct is part of the Llama 4 collection of models are natively multimodal AI models that enable text and multimodal experiences using a mixture-of-experts architecture. ([blog](https://ai.meta.com/blog/llama-4-multimodal-intelligence/))
    creator_organization_name: Meta
    access: open
    num_parameters: 109000000000
    release_date: 2025-04-05
    tags: [TEXT_MODEL_TAG, LIMITED_FUNCTIONALITY_TEXT_MODEL_TAG, INSTRUCTION_FOLLOWING_MODEL_TAG]

  - name: meta/llama-4-maverick-17b-128e-instruct-fp8
    display_name: Llama 4 Maverick (17Bx128E) Instruct FP8
    description: Llama 4 Maverick (17Bx128E) Instruct FP8 is part of the Llama 4 collection of models are natively multimodal AI models that enable text and multimodal experiences using a mixture-of-experts architecture. ([blog](https://ai.meta.com/blog/llama-4-multimodal-intelligence/))
    creator_organization_name: Meta
    access: open
    num_parameters: 402000000000
    release_date: 2025-04-05
    tags: [TEXT_MODEL_TAG, LIMITED_FUNCTIONALITY_TEXT_MODEL_TAG, INSTRUCTION_FOLLOWING_MODEL_TAG]

  - name: meta/llama-3-8b-chat
    display_name: Llama 3 Instruct (8B)
    description: Llama 3 is a family of language models that have been trained on more than 15 trillion tokens, and use Grouped-Query Attention (GQA) for improved inference scalability. It used SFT, rejection sampling, PPO and DPO for post-training. ([paper](https://ai.meta.com/research/publications/the-llama-3-herd-of-models/)
    creator_organization_name: Meta
    access: open
    num_parameters: 8000000000
    release_date: 2024-04-18
    tags: [TEXT_MODEL_TAG, LIMITED_FUNCTIONALITY_TEXT_MODEL_TAG, INSTRUCTION_FOLLOWING_MODEL_TAG]

  - name: meta/llama-3-70b-chat
    display_name: Llama 3 Instruct (70B)
    description: Llama 3 is a family of language models that have been trained on more than 15 trillion tokens, and use Grouped-Query Attention (GQA) for improved inference scalability. It used SFT, rejection sampling, PPO and DPO for post-training. ([paper](https://ai.meta.com/research/publications/the-llama-3-herd-of-models/)
    creator_organization_name: Meta
    access: open
    num_parameters: 70000000000
    release_date: 2024-04-18
    tags: [TEXT_MODEL_TAG, LIMITED_FUNCTIONALITY_TEXT_MODEL_TAG, INSTRUCTION_FOLLOWING_MODEL_TAG]

  - name: meta/llama-guard-7b
    display_name: Llama Guard (7B)
    description: Llama-Guard is a 7B parameter Llama 2-based input-output safeguard model. It can be used for classifying content in both LLM inputs (prompt classification) and in LLM responses (response classification). It acts as an LLM it generates text in its output that indicates whether a given prompt or response is safe/unsafe, and if unsafe based on a policy, it also lists the violating subcategories.
    creator_organization_name: Meta
    access: open
    num_parameters: 7000000000
    release_date: 2023-12-07
    tags: [TEXT_MODEL_TAG, LIMITED_FUNCTIONALITY_TEXT_MODEL_TAG, INSTRUCTION_FOLLOWING_MODEL_TAG]

  - name: meta/llama-guard-2-8b
    display_name: Llama Guard 2 (8B)
    description: Llama Guard 2 is an 8B parameter Llama 3-based LLM safeguard model. Similar to Llama Guard, it can be used for classifying content in both LLM inputs (prompt classification) and in LLM responses (response classification). It acts as an LLM – it generates text in its output that indicates whether a given prompt or response is safe or unsafe, and if unsafe, it also lists the content categories violated.
    creator_organization_name: Meta
    access: open
    num_parameters: 8000000000
    release_date: 2024-04-18
    tags: [TEXT_MODEL_TAG, LIMITED_FUNCTIONALITY_TEXT_MODEL_TAG, INSTRUCTION_FOLLOWING_MODEL_TAG]

  - name: meta/llama-guard-3-8b
    display_name: Llama Guard 3 (8B)
    description: Llama Guard 3 is an 8B parameter Llama 3.1-based LLM safeguard model. Similar to Llama Guard, it can be used for classifying content in both LLM inputs (prompt classification) and in LLM responses (response classification). It acts as an LLM – it generates text in its output that indicates whether a given prompt or response is safe or unsafe, and if unsafe, it also lists the content categories violated.
    creator_organization_name: Meta
    access: open
    num_parameters: 8000000000
    release_date: 2024-07-23
    tags: [TEXT_MODEL_TAG, LIMITED_FUNCTIONALITY_TEXT_MODEL_TAG, INSTRUCTION_FOLLOWING_MODEL_TAG]


  # Microsoft/NVIDIA
  - name: microsoft/TNLGv2_530B
    display_name: TNLG v2 (530B)
    description: TNLG v2 (530B parameters) autoregressive language model trained on a filtered subset of the Pile and CommonCrawl ([paper](https://arxiv.org/pdf/2201.11990.pdf)).
    creator_organization_name: Microsoft/NVIDIA
    access: closed
    num_parameters: 530000000000
    release_date: 2022-01-28
    tags: [DEPRECATED_MODEL_TAG, TEXT_MODEL_TAG, LIMITED_FUNCTIONALITY_TEXT_MODEL_TAG]

  - name: microsoft/TNLGv2_7B
    display_name: TNLG v2 (6.7B)
    description: TNLG v2 (6.7B parameters) autoregressive language model trained on a filtered subset of the Pile and CommonCrawl ([paper](https://arxiv.org/pdf/2201.11990.pdf)).
    creator_organization_name: Microsoft/NVIDIA
    access: closed
    num_parameters: 6700000000
    release_date: 2022-01-28
    tags: [DEPRECATED_MODEL_TAG, TEXT_MODEL_TAG, LIMITED_FUNCTIONALITY_TEXT_MODEL_TAG]

  - name: microsoft/llava-1.5-7b-hf
    display_name: LLaVA 1.5 (7B)
    description: LLaVa is an open-source chatbot trained by fine-tuning LlamA/Vicuna on GPT-generated multimodal instruction-following data. ([paper](https://arxiv.org/abs/2304.08485))
    creator_organization_name: Microsoft
    access: open
    num_parameters: 7000000000
    release_date: 2023-10-05
    tags: [VISION_LANGUAGE_MODEL_TAG, LLAVA_MODEL_TAG, LIMITED_FUNCTIONALITY_VLM_TAG]

  - name: microsoft/llava-1.5-13b-hf
    display_name: LLaVA 1.5 (13B)
    description: LLaVa is an open-source chatbot trained by fine-tuning LlamA/Vicuna on GPT-generated multimodal instruction-following data. ([paper](https://arxiv.org/abs/2304.08485))
    creator_organization_name: Microsoft
    access: open
    num_parameters: 13000000000
    release_date: 2023-10-05
    tags: [VISION_LANGUAGE_MODEL_TAG, LLAVA_MODEL_TAG, LIMITED_FUNCTIONALITY_VLM_TAG]

  - name: uw-madison/llava-v1.6-vicuna-7b-hf
    display_name: LLaVA 1.6 (7B)
    description: LLaVa is an open-source chatbot trained by fine-tuning LlamA/Vicuna on GPT-generated multimodal instruction-following data. ([paper](https://arxiv.org/abs/2304.08485))
    creator_organization_name: Microsoft
    access: open
    num_parameters: 7000000000
    release_date: 2024-01-01
    tags: [VISION_LANGUAGE_MODEL_TAG, LLAVA_MODEL_TAG, LIMITED_FUNCTIONALITY_VLM_TAG]

  - name: uw-madison/llava-v1.6-vicuna-13b-hf
    display_name: LLaVA 1.6 (13B)
    description: LLaVa is an open-source chatbot trained by fine-tuning LlamA/Vicuna on GPT-generated multimodal instruction-following data. ([paper](https://arxiv.org/abs/2304.08485))
    creator_organization_name: Microsoft
    access: open
    num_parameters: 13000000000
    release_date: 2024-01-01
    tags: [VISION_LANGUAGE_MODEL_TAG, LLAVA_MODEL_TAG, LIMITED_FUNCTIONALITY_VLM_TAG]

  - name: uw-madison/llava-v1.6-mistral-7b-hf
    display_name: LLaVA 1.6 + Mistral (7B)
    description: LLaVa is an open-source chatbot trained by fine-tuning LlamA/Vicuna on GPT-generated multimodal instruction-following data. ([paper](https://arxiv.org/abs/2304.08485))
    creator_organization_name: Microsoft
    access: open
    num_parameters: 7000000000
    release_date: 2024-01-01
    tags: [ VISION_LANGUAGE_MODEL_TAG, LLAVA_MODEL_TAG, LIMITED_FUNCTIONALITY_VLM_TAG ]

  - name: uw-madison/llava-v1.6-34b-hf
    display_name: LLaVA + Nous-Hermes-2-Yi-34B (34B)
    description: LLaVa is an open-source chatbot trained by fine-tuning LlamA/Vicuna on GPT-generated multimodal instruction-following data. ([paper](https://arxiv.org/abs/2304.08485))
    creator_organization_name: Microsoft
    access: open
    num_parameters: 34000000000
    release_date: 2024-01-01
    tags: [VISION_LANGUAGE_MODEL_TAG, LLAVA_MODEL_TAG, LIMITED_FUNCTIONALITY_VLM_TAG]
  
  - name: openflamingo/OpenFlamingo-9B-vitl-mpt7b
    display_name: OpenFlamingo (9B)
    description: OpenFlamingo is an open source implementation of DeepMind's Flamingo models. This 9B-parameter model uses a CLIP ViT-L/14 vision encoder and MPT-7B language model ([paper](https://arxiv.org/abs/2308.01390)).
    creator_organization_name: OpenFlamingo
    access: open
    num_parameters: 9000000000
    release_date: 2023-08-02
    tags: [VISION_LANGUAGE_MODEL_TAG, OPEN_FLAMINGO_MODEL_TAG, LIMITED_FUNCTIONALITY_VLM_TAG]

  - name: microsoft/phi-2
    display_name: Phi-2
    description: Phi-2 is a Transformer with 2.7 billion parameters. It was trained using the same data sources as Phi-1.5, augmented with a new data source that consists of various NLP synthetic texts and filtered websites (for safety and educational value)
    creator_organization_name: Microsoft
    access: open
    num_parameters: 13000000000
    release_date: 2023-10-05
    tags: [TEXT_MODEL_TAG, LIMITED_FUNCTIONALITY_TEXT_MODEL_TAG]

  - name: microsoft/phi-3-small-8k-instruct
    display_name: Phi-3 (7B)
    description: Phi-3-Small-8K-Instruct is a lightweight model trained with synthetic data and filtered publicly available website data with a focus on high-quality and reasoning dense properties. ([paper](https://arxiv.org/abs/2404.14219), [blog](https://azure.microsoft.com/en-us/blog/new-models-added-to-the-phi-3-family-available-on-microsoft-azure/))
    creator_organization_name: Microsoft
    access: open
    num_parameters: 7000000000
    release_date: 2024-05-21
    tags: [TEXT_MODEL_TAG, LIMITED_FUNCTIONALITY_TEXT_MODEL_TAG, INSTRUCTION_FOLLOWING_MODEL_TAG]

  - name: microsoft/phi-3-medium-4k-instruct
    display_name: Phi-3 (14B)
    description: Phi-3-Medium-4K-Instruct is a lightweight model trained with synthetic data and filtered publicly available website data with a focus on high-quality and reasoning dense properties. ([paper](https://arxiv.org/abs/2404.14219), [blog](https://azure.microsoft.com/en-us/blog/new-models-added-to-the-phi-3-family-available-on-microsoft-azure/))
    creator_organization_name: Microsoft
    access: open
    num_parameters: 14000000000
    release_date: 2024-05-21
    tags: [TEXT_MODEL_TAG, LIMITED_FUNCTIONALITY_TEXT_MODEL_TAG, INSTRUCTION_FOLLOWING_MODEL_TAG]
  
  - name: microsoft/phi-3.5-mini-instruct
    display_name: Phi-3.5-mini-instruct (3.8B)
    description: Phi-3.5-mini is a lightweight, state-of-the-art open model built upon datasets used for Phi-3 - synthetic data and filtered publicly available websites. ([paper](https://arxiv.org/abs/2404.14219), [blog](https://techcommunity.microsoft.com/blog/azure-ai-services-blog/discover-the-new-multi-lingual-high-quality-phi-3-5-slms/4225280))
    creator_organization_name: Microsoft
    access: open
    num_parameters: 3800000000
    release_date: 2024-08-22
    tags: [TEXT_MODEL_TAG, LIMITED_FUNCTIONALITY_TEXT_MODEL_TAG, INSTRUCTION_FOLLOWING_MODEL_TAG]

  - name: microsoft/phi-3.5-moe-instruct
    display_name: Phi-3.5 MoE
    description: Phi-3.5 MoE is a lightweight, state-of-the-art open model built upon datasets used for Phi-3 - synthetic data and filtered publicly available documents - with a focus on very high-quality, reasoning dense data. ([paper](https://arxiv.org/abs/2404.14219), [blog](https://techcommunity.microsoft.com/blog/azure-ai-services-blog/discover-the-new-multi-lingual-high-quality-phi-3-5-slms/4225280))
    creator_organization_name: Microsoft
    access: open
    num_parameters: 41900000000
    release_date: 2024-08-22
    tags: [TEXT_MODEL_TAG, LIMITED_FUNCTIONALITY_TEXT_MODEL_TAG, INSTRUCTION_FOLLOWING_MODEL_TAG]

  # KAIST AI
  - name: kaistai/prometheus-vision-13b-v1.0-hf
    display_name: LLaVA + Vicuna-v1.5 (13B)
    description: LLaVa is an open-source chatbot trained by fine-tuning LlamA/Vicuna on GPT-generated multimodal instruction-following data. ([paper](https://arxiv.org/abs/2304.08485))
    creator_organization_name: KAIST AI
    access: open
    num_parameters: 13000000000
    release_date: 2024-01-01
    tags: [VISION_LANGUAGE_MODEL_TAG, LLAVA_MODEL_TAG, LIMITED_FUNCTIONALITY_VLM_TAG]

  # 01.AI
  - name: 01-ai/yi-6b
    display_name: Yi (6B)
    description: The Yi models are large language models trained from scratch by developers at 01.AI.
    creator_organization_name: 01.AI
    access: open
    num_parameters: 6000000000
    release_date: 2023-11-02
    tags: [TEXT_MODEL_TAG, FULL_FUNCTIONALITY_TEXT_MODEL_TAG]

  - name: 01-ai/yi-34b
    display_name: Yi (34B)
    description: The Yi models are large language models trained from scratch by developers at 01.AI.
    creator_organization_name: 01.AI
    access: open
    num_parameters: 34000000000
    release_date: 2023-11-02
    tags: [TEXT_MODEL_TAG, FULL_FUNCTIONALITY_TEXT_MODEL_TAG]

  - name: 01-ai/yi-6b-chat
    display_name: Yi Chat (6B)
    description: The Yi models are large language models trained from scratch by developers at 01.AI.
    creator_organization_name: 01.AI
    access: open
    num_parameters: 6000000000
    release_date: 2023-11-23
    tags: [TEXT_MODEL_TAG, FULL_FUNCTIONALITY_TEXT_MODEL_TAG]

  - name: 01-ai/yi-34b-chat
    display_name: Yi Chat (34B)
    description: The Yi models are large language models trained from scratch by developers at 01.AI.
    creator_organization_name: 01.AI
    access: open
    num_parameters: 34000000000
    release_date: 2023-11-23
    tags: [TEXT_MODEL_TAG, FULL_FUNCTIONALITY_TEXT_MODEL_TAG]

  - name: 01-ai/yi-large
    display_name: Yi Large
    description: The Yi models are large language models trained from scratch by developers at 01.AI. ([tweet](https://x.com/01AI_Yi/status/1789894091620458667))
    creator_organization_name: 01.AI
    access: limited
    release_date: 2024-05-12
    tags: [TEXT_MODEL_TAG, PARTIAL_FUNCTIONALITY_TEXT_MODEL_TAG]

  - name: 01-ai/yi-large-preview
    display_name: Yi Large (Preview)
    description: The Yi models are large language models trained from scratch by developers at 01.AI. ([tweet](https://x.com/01AI_Yi/status/1789894091620458667))
    creator_organization_name: 01.AI
    access: limited
    release_date: 2024-05-12
    tags: [TEXT_MODEL_TAG, PARTIAL_FUNCTIONALITY_TEXT_MODEL_TAG]

  # Allen Institute for AI
  # OLMo Blog: https://blog.allenai.org/olmo-open-language-model-87ccfc95f580
  - name: allenai/olmo-7b
    display_name: OLMo (7B)
    description: OLMo is a series of Open Language Models trained on the Dolma dataset.
    creator_organization_name: Allen Institute for AI
    access: open
    num_parameters: 7000000000
    release_date: 2024-02-01
    tags: [TEXT_MODEL_TAG, FULL_FUNCTIONALITY_TEXT_MODEL_TAG]

  - name: allenai/olmo-7b-twin-2t
    display_name: OLMo (7B Twin 2T)
    description: OLMo is a series of Open Language Models trained on the Dolma dataset.
    creator_organization_name: Allen Institute for AI
    access: open
    num_parameters: 7000000000
    release_date: 2024-02-01
    tags: [TEXT_MODEL_TAG, FULL_FUNCTIONALITY_TEXT_MODEL_TAG]

  - name: allenai/olmo-7b-instruct
    display_name: OLMo (7B Instruct)
    description: OLMo is a series of Open Language Models trained on the Dolma dataset. The instruct versions was trained on the Tulu SFT mixture and a cleaned version of the UltraFeedback dataset.
    creator_organization_name: Allen Institute for AI
    access: open
    num_parameters: 7000000000
    release_date: 2024-02-01
    # TODO: Add instruct tag.
    tags: [TEXT_MODEL_TAG, FULL_FUNCTIONALITY_TEXT_MODEL_TAG]

  - name: allenai/olmo-1.7-7b
    display_name: OLMo 1.7 (7B)
    description: OLMo is a series of Open Language Models trained on the Dolma dataset. The instruct versions was trained on the Tulu SFT mixture and a cleaned version of the UltraFeedback dataset.
    creator_organization_name: Allen Institute for AI
    access: open
    num_parameters: 7000000000
    release_date: 2024-04-17
    tags: [TEXT_MODEL_TAG, FULL_FUNCTIONALITY_TEXT_MODEL_TAG]

  - name: allenai/olmo-2-1124-7b-instruct
    display_name: OLMo 2 7B Instruct November 2024
    description: OLMo 2 is a family of 7B and 13B models trained on up to 5T tokens. ([blog](https://allenai.org/blog/olmo2))
    creator_organization_name: Allen Institute for AI
    access: open
    num_parameters: 7300000000
    release_date: 2024-11-26
    tags: [TEXT_MODEL_TAG, PARTIAL_FUNCTIONALITY_TEXT_MODEL_TAG, INSTRUCTION_FOLLOWING_MODEL_TAG]

  - name: allenai/olmo-2-1124-13b-instruct
    display_name: OLMo 2 13B Instruct November 2024
    description: OLMo 2 is a family of 7B and 13B models trained on up to 5T tokens. ([blog](https://allenai.org/blog/olmo2))
    creator_organization_name: Allen Institute for AI
    access: open
    num_parameters: 13700000000
    release_date: 2024-11-26
    tags: [TEXT_MODEL_TAG, PARTIAL_FUNCTIONALITY_TEXT_MODEL_TAG, INSTRUCTION_FOLLOWING_MODEL_TAG]

  - name: allenai/olmo-2-0325-32b-instruct
    display_name: OLMo 2 32B Instruct March 2025
    description: OLMo 2 32B Instruct March 2025 is trained up to 6T tokens and post-trained using Tulu 3.1. ([blog](https://allenai.org/blog/olmo2-32B))
    creator_organization_name: Allen Institute for AI
    access: open
    num_parameters: 32200000000
    release_date: 2025-03-13
    tags: [TEXT_MODEL_TAG, PARTIAL_FUNCTIONALITY_TEXT_MODEL_TAG, INSTRUCTION_FOLLOWING_MODEL_TAG]

  - name: allenai/olmoe-1b-7b-0125-instruct
    display_name: OLMoE 1B-7B Instruct January 2025
    description: OLMoE 1B-7B Instruct January 2025 is a fully open language model leveraging sparse Mixture-of-Experts (MoE). It has 7B parameters but uses only 1B per input token. It was pretrained on 5T tokens. ([blog](https://allenai.org/blog/olmoe-an-open-small-and-state-of-the-art-mixture-of-experts-model-c258432d0514), [paper](https://arxiv.org/abs/2409.02060))
    creator_organization_name: Allen Institute for AI
    access: open
    num_parameters: 32200000000
    release_date: 2025-03-13
    tags: [TEXT_MODEL_TAG, PARTIAL_FUNCTIONALITY_TEXT_MODEL_TAG, INSTRUCTION_FOLLOWING_MODEL_TAG]

  # Mistral AI
  - name: mistralai/mistral-7b-v0.1
    display_name: Mistral v0.1 (7B)
    description: Mistral 7B is a 7.3B parameter transformer model that uses Grouped-Query Attention (GQA) and Sliding-Window Attention (SWA). ([blog post](https://mistral.ai/news/announcing-mistral-7b/))
    creator_organization_name: Mistral AI
    access: open
    num_parameters: 7300000000
    release_date: 2023-09-27
    tags: [TEXT_MODEL_TAG, PARTIAL_FUNCTIONALITY_TEXT_MODEL_TAG]

  - name: mistralai/mistral-7b-instruct-v0.1
    display_name: Mistral Instruct v0.1 (7B)
    description: Mistral v0.1 Instruct 7B is a 7.3B parameter transformer model that uses Grouped-Query Attention (GQA) and Sliding-Window Attention (SWA). The instruct version was fined-tuned using publicly available conversation datasets. ([blog post](https://mistral.ai/news/announcing-mistral-7b/))
    creator_organization_name: Mistral AI
    access: open
    num_parameters: 7300000000
    release_date: 2023-09-27
    tags: [TEXT_MODEL_TAG, PARTIAL_FUNCTIONALITY_TEXT_MODEL_TAG, INSTRUCTION_FOLLOWING_MODEL_TAG]

  - name: mistralai/mistral-7b-instruct-v0.2
    display_name: Mistral Instruct v0.2 (7B)
    description: Mistral v0.2 Instruct 7B is a 7.3B parameter transformer model that uses Grouped-Query Attention (GQA). Compared to v0.1, v0.2 has a 32k context window and no Sliding-Window Attention (SWA). ([blog post](https://mistral.ai/news/la-plateforme/))
    creator_organization_name: Mistral AI
    access: open
    num_parameters: 7300000000
    release_date: 2024-03-23
    tags: [TEXT_MODEL_TAG, PARTIAL_FUNCTIONALITY_TEXT_MODEL_TAG, INSTRUCTION_FOLLOWING_MODEL_TAG]

  - name: mistralai/mistral-7b-instruct-v0.3
    display_name: Mistral Instruct v0.3 (7B)
    description: Mistral v0.3 Instruct 7B is a 7.3B parameter transformer model that uses Grouped-Query Attention (GQA). Compared to v0.1, v0.2 has a 32k context window and no Sliding-Window Attention (SWA). ([blog post](https://mistral.ai/news/la-plateforme/))
    creator_organization_name: Mistral AI
    access: open
    num_parameters: 7300000000
    release_date: 2024-05-22
    tags: [TEXT_MODEL_TAG, PARTIAL_FUNCTIONALITY_TEXT_MODEL_TAG, INSTRUCTION_FOLLOWING_MODEL_TAG]
  
  - name: mistralai/mistral-7b-instruct-v0.3-hf
    display_name: Mistral Instruct v0.3 (7B)
    description: Mistral v0.3 Instruct 7B is a 7.3B parameter transformer model that uses Grouped-Query Attention (GQA). Compared to v0.1, v0.2 has a 32k context window and no Sliding-Window Attention (SWA). ([blog post](https://mistral.ai/news/la-plateforme/))
    creator_organization_name: Mistral AI
    access: open
    num_parameters: 7300000000
    release_date: 2024-05-22
    tags: [TEXT_MODEL_TAG, PARTIAL_FUNCTIONALITY_TEXT_MODEL_TAG, INSTRUCTION_FOLLOWING_MODEL_TAG]

  - name: mistralai/mixtral-8x7b-32kseqlen
    display_name: Mixtral (8x7B 32K seqlen)
    description: Mixtral is a mixture-of-experts model that has 46.7B total parameters but only uses 12.9B parameters per token. ([blog post](https://mistral.ai/news/mixtral-of-experts/), [tweet](https://twitter.com/MistralAI/status/1733150512395038967)).
    creator_organization_name: Mistral AI
    access: open
    num_parameters: 46700000000
    release_date: 2023-12-08
    tags: [TEXT_MODEL_TAG, PARTIAL_FUNCTIONALITY_TEXT_MODEL_TAG]

  - name: mistralai/mixtral-8x7b-instruct-v0.1
    display_name: Mixtral Instruct (8x7B)
    description: Mixtral Instruct (8x7B) is a version of Mixtral (8x7B) that was optimized through supervised fine-tuning and direct preference optimisation (DPO) for careful instruction following. ([blog post](https://mistral.ai/news/mixtral-of-experts/)).
    creator_organization_name: Mistral AI
    access: open
    num_parameters: 46700000000
    # Blog post: https://mistral.ai/news/mixtral-of-experts/
    release_date: 2023-12-11
    tags: [TEXT_MODEL_TAG, PARTIAL_FUNCTIONALITY_TEXT_MODEL_TAG, INSTRUCTION_FOLLOWING_MODEL_TAG]

  - name: mistralai/mixtral-8x22b
    display_name: Mixtral (8x22B)
    description: Mistral AI's mixture-of-experts model that uses 39B active parameters out of 141B ([blog post](https://mistral.ai/news/mixtral-8x22b/)).
    creator_organization_name: Mistral AI
    access: open
    num_parameters: 176000000000
    release_date: 2024-04-10
    tags: [TEXT_MODEL_TAG, PARTIAL_FUNCTIONALITY_TEXT_MODEL_TAG]

  - name: mistralai/mixtral-8x22b-instruct-v0.1
    display_name: Mixtral Instruct (8x22B)
    description: Mistral AI's mixture-of-experts model that uses 39B active parameters out of 141B ([blog post](https://mistral.ai/news/mixtral-8x22b/)).
    creator_organization_name: Mistral AI
    access: open
    num_parameters: 176000000000
    release_date: 2024-04-10
    tags: [TEXT_MODEL_TAG, PARTIAL_FUNCTIONALITY_TEXT_MODEL_TAG, INSTRUCTION_FOLLOWING_MODEL_TAG]

  - name: mistralai/bakLlava-v1-hf
    display_name: BakLLaVA v1 (7B)
    description: BakLLaVA v1 is a Mistral 7B base augmented with the LLaVA 1.5 architecture. ([blog](https://huggingface.co/llava-hf/bakLlava-v1-hf))
    creator_organization_name: Mistral AI
    access: open
    num_parameters: 7000000000
    release_date: 2023-10-16
    tags: [VISION_LANGUAGE_MODEL_TAG, LLAVA_MODEL_TAG, LIMITED_FUNCTIONALITY_VLM_TAG]

  - name: mistralai/ministral-3b-2410
    display_name: Ministral 3B (2402)
    description: Ministral 3B (2402) is a model for on-device computing and at-the-edge use cases ([blog](https://mistral.ai/news/ministraux/)).
    creator_organization_name: Mistral AI
    access: limited
    release_date: 2024-10-16
    tags: [TEXT_MODEL_TAG, LIMITED_FUNCTIONALITY_TEXT_MODEL_TAG, INSTRUCTION_FOLLOWING_MODEL_TAG]

  - name: mistralai/ministral-8b-2410
    display_name: Ministral 8B (2402)
    description: Ministral 8B (2402) is a model for on-device computing and at-the-edge use cases a special interleaved sliding-window attention pattern for faster and memory-efficient inference ([blog](https://mistral.ai/news/ministraux/)).
    creator_organization_name: Mistral AI
    access: open
    release_date: 2024-10-16
    tags: [TEXT_MODEL_TAG, LIMITED_FUNCTIONALITY_TEXT_MODEL_TAG, INSTRUCTION_FOLLOWING_MODEL_TAG]

  - name: mistralai/mistral-small-2402
    display_name: Mistral Small (2402)
    description: Mistral Small is a multilingual model with a 32K tokens context window and function-calling capabilities. ([blog](https://mistral.ai/news/mistral-large/))
    creator_organization_name: Mistral AI
    access: limited
    release_date: 2023-02-26
    tags: [TEXT_MODEL_TAG, LIMITED_FUNCTIONALITY_TEXT_MODEL_TAG, INSTRUCTION_FOLLOWING_MODEL_TAG]

  - name: mistralai/mistral-small-2409
    display_name: Mistral Small (2409)
    description: Mistral Small is a multilingual model with a 32K tokens context window and function-calling capabilities. ([blog](https://mistral.ai/news/mistral-large/))
    creator_organization_name: Mistral AI
    access: limited
    release_date: 2024-09-18
    tags: [TEXT_MODEL_TAG, LIMITED_FUNCTIONALITY_TEXT_MODEL_TAG, INSTRUCTION_FOLLOWING_MODEL_TAG]

  - name: mistralai/mistral-small-2501
    display_name: Mistral Small 3 (2501)
    description: Mistral Small 3 (2501) is a pre-trained and instructed model catered to the '80%' of generative AI tasks—those that require robust language and instruction following performance, with very low latency. ([blog](https://mistral.ai/news/mistral-small-3/))
    creator_organization_name: Mistral AI
    access: open
    num_parameters: 23600000000
    release_date: 2025-01-30
    tags: [TEXT_MODEL_TAG, LIMITED_FUNCTIONALITY_TEXT_MODEL_TAG, INSTRUCTION_FOLLOWING_MODEL_TAG]

  - name: mistralai/mistral-small-2503
    display_name: Mistral Small 3.1 (2503)
    description: Mistral Small 3.1 (2503) is a model with improved text performance, multimodal understanding, and an expanded context window of up to 128k tokens. ([blog](https://mistral.ai/news/mistral-small-3-1))
    creator_organization_name: Mistral AI
    access: open
    num_parameters: 23600000000
    release_date: 2025-03-17
    tags: [TEXT_MODEL_TAG, LIMITED_FUNCTIONALITY_TEXT_MODEL_TAG, INSTRUCTION_FOLLOWING_MODEL_TAG]

  - name: mistralai/mistral-medium-2312
    display_name: Mistral Medium (2312)
    description: Mistral is a transformer model that uses Grouped-Query Attention (GQA) and Sliding-Window Attention (SWA).
    creator_organization_name: Mistral AI
    access: limited
    release_date: 2023-12-11
    tags: [TEXT_MODEL_TAG, LIMITED_FUNCTIONALITY_TEXT_MODEL_TAG, INSTRUCTION_FOLLOWING_MODEL_TAG]

  - name: mistralai/mistral-medium-2505
    display_name: Mistral Medium 3 (2505)
    description: Mistral Medium 3 (2505) is a language model that is intended to to deliver state-of-the-art performance at lower cost. ([blog](https://mistral.ai/news/mistral-medium-3))
    creator_organization_name: Mistral AI
    access: limited
    release_date: 2025-05-07
    tags: [TEXT_MODEL_TAG, LIMITED_FUNCTIONALITY_TEXT_MODEL_TAG, INSTRUCTION_FOLLOWING_MODEL_TAG]

  - name: mistralai/mistral-medium-3.1
    display_name: Mistral Medium 3.1
    description: Mistral Medium 3.1 is a language model that is intended to to deliver state-of-the-art performance at lower cost. ([blog](https://mistral.ai/news/mistral-medium-3))
    creator_organization_name: Mistral AI
    access: limited
    release_date: 2025-05-07
    tags: [TEXT_MODEL_TAG, LIMITED_FUNCTIONALITY_TEXT_MODEL_TAG, INSTRUCTION_FOLLOWING_MODEL_TAG]

  - name: mistralai/mistral-large-2402
    display_name: Mistral Large (2402)
    description: Mistral Large is a multilingual model with a 32K tokens context window and function-calling capabilities. ([blog](https://mistral.ai/news/mistral-large/))
    creator_organization_name: Mistral AI
    access: limited
    release_date: 2023-02-26
    tags: [TEXT_MODEL_TAG, LIMITED_FUNCTIONALITY_TEXT_MODEL_TAG, INSTRUCTION_FOLLOWING_MODEL_TAG]

  - name: mistralai/mistral-large-2407
    display_name: Mistral Large 2 (2407)
    description: Mistral Large 2 is a 123 billion parameter model that has a 128k context window and supports dozens of languages and 80+ coding languages. ([blog](https://mistral.ai/news/mistral-large-2407/))
    creator_organization_name: Mistral AI
    access: open
    num_parameters: 123000000000
    release_date: 2023-07-24
    tags: [TEXT_MODEL_TAG, LIMITED_FUNCTIONALITY_TEXT_MODEL_TAG, INSTRUCTION_FOLLOWING_MODEL_TAG]

  - name: mistralai/mistral-large-2411
    display_name: Mistral Large (2411)
    description: Mistral Large (2411) is a 123B parameter model that has a 128k context window. ([blog](https://mistral.ai/news/pixtral-large/))
    creator_organization_name: Mistral AI
    access: open
    num_parameters: 123000000000
    release_date: 2024-11-18
    tags: [TEXT_MODEL_TAG, LIMITED_FUNCTIONALITY_TEXT_MODEL_TAG, INSTRUCTION_FOLLOWING_MODEL_TAG]

  - name: mistralai/open-mistral-nemo-2407
    display_name: Mistral NeMo (2402)
    description: Mistral NeMo is a multilingual 12B model with a large context window of 128K tokens. ([blog](https://mistral.ai/news/mistral-nemo/))
    creator_organization_name: Mistral AI
    access: open
    release_date: 2024-07-18
    tags: [TEXT_MODEL_TAG, LIMITED_FUNCTIONALITY_TEXT_MODEL_TAG, INSTRUCTION_FOLLOWING_MODEL_TAG]

  - name: mistralai/pixtral-12b-2409
    display_name: Mistral Pixtral (2409)
    description: Mistral Pixtral 12B is the first multimodal Mistral model for image understanding. ([blog](https://mistral.ai/news/pixtral-12b/))
    creator_organization_name: Mistral AI
    access: open
    release_date: 2024-09-17
    tags: [TEXT_MODEL_TAG, VISION_LANGUAGE_MODEL_TAG, LIMITED_FUNCTIONALITY_TEXT_MODEL_TAG, INSTRUCTION_FOLLOWING_MODEL_TAG]

  - name: mistralai/pixtral-large-2411
    display_name: Mistral Pixtral Large (2411)
    description: Mistral Pixtral Large is a 124B open-weights multimodal model built on top of Mistral Large 2 (2407). ([blog](https://mistral.ai/news/pixtral-large/))
    creator_organization_name: Mistral AI
    access: open
    num_parameters: 124000000000
    release_date: 2024-11-18
    tags: [TEXT_MODEL_TAG, VISION_LANGUAGE_MODEL_TAG, LIMITED_FUNCTIONALITY_TEXT_MODEL_TAG, INSTRUCTION_FOLLOWING_MODEL_TAG]

  # Moonshot AI
  - name: moonshotai/kimi-k2-instruct
    display_name: Kimi K2 Instruct
    description:  Kimi K2 Instruct is a mixture-of-experts (MoE) language model with 32 billion activated parameters and 1 trillion total parameters trained with the Muon optimizer on 15.5T tokens. ([blog](https://moonshotai.github.io/Kimi-K2/))
    creator_organization_name: Moonshot AI
    access: open
    num_parameters: 1029173256720
    release_date: 2024-07-14  # Blog post has no date, so use the date from this news article https://www.cnbc.com/2025/07/14/alibaba-backed-moonshot-releases-kimi-k2-ai-rivaling-chatgpt-claude.html
    tags: [TEXT_MODEL_TAG, LIMITED_FUNCTIONALITY_TEXT_MODEL_TAG, INSTRUCTION_FOLLOWING_MODEL_TAG]

  - name: moonshotai/kimi-k2-thinking
    display_name: Kimi K2 Thinking
    description:  Kimi K2 Thinking is an open-weights thinking model that uses native INT4 quantization and maintains coherent goal-directed behavior across up to 200–300 consecutive tool invocations. ([blog](https://moonshotai.github.io/Kimi-K2/thinking.html))
    creator_organization_name: Moonshot AI
    access: open
    release_date: 2024-11-06  # Blog post has no date, so use the date from Hacker News https://news.ycombinator.com/item?id=45836070
    tags: [TEXT_MODEL_TAG, LIMITED_FUNCTIONALITY_TEXT_MODEL_TAG, INSTRUCTION_FOLLOWING_MODEL_TAG]

  # MosaicML
  - name: mosaicml/mpt-7b
    display_name: MPT (7B)
    description: MPT (7B) is a Transformer trained from scratch on 1T tokens of text and code.
    creator_organization_name: MosaicML
    access: open
    num_parameters: 6700000000
    release_date: 2023-05-05
    tags: [TEXT_MODEL_TAG, FULL_FUNCTIONALITY_TEXT_MODEL_TAG]

  - name: mosaicml/mpt-7b-chat # NOT SUPPORTED
    display_name: MPT-Chat (7B)
    description: MPT-Chat (7B) is a chatbot-like model for dialogue generation. It is built by finetuning MPT (30B) , a Transformer trained from scratch on 1T tokens of text and code.
    creator_organization_name: MosaicML
    access: open
    num_parameters: 6700000000
    release_date: 2023-05-05
    tags: [UNSUPPORTED_MODEL_TAG]

  - name: mosaicml/mpt-instruct-7b
    display_name: MPT-Instruct (7B)
    description: MPT-Instruct (7B) is a model for short-form instruction following. It is built by finetuning MPT (30B), a Transformer trained from scratch on 1T tokens of text and code.
    creator_organization_name: MosaicML
    access: open
    num_parameters: 6700000000
    release_date: 2023-05-05
    tags: [TEXT_MODEL_TAG, FULL_FUNCTIONALITY_TEXT_MODEL_TAG]

  - name: mosaicml/mpt-30b
    display_name: MPT (30B)
    description: MPT (30B) is a Transformer trained from scratch on 1T tokens of text and code.
    creator_organization_name: MosaicML
    access: open
    num_parameters: 30000000000
    release_date: 2023-06-22
    tags: [TEXT_MODEL_TAG, FULL_FUNCTIONALITY_TEXT_MODEL_TAG]

  - name: mosaicml/mpt-30b-chat # NOT SUPPORTED
    display_name: MPT-Chat (30B)
    description: MPT-Chat (30B) is a chatbot-like model for dialogue generation. It is built by finetuning MPT (30B), a Transformer trained from scratch on 1T tokens of text and code.
    creator_organization_name: MosaicML
    access: open
    num_parameters: 30000000000
    release_date: 2023-06-22
    tags: [UNSUPPORTED_MODEL_TAG]

  - name: mosaicml/mpt-instruct-30b
    display_name: MPT-Instruct (30B)
    description: MPT-Instruct (30B) is a model for short-form instruction following. It is built by finetuning MPT (30B), a Transformer trained from scratch on 1T tokens of text and code.
    creator_organization_name: MosaicML
    access: open
    num_parameters: 30000000000
    release_date: 2023-06-22
    tags: [TEXT_MODEL_TAG, FULL_FUNCTIONALITY_TEXT_MODEL_TAG]


    
  # NECTEC
  - name: nectec/Pathumma-llm-text-1.0.0
    display_name: Pathumma-llm-text-1.0.0 (7B)
    description: Pathumma-llm-text-1.0.0 (7B) is a instruction model from  OpenThaiLLM-Prebuilt-7B ([blog](https://medium.com/nectec/pathummallm-v-1-0-0-release-6a098ddfe276))
    creator_organization_name: nectec
    access: open
    num_parameters: 7620000000
    release_date: 2024-10-28
    tags: [TEXT_MODEL_TAG, PARTIAL_FUNCTIONALITY_TEXT_MODEL_TAG, INSTRUCTION_FOLLOWING_MODEL_TAG]
 
  - name: nectec/OpenThaiLLM-Prebuilt-7B
    display_name: OpenThaiLLM-Prebuilt-7B (7B)
    description: OpenThaiLLM-Prebuilt-7B (7B) is a pretrained Thai large language model with 7 billion parameters based on Qwen2.5-7B.
    creator_organization_name: nectec
    access: open
    num_parameters: 7620000000
    release_date: 2024-10-28
    tags: [TEXT_MODEL_TAG, PARTIAL_FUNCTIONALITY_TEXT_MODEL_TAG]



  # Neurips
  - name: neurips/local
    display_name: Neurips Local
    description: Neurips Local
    creator_organization_name: Neurips
    access: open
    release_date: 2023-06-01
    tags: [TEXT_MODEL_TAG, FULL_FUNCTIONALITY_TEXT_MODEL_TAG]



  # NVIDIA
  - name: nvidia/megatron-gpt2
    display_name: Megatron GPT2
    description: GPT-2 implemented in Megatron-LM ([paper](https://arxiv.org/abs/1909.08053)).
    creator_organization_name: NVIDIA
    access: open
    release_date: 2019-09-17 # paper date
    tags: [TEXT_MODEL_TAG, FULL_FUNCTIONALITY_TEXT_MODEL_TAG, BUGGY_TEMP_0_TAG]

  - name: nvidia/nemotron-4-340b-instruct
    display_name: Nemotron-4 Instruct (340B)
    description: Nemotron-4 Instruct (340B) is an open weights model sized to fit on a single DGX H100 with 8 GPUs when deployed in FP8 precision. 98% of the data used for model alignment was synthetically generated ([paper](https://arxiv.org/abs/2406.11704)).
    creator_organization_name: NVIDIA
    access: open
    release_date: 2024-06-17
    tags: [TEXT_MODEL_TAG, PARTIAL_FUNCTIONALITY_TEXT_MODEL_TAG, INSTRUCTION_FOLLOWING_MODEL_TAG]

  - name: nvidia/llama-3.1-nemotron-70b-instruct
    display_name: Llama 3.1 Nemotron Instruct (70B)
    description: Llama-3.1-Nemotron-70B-Instruct is a large language model customized by NVIDIA to improve the helpfulness of LLM generated responses to user queries. It was trained using RLHF (specifically, REINFORCE), Llama-3.1-Nemotron-70B-Reward and HelpSteer2-Preference prompts on a Llama-3.1-70B-Instruct model. ([paper](https://arxiv.org/abs/2410.01257))
    creator_organization_name: NVIDIA
    access: open
    num_parameters: 70000000000
    release_date: 2024-10-02
    tags: [TEXT_MODEL_TAG, PARTIAL_FUNCTIONALITY_TEXT_MODEL_TAG, INSTRUCTION_FOLLOWING_MODEL_TAG]


  # OpenAI

  ## GPT 2 Models
  # Not served by OpenAI, instead served by HuggingFace.

  - name: openai/gpt2
    display_name: GPT-2 (1.5B)
    description: GPT-2 (1.5B parameters) is a transformer model trained on a large corpus of English text in a self-supervised fashion ([paper](https://cdn.openai.com/better-language-models/language_models_are_unsupervised_multitask_learners.pdf)).
    creator_organization_name: OpenAI
    access: open
    num_parameters: 1500000000
    release_date: 2019-02-14
    tags: [TEXT_MODEL_TAG, FULL_FUNCTIONALITY_TEXT_MODEL_TAG]


  ## GPT 3 Models
  # The list of models can be found here: https://beta.openai.com/docs/engines/gpt-3

  - name: openai/davinci-002
    display_name: davinci-002
    description: Replacement for the GPT-3 curie and davinci base models.
    creator_organization_name: OpenAI
    access: limited
    release_date: 2023-08-22
    tags: [TEXT_MODEL_TAG, FULL_FUNCTIONALITY_TEXT_MODEL_TAG]

  - name: openai/babbage-002
    display_name: babbage-002
    description: Replacement for the GPT-3 ada and babbage base models.
    creator_organization_name: OpenAI
    access: limited
    release_date: 2023-08-22
    tags: [TEXT_MODEL_TAG, FULL_FUNCTIONALITY_TEXT_MODEL_TAG]

  # DEPRECATED: Announced on July 06 2023 that these models will be shut down on January 04 2024.

  - name: openai/davinci
    display_name: davinci (175B)
    description: Original GPT-3 (175B parameters) autoregressive language model ([paper](https://arxiv.org/pdf/2005.14165.pdf), [docs](https://beta.openai.com/docs/model-index-for-researchers)).
    creator_organization_name: OpenAI
    access: limited
    num_parameters: 175000000000
    release_date: 2020-05-28
    tags: [DEPRECATED_MODEL_TAG, TEXT_MODEL_TAG, FULL_FUNCTIONALITY_TEXT_MODEL_TAG]

  - name: openai/curie
    display_name: curie (6.7B)
    description: Original GPT-3 (6.7B parameters) autoregressive language model ([paper](https://arxiv.org/pdf/2005.14165.pdf), [docs](https://beta.openai.com/docs/model-index-for-researchers)).
    creator_organization_name: OpenAI
    access: limited
    num_parameters: 6700000000
    release_date: 2020-05-28
    tags: [DEPRECATED_MODEL_TAG, TEXT_MODEL_TAG, FULL_FUNCTIONALITY_TEXT_MODEL_TAG]
    
  - name: openai/babbage
    display_name: babbage (1.3B)
    description: Original GPT-3 (1.3B parameters) autoregressive language model ([paper](https://arxiv.org/pdf/2005.14165.pdf), [docs](https://beta.openai.com/docs/model-index-for-researchers)).
    creator_organization_name: OpenAI
    access: limited
    num_parameters: 1300000000
    release_date: 2020-05-28
    tags: [DEPRECATED_MODEL_TAG, TEXT_MODEL_TAG, FULL_FUNCTIONALITY_TEXT_MODEL_TAG]
    
  - name: openai/ada
    display_name: ada (350M)
    description: Original GPT-3 (350M parameters) autoregressive language model ([paper](https://arxiv.org/pdf/2005.14165.pdf), [docs](https://beta.openai.com/docs/model-index-for-researchers)).
    creator_organization_name: OpenAI
    access: limited
    num_parameters: 350000000
    release_date: 2020-05-28
    tags: [DEPRECATED_MODEL_TAG, TEXT_MODEL_TAG, FULL_FUNCTIONALITY_TEXT_MODEL_TAG]

  - name: openai/text-davinci-003
    display_name: GPT-3.5 (text-davinci-003)
    description: text-davinci-003 model that involves reinforcement learning (PPO) with reward models. Derived from text-davinci-002 ([docs](https://beta.openai.com/docs/model-index-for-researchers)).
    creator_organization_name: OpenAI
    access: limited
    num_parameters: 175000000000
    release_date: 2022-11-28
    tags: [DEPRECATED_MODEL_TAG, TEXT_MODEL_TAG, FULL_FUNCTIONALITY_TEXT_MODEL_TAG, INSTRUCTION_FOLLOWING_MODEL_TAG]

  - name: openai/text-davinci-002
    display_name: GPT-3.5 (text-davinci-002)
    description: text-davinci-002 model that involves supervised fine-tuning on human-written demonstrations. Derived from code-davinci-002 ([docs](https://beta.openai.com/docs/model-index-for-researchers)).
    creator_organization_name: OpenAI
    access: limited
    num_parameters: 175000000000
    release_date: 2022-01-27
    tags: [DEPRECATED_MODEL_TAG, TEXT_MODEL_TAG, FULL_FUNCTIONALITY_TEXT_MODEL_TAG]

  - name: openai/text-davinci-001
    display_name: GPT-3.5 (text-davinci-001)
    description: text-davinci-001 model that involves supervised fine-tuning on human-written demonstrations ([docs](https://beta.openai.com/docs/model-index-for-researchers)).
    creator_organization_name: OpenAI
    access: limited
    num_parameters: 175000000000
    release_date: 2022-01-27
    tags: [DEPRECATED_MODEL_TAG, TEXT_MODEL_TAG, FULL_FUNCTIONALITY_TEXT_MODEL_TAG]

  - name: openai/text-curie-001
    display_name: text-curie-001
    description: text-curie-001 model that involves supervised fine-tuning on human-written demonstrations ([docs](https://beta.openai.com/docs/model-index-for-researchers)).
    creator_organization_name: OpenAI
    access: limited
    num_parameters: 6700000000
    release_date: 2022-01-27
    tags: [DEPRECATED_MODEL_TAG, TEXT_MODEL_TAG, FULL_FUNCTIONALITY_TEXT_MODEL_TAG]
    
  - name: openai/text-babbage-001
    display_name: text-babbage-001
    description: text-babbage-001 model that involves supervised fine-tuning on human-written demonstrations ([docs](https://beta.openai.com/docs/model-index-for-researchers)).
    creator_organization_name: OpenAI
    access: limited
    num_parameters: 1300000000
    release_date: 2022-01-27
    tags: [DEPRECATED_MODEL_TAG, TEXT_MODEL_TAG, FULL_FUNCTIONALITY_TEXT_MODEL_TAG]
    
  - name: openai/text-ada-001
    display_name: text-ada-001
    description: text-ada-001 model that involves supervised fine-tuning on human-written demonstrations ([docs](https://beta.openai.com/docs/model-index-for-researchers)).
    creator_organization_name: OpenAI
    access: limited
    num_parameters: 350000000
    release_date: 2022-01-27
    tags: [DEPRECATED_MODEL_TAG, TEXT_MODEL_TAG, FULL_FUNCTIONALITY_TEXT_MODEL_TAG]


  ## GPT 3.5 Turbo Models
  # ChatGPT: https://openai.com/blog/chatgpt
  
  - name: openai/gpt-3.5-turbo-instruct
    display_name: GPT-3.5 Turbo Instruct
    description: Similar capabilities as GPT-3 era models. Compatible with legacy Completions endpoint and not Chat Completions.
    creator_organization_name: OpenAI
    access: limited
    release_date: 2023-09-18
    tags: [TEXT_MODEL_TAG, OPENAI_CHATGPT_MODEL_TAG, LIMITED_FUNCTIONALITY_TEXT_MODEL_TAG, INSTRUCTION_FOLLOWING_MODEL_TAG]

  - name: openai/gpt-3.5-turbo-0301
    display_name: GPT-3.5 Turbo (0301)
    description: Sibling model of text-davinci-003 that is optimized for chat but works well for traditional completions tasks as well. Snapshot from 2023-03-01.
    creator_organization_name: OpenAI
    access: limited
    release_date: 2023-03-01
    tags: [TEXT_MODEL_TAG, OPENAI_CHATGPT_MODEL_TAG, LIMITED_FUNCTIONALITY_TEXT_MODEL_TAG, INSTRUCTION_FOLLOWING_MODEL_TAG]

  - name: openai/gpt-3.5-turbo-0613
    display_name: GPT-3.5 Turbo (0613)
    description: Sibling model of text-davinci-003 that is optimized for chat but works well for traditional completions tasks as well. Snapshot from 2023-06-13.
    creator_organization_name: OpenAI
    access: limited
    release_date: 2023-06-13
    tags: [TEXT_MODEL_TAG, OPENAI_CHATGPT_MODEL_TAG, LIMITED_FUNCTIONALITY_TEXT_MODEL_TAG, INSTRUCTION_FOLLOWING_MODEL_TAG]

  - name: openai/gpt-3.5-turbo-1106
    display_name: GPT-3.5 Turbo (1106)
    description: Sibling model of text-davinci-003 that is optimized for chat but works well for traditional completions tasks as well. Snapshot from 2023-11-06.
    creator_organization_name: OpenAI
    access: limited
    # Actual release blog post was published on 2024-01-25:
    # https://openai.com/blog/new-embedding-models-and-api-updates
    release_date: 2024-01-25
    tags: [TEXT_MODEL_TAG, OPENAI_CHATGPT_MODEL_TAG, LIMITED_FUNCTIONALITY_TEXT_MODEL_TAG, INSTRUCTION_FOLLOWING_MODEL_TAG]

  - name: openai/gpt-3.5-turbo-0125
    display_name: GPT-3.5 Turbo (0125)
    description: Sibling model of text-davinci-003 that is optimized for chat but works well for traditional completions tasks as well. Snapshot from 2024-01-25.
    creator_organization_name: OpenAI
    access: limited
    # Release blog post was published on 2024-01-25:
    # https://openai.com/blog/new-embedding-models-and-api-updates
    # The actual release date is unclear - it was described as "next week".
    release_date: 2023-06-13
    tags: [TEXT_MODEL_TAG, OPENAI_CHATGPT_MODEL_TAG, LIMITED_FUNCTIONALITY_TEXT_MODEL_TAG, INSTRUCTION_FOLLOWING_MODEL_TAG]

  - name: openai/gpt-3.5-turbo-16k-0613
    display_name: gpt-3.5-turbo-16k-0613
    description: Sibling model of text-davinci-003 that is optimized for chat but works well for traditional completions tasks as well. Snapshot from 2023-06-13 with a longer context length of 16,384 tokens.
    creator_organization_name: OpenAI
    access: limited
    release_date: 2023-06-13
    tags: [TEXT_MODEL_TAG, OPENAI_CHATGPT_MODEL_TAG, LIMITED_FUNCTIONALITY_TEXT_MODEL_TAG, INSTRUCTION_FOLLOWING_MODEL_TAG]


  ## GPT-4 and GPT-4 Turbo

  - name: openai/gpt-4-1106-preview
    display_name: GPT-4 Turbo (1106 preview)
    description: GPT-4 Turbo (preview) is a large multimodal model that is optimized for chat but works well for traditional completions tasks. The model is cheaper and faster than the original GPT-4 model. Preview snapshot from 2023-11-06.
    creator_organization_name: OpenAI
    access: limited
    release_date: 2023-11-06
    tags: [TEXT_MODEL_TAG, OPENAI_CHATGPT_MODEL_TAG, LIMITED_FUNCTIONALITY_TEXT_MODEL_TAG, INSTRUCTION_FOLLOWING_MODEL_TAG]

  - name: openai/gpt-4-0314
    display_name: GPT-4 (0314)
    description: GPT-4 is a large multimodal model (currently only accepting text inputs and emitting text outputs) that is optimized for chat but works well for traditional completions tasks. Snapshot of gpt-4 from 2023-03-14.
    creator_organization_name: OpenAI
    access: limited
    release_date: 2023-03-14
    tags: [TEXT_MODEL_TAG, OPENAI_CHATGPT_MODEL_TAG, LIMITED_FUNCTIONALITY_TEXT_MODEL_TAG, INSTRUCTION_FOLLOWING_MODEL_TAG]

  - name: openai/gpt-4-32k-0314
    display_name: gpt-4-32k-0314
    description: GPT-4 is a large multimodal model (currently only accepting text inputs and emitting text outputs) that is optimized for chat but works well for traditional completions tasks. Snapshot of gpt-4 with a longer context length of 32,768 tokens from March 14th 2023.
    creator_organization_name: OpenAI
    access: limited
    release_date: 2023-03-14
    tags: [TEXT_MODEL_TAG, OPENAI_CHATGPT_MODEL_TAG, LIMITED_FUNCTIONALITY_TEXT_MODEL_TAG, INSTRUCTION_FOLLOWING_MODEL_TAG]

  - name: openai/gpt-4-0613
    display_name: GPT-4 (0613)
    description: GPT-4 is a large multimodal model (currently only accepting text inputs and emitting text outputs) that is optimized for chat but works well for traditional completions tasks. Snapshot of gpt-4 from 2023-06-13.
    creator_organization_name: OpenAI
    access: limited
    release_date: 2023-06-13
    tags: [TEXT_MODEL_TAG, OPENAI_CHATGPT_MODEL_TAG, LIMITED_FUNCTIONALITY_TEXT_MODEL_TAG, INSTRUCTION_FOLLOWING_MODEL_TAG]

  - name: openai/gpt-4-32k-0613
    display_name: gpt-4-32k-0613
    description: GPT-4 is a large multimodal model (currently only accepting text inputs and emitting text outputs) that is optimized for chat but works well for traditional completions tasks. Snapshot of gpt-4 with a longer context length of 32,768 tokens from 2023-06-13.
    creator_organization_name: OpenAI
    access: limited
    release_date: 2023-06-13
    tags: [TEXT_MODEL_TAG, OPENAI_CHATGPT_MODEL_TAG, LIMITED_FUNCTIONALITY_TEXT_MODEL_TAG, INSTRUCTION_FOLLOWING_MODEL_TAG]

  - name: openai/gpt-4-0125-preview
    display_name: GPT-4 Turbo (0125 preview)
    description: GPT-4 Turbo (preview) is a large multimodal model that is optimized for chat but works well for traditional completions tasks. The model is cheaper and faster than the original GPT-4 model. Preview snapshot from 2023-01-25. This snapshot is intended to reduce cases of “laziness” where the model doesn’t complete a task.
    creator_organization_name: OpenAI
    access: limited
    # Actual release blog post was published on 2024-01-25:
    # https://openai.com/blog/new-embedding-models-and-api-updates
    release_date: 2024-01-25
    tags: [TEXT_MODEL_TAG, OPENAI_CHATGPT_MODEL_TAG, LIMITED_FUNCTIONALITY_TEXT_MODEL_TAG, INSTRUCTION_FOLLOWING_MODEL_TAG]

  ## GPT-4o

  - name: openai/gpt-4-turbo-2024-04-09
    display_name: GPT-4 Turbo (2024-04-09)
    description: GPT-4 Turbo (2024-04-09) is a large multimodal model that is optimized for chat but works well for traditional completions tasks. The model is cheaper and faster than the original GPT-4 model. Snapshot from 2024-04-09.
    creator_organization_name: OpenAI
    access: limited
    release_date: 2024-04-09
    tags: [TEXT_MODEL_TAG, VISION_LANGUAGE_MODEL_TAG, OPENAI_CHATGPT_MODEL_TAG, LIMITED_FUNCTIONALITY_TEXT_MODEL_TAG, INSTRUCTION_FOLLOWING_MODEL_TAG]

  - name: openai/gpt-4o-2024-05-13
    display_name: GPT-4o (2024-05-13)
    description: GPT-4o (2024-05-13) is a large multimodal model that accepts as input any combination of text, audio, and image and generates any combination of text, audio, and image outputs. ([blog](https://openai.com/index/hello-gpt-4o/))
    creator_organization_name: OpenAI
    access: limited
    release_date: 2024-04-09
    tags: [TEXT_MODEL_TAG, VISION_LANGUAGE_MODEL_TAG, OPENAI_CHATGPT_MODEL_TAG, LIMITED_FUNCTIONALITY_TEXT_MODEL_TAG, INSTRUCTION_FOLLOWING_MODEL_TAG]

  - name: openai/gpt-4o-2024-08-06
    display_name: GPT-4o (2024-08-06)
    description: GPT-4o (2024-08-06) is a large multimodal model that accepts as input any combination of text, audio, and image and generates any combination of text, audio, and image outputs. ([blog](https://openai.com/index/introducing-structured-outputs-in-the-api/))
    creator_organization_name: OpenAI
    access: limited
    release_date: 2024-08-06
    tags: [TEXT_MODEL_TAG, VISION_LANGUAGE_MODEL_TAG, OPENAI_CHATGPT_MODEL_TAG, LIMITED_FUNCTIONALITY_TEXT_MODEL_TAG, INSTRUCTION_FOLLOWING_MODEL_TAG]

  - name: openai/gpt-4o-2024-11-20
    display_name: GPT-4o (2024-11-20)
    description: GPT-4o (2024-11-20) is a large multimodal model that accepts as input any combination of text, audio, and image and generates any combination of text, audio, and image outputs. ([blog](https://openai.com/index/introducing-structured-outputs-in-the-api/))
    creator_organization_name: OpenAI
    access: limited
    release_date: 2024-11-20
    tags: [TEXT_MODEL_TAG, VISION_LANGUAGE_MODEL_TAG, OPENAI_CHATGPT_MODEL_TAG, LIMITED_FUNCTIONALITY_TEXT_MODEL_TAG, INSTRUCTION_FOLLOWING_MODEL_TAG]

  - name: openai/gpt-4o-mini-2024-07-18
    display_name: GPT-4o mini (2024-07-18)
    description: GPT-4o mini (2024-07-18) is a multimodal model with a context window of 128K tokens and improved handling of non-English text. ([blog](https://openai.com/index/gpt-4o-mini-advancing-cost-efficient-intelligence/))
    creator_organization_name: OpenAI
    access: limited
    release_date: 2024-07-18
    tags: [TEXT_MODEL_TAG, VISION_LANGUAGE_MODEL_TAG, OPENAI_CHATGPT_MODEL_TAG, LIMITED_FUNCTIONALITY_TEXT_MODEL_TAG, INSTRUCTION_FOLLOWING_MODEL_TAG]

  - name: openai/gpt-4.1-2025-04-14
    display_name: GPT-4.1 (2025-04-14)
    description: GPT-4.1 (2025-04-14) is a multimdodal model in the GPT-4.1 family, which outperforms the GPT-4o family, with major gains in coding and instruction following. They also have larger context windows of 1 million tokens and are able to better use that context with improved long-context comprehension. ([blog](https://openai.com/index/gpt-4-1/))
    creator_organization_name: OpenAI
    access: limited
    release_date: 2025-04-14
    tags: [TEXT_MODEL_TAG, VISION_LANGUAGE_MODEL_TAG, OPENAI_CHATGPT_MODEL_TAG, LIMITED_FUNCTIONALITY_TEXT_MODEL_TAG, INSTRUCTION_FOLLOWING_MODEL_TAG]

  - name: openai/gpt-4.1-mini-2025-04-14
    display_name: GPT-4.1 mini (2025-04-14)
    description: GPT-4.1 mini (2025-04-14) is a multimdodal model in the GPT-4.1 family, which outperforms the GPT-4o family, with major gains in coding and instruction following. They also have larger context windows of 1 million tokens and are able to better use that context with improved long-context comprehension. ([blog](https://openai.com/index/gpt-4-1/))
    creator_organization_name: OpenAI
    access: limited
    release_date: 2025-04-14
    tags: [TEXT_MODEL_TAG, VISION_LANGUAGE_MODEL_TAG, OPENAI_CHATGPT_MODEL_TAG, LIMITED_FUNCTIONALITY_TEXT_MODEL_TAG, INSTRUCTION_FOLLOWING_MODEL_TAG]

  - name: openai/gpt-4.1-nano-2025-04-14
    display_name: GPT-4.1 nano (2025-04-14)
    description: GPT-4.1 nano (2025-04-14) is a multimdodal model in the GPT-4.1 family, which outperforms the GPT-4o family, with major gains in coding and instruction following. They also have larger context windows of 1 million tokens and are able to better use that context with improved long-context comprehension. ([blog](https://openai.com/index/gpt-4-1/))
    creator_organization_name: OpenAI
    access: limited
    release_date: 2025-04-14
    tags: [TEXT_MODEL_TAG, VISION_LANGUAGE_MODEL_TAG, OPENAI_CHATGPT_MODEL_TAG, LIMITED_FUNCTIONALITY_TEXT_MODEL_TAG, INSTRUCTION_FOLLOWING_MODEL_TAG]

  - name: openai/gpt-5-2025-08-07
    display_name: GPT-5 (2025-08-07)
    description: GPT-5 (2025-08-07) is a multimdodal model trained for real-world coding tasks and long-running agentic tasks. ([blog](https://openai.com/index/introducing-gpt-5-for-developers/), [system card](https://cdn.openai.com/pdf/8124a3ce-ab78-4f06-96eb-49ea29ffb52f/gpt5-system-card-aug7.pdf))
    creator_organization_name: OpenAI
    access: limited
    release_date: 2025-08-07
    tags: [TEXT_MODEL_TAG, VISION_LANGUAGE_MODEL_TAG, OPENAI_CHATGPT_MODEL_TAG, LIMITED_FUNCTIONALITY_TEXT_MODEL_TAG, INSTRUCTION_FOLLOWING_MODEL_TAG]

  - name: openai/gpt-5-mini-2025-08-07
    display_name: GPT-5 mini (2025-08-07)
    description: GPT-5 mini (2025-08-07) is a multimdodal model trained for real-world coding tasks and long-running agentic tasks. ([blog](https://openai.com/index/introducing-gpt-5-for-developers/), [system card](https://cdn.openai.com/pdf/8124a3ce-ab78-4f06-96eb-49ea29ffb52f/gpt5-system-card-aug7.pdf))
    creator_organization_name: OpenAI
    access: limited
    release_date: 2025-08-07
    tags: [TEXT_MODEL_TAG, VISION_LANGUAGE_MODEL_TAG, OPENAI_CHATGPT_MODEL_TAG, LIMITED_FUNCTIONALITY_TEXT_MODEL_TAG, INSTRUCTION_FOLLOWING_MODEL_TAG]

  - name: openai/gpt-5-nano-2025-08-07
    display_name: GPT-5 nano (2025-08-07)
    description: GPT-5 nano (2025-08-07) is a multimdodal model trained for real-world coding tasks and long-running agentic tasks. ([blog](https://openai.com/index/introducing-gpt-5-for-developers/), [system card](https://cdn.openai.com/pdf/8124a3ce-ab78-4f06-96eb-49ea29ffb52f/gpt5-system-card-aug7.pdf))
    creator_organization_name: OpenAI
    access: limited
    release_date: 2025-08-07
    tags: [TEXT_MODEL_TAG, VISION_LANGUAGE_MODEL_TAG, OPENAI_CHATGPT_MODEL_TAG, LIMITED_FUNCTIONALITY_TEXT_MODEL_TAG, INSTRUCTION_FOLLOWING_MODEL_TAG]

  - name: openai/gpt-5.1-2025-11-13
    display_name: GPT-5.1 (2025-11-13)
    description: GPT-5.1 (2025-11-13) is a model in the GPT-5 model family, and has similar training for code generation, bug fixing, refactoring, instruction following, long context and tool calling. ([blog](https://openai.com/index/gpt-5-1-for-developers/))
    creator_organization_name: OpenAI
    access: limited
    release_date: 2025-11-13
    tags: [TEXT_MODEL_TAG, VISION_LANGUAGE_MODEL_TAG, OPENAI_CHATGPT_MODEL_TAG, LIMITED_FUNCTIONALITY_TEXT_MODEL_TAG, INSTRUCTION_FOLLOWING_MODEL_TAG]

  - name: openai/whisper-1_gpt-4o-2024-11-20
    display_name: Whisper-1 + GPT-4o (2024-11-20)
    description: Transcribes the text with Whisper-1 and then uses GPT-4o to generate a response.
    creator_organization_name: OpenAI
    access: limited
    release_date: 2024-11-20
    tags: [AUDIO_LANGUAGE_MODEL_TAG, OPENAI_CHATGPT_MODEL_TAG]

  - name: openai/gpt-4o-transcribe_gpt-4o-2024-11-20
    display_name: GPT-4o Transcribe + GPT-4o (2024-11-20)
    description: Transcribes the text with GPT-4o Transcribe and then uses GPT-4o to generate a response.
    creator_organization_name: OpenAI
    access: limited
    release_date: 2025-03-20
    tags: [AUDIO_LANGUAGE_MODEL_TAG, OPENAI_CHATGPT_MODEL_TAG]

  - name: openai/gpt-4o-mini-transcribe_gpt-4o-2024-11-20
    display_name: GPT-4o mini Transcribe + GPT-4o (2024-11-20)
    description: Transcribes the text with GPT-4o mini Transcribe and then uses GPT-4o to generate a response.
    creator_organization_name: OpenAI
    access: limited
    release_date: 2025-03-20
    tags: [AUDIO_LANGUAGE_MODEL_TAG, OPENAI_CHATGPT_MODEL_TAG]

  - name: openai/gpt-4o-audio-preview-2024-10-01
    display_name: GPT-4o Audio (Preview 2024-10-01)
    description: GPT-4o Audio (Preview 2024-10-01) is a preview model that allows using use audio inputs to prompt the model ([documentation](https://platform.openai.com/docs/guides/audio)).
    creator_organization_name: OpenAI
    access: limited
    release_date: 2024-10-01
    tags: [AUDIO_LANGUAGE_MODEL_TAG, OPENAI_CHATGPT_MODEL_TAG, LIMITED_FUNCTIONALITY_TEXT_MODEL_TAG, INSTRUCTION_FOLLOWING_MODEL_TAG]

  - name: openai/gpt-4o-audio-preview-2024-12-17
    display_name: GPT-4o Audio (Preview 2024-12-17)
    description: GPT-4o Audio (Preview 2024-12-17) is a preview model that allows using use audio inputs to prompt the model ([documentation](https://platform.openai.com/docs/guides/audio)).
    creator_organization_name: OpenAI
    access: limited
    release_date: 2024-12-17
    tags: [AUDIO_LANGUAGE_MODEL_TAG, OPENAI_CHATGPT_MODEL_TAG, LIMITED_FUNCTIONALITY_TEXT_MODEL_TAG, INSTRUCTION_FOLLOWING_MODEL_TAG]

  - name: openai/gpt-4o-mini-audio-preview-2024-12-17
    display_name: GPT-4o mini Audio (Preview 2024-12-17)
    description: GPT-4o mini Audio (Preview 2024-12-17) is a preview model that allows using use audio inputs to prompt the model ([documentation](https://platform.openai.com/docs/guides/audio)).
    creator_organization_name: OpenAI
    access: limited
    release_date: 2024-12-17
    tags: [AUDIO_LANGUAGE_MODEL_TAG, OPENAI_CHATGPT_MODEL_TAG, LIMITED_FUNCTIONALITY_TEXT_MODEL_TAG, INSTRUCTION_FOLLOWING_MODEL_TAG]

  # GPT-4V

  - name: openai/gpt-4-vision-preview
    # According to https://platform.openai.com/docs/models/gpt-4-turbo-and-gpt-4, this model has pointed gpt-4-1106-vision-preview.
    display_name: GPT-4V (1106 preview)
    description: GPT-4V is a large multimodal model that accepts both text and images and is optimized for chat ([model card](https://openai.com/research/gpt-4v-system-card)).
    creator_organization_name: OpenAI
    access: limited
    release_date: 2023-11-06
    tags: [VISION_LANGUAGE_MODEL_TAG, OPENAI_CHATGPT_MODEL_TAG, FULL_FUNCTIONALITY_VLM_TAG]

  - name: openai/gpt-4-1106-vision-preview
    display_name: GPT-4V (1106 preview)
    description: GPT-4V is a large multimodal model that accepts both text and images and is optimized for chat ([model card](https://openai.com/research/gpt-4v-system-card)).
    creator_organization_name: OpenAI
    access: limited
    release_date: 2023-11-06
    tags: [VISION_LANGUAGE_MODEL_TAG, OPENAI_CHATGPT_MODEL_TAG, FULL_FUNCTIONALITY_VLM_TAG]

  ## GPT-4.5
  - name: openai/gpt-4.5-preview-2025-02-27
    display_name: GPT-4.5 (2025-02-27 preview)
    description: GPT-4.5 (2025-02-27 preview) is a large multimodal model that is designed to be more general-purpose than OpenAI's STEM-focused reasoning models. It was trained using new supervision techniques combined with traditional methods like supervised fine-tuning (SFT) and reinforcement learning from human feedback (RLHF). ([blog](https://openai.com/index/introducing-gpt-4-5/), [system card](https://openai.com/index/gpt-4-5-system-card/))
    creator_organization_name: OpenAI
    access: limited
    release_date: 2025-02-27
    tags: [TEXT_MODEL_TAG, VISION_LANGUAGE_MODEL_TAG, OPENAI_CHATGPT_MODEL_TAG, LIMITED_FUNCTIONALITY_TEXT_MODEL_TAG, INSTRUCTION_FOLLOWING_MODEL_TAG]

  ## o1 Models
  - name: openai/o1-pro-2025-03-19
    display_name: o1 pro (2025-03-19)
    description: o1 is a new large language model trained with reinforcement learning to perform complex reasoning. ([model card](https://openai.com/index/openai-o1-system-card/), [blog post](https://openai.com/index/learning-to-reason-with-llms/))
    creator_organization_name: OpenAI
    access: limited
    release_date: 2025-03-19
    tags: [TEXT_MODEL_TAG, VISION_LANGUAGE_MODEL_TAG, LIMITED_FUNCTIONALITY_TEXT_MODEL_TAG, INSTRUCTION_FOLLOWING_MODEL_TAG]

  - name: openai/o1-pro-2025-03-19-low-reasoning-effort
    display_name: o1 pro (2025-03-19, low reasoning effort)
    description: o1 is a new large language model trained with reinforcement learning to perform complex reasoning. ([model card](https://openai.com/index/openai-o1-system-card/), [blog post](https://openai.com/index/learning-to-reason-with-llms/)) The requests' reasoning effort parameter in is set to low.
    creator_organization_name: OpenAI
    access: limited
    release_date: 2025-03-19
    tags: [TEXT_MODEL_TAG, VISION_LANGUAGE_MODEL_TAG, LIMITED_FUNCTIONALITY_TEXT_MODEL_TAG, INSTRUCTION_FOLLOWING_MODEL_TAG]

  - name: openai/o1-pro-2025-03-19-high-reasoning-effort
    display_name: o1 pro (2025-03-19, high reasoning effort)
    description: o1 is a new large language model trained with reinforcement learning to perform complex reasoning. ([model card](https://openai.com/index/openai-o1-system-card/), [blog post](https://openai.com/index/learning-to-reason-with-llms/)) The requests' reasoning effort parameter in is set to high.
    creator_organization_name: OpenAI
    access: limited
    release_date: 2025-03-19
    tags: [TEXT_MODEL_TAG, VISION_LANGUAGE_MODEL_TAG, LIMITED_FUNCTIONALITY_TEXT_MODEL_TAG, INSTRUCTION_FOLLOWING_MODEL_TAG]

  - name: openai/o1-2024-12-17
    display_name: o1 (2024-12-17)
    description: o1 is a new large language model trained with reinforcement learning to perform complex reasoning. ([model card](https://openai.com/index/openai-o1-system-card/), [blog post](https://openai.com/index/learning-to-reason-with-llms/))
    creator_organization_name: OpenAI
    access: limited
    release_date: 2024-12-17
    tags: [TEXT_MODEL_TAG, VISION_LANGUAGE_MODEL_TAG, LIMITED_FUNCTIONALITY_TEXT_MODEL_TAG, INSTRUCTION_FOLLOWING_MODEL_TAG]

  - name: openai/o1-2024-12-17-low-reasoning-effort
    display_name: o1 (2024-12-17, low reasoning effort)
    description: o1 is a new large language model trained with reinforcement learning to perform complex reasoning. ([model card](https://openai.com/index/openai-o1-system-card/), [blog post](https://openai.com/index/learning-to-reason-with-llms/)) The requests' reasoning effort parameter in is set to low.
    creator_organization_name: OpenAI
    access: limited
    release_date: 2024-12-17
    tags: [TEXT_MODEL_TAG, VISION_LANGUAGE_MODEL_TAG, LIMITED_FUNCTIONALITY_TEXT_MODEL_TAG, INSTRUCTION_FOLLOWING_MODEL_TAG]

  - name: openai/o1-2024-12-17-high-reasoning-effort
    display_name: o1 (2024-12-17, high reasoning effort)
    description: o1 is a new large language model trained with reinforcement learning to perform complex reasoning. ([model card](https://openai.com/index/openai-o1-system-card/), [blog post](https://openai.com/index/learning-to-reason-with-llms/)) The requests' reasoning effort parameter in is set to high.
    creator_organization_name: OpenAI
    access: limited
    release_date: 2024-12-17
    tags: [TEXT_MODEL_TAG, VISION_LANGUAGE_MODEL_TAG, LIMITED_FUNCTIONALITY_TEXT_MODEL_TAG, INSTRUCTION_FOLLOWING_MODEL_TAG]

  - name: openai/o1-preview-2024-09-12
    display_name: o1-preview (2024-09-12)
    description: o1-preview is a language model trained with reinforcement learning to perform complex reasoning that can produce a long internal chain of thought before responding to the user. ([model card](https://openai.com/index/openai-o1-system-card/), [blog post](https://openai.com/index/learning-to-reason-with-llms/))
    creator_organization_name: OpenAI
    access: limited
    release_date: 2024-09-12
    tags: [TEXT_MODEL_TAG, LIMITED_FUNCTIONALITY_TEXT_MODEL_TAG, INSTRUCTION_FOLLOWING_MODEL_TAG]

  - name: openai/o1-mini-2024-09-12
    display_name: o1-mini (2024-09-12)
    description: o1-mini is a cost-effective reasoning model for applications that require reasoning without broad world knowledge. ([model card](https://openai.com/index/openai-o1-system-card/), [blog post](https://openai.com/index/openai-o1-mini-advancing-cost-efficient-reasoning/))
    creator_organization_name: OpenAI
    access: limited
    release_date: 2024-09-12
    tags: [TEXT_MODEL_TAG, LIMITED_FUNCTIONALITY_TEXT_MODEL_TAG, INSTRUCTION_FOLLOWING_MODEL_TAG]

  - name: openai/o3-mini-2025-01-31
    display_name: o3-mini (2025-01-31)
    description: o3-mini is a small reasoning model form OpenAI that aims to deliver STEM capabilities while maintaining the low cost and reduced latency of OpenAI o1-mini. ([blog post](https://openai.com/index/openai-o3-mini/))
    creator_organization_name: OpenAI
    access: limited
    release_date: 2025-01-31
    tags: [TEXT_MODEL_TAG, LIMITED_FUNCTIONALITY_TEXT_MODEL_TAG, INSTRUCTION_FOLLOWING_MODEL_TAG]

  - name: openai/o3-mini-2025-01-31-low-reasoning-effort
    display_name: o3-mini (2025-01-31, low reasoning effort)
    description: o3-mini is a small reasoning model form OpenAI that aims to deliver STEM capabilities while maintaining the low cost and reduced latency of OpenAI o1-mini. ([blog post](https://openai.com/index/openai-o3-mini/)) The requests' reasoning effort parameter in is set to low.
    creator_organization_name: OpenAI
    access: limited
    release_date: 2025-01-31
    tags: [TEXT_MODEL_TAG, LIMITED_FUNCTIONALITY_TEXT_MODEL_TAG, INSTRUCTION_FOLLOWING_MODEL_TAG]

  - name: openai/o3-mini-2025-01-31-high-reasoning-effort
    display_name: o3-mini (2025-01-31, high reasoning effort)
    description: o3-mini is a small reasoning model form OpenAI that aims to deliver STEM capabilities while maintaining the low cost and reduced latency of OpenAI o1-mini. ([blog post](https://openai.com/index/openai-o3-mini/)) The requests' reasoning effort parameter in is set to high.
    creator_organization_name: OpenAI
    access: limited
    release_date: 2025-01-31
    tags: [TEXT_MODEL_TAG, LIMITED_FUNCTIONALITY_TEXT_MODEL_TAG, INSTRUCTION_FOLLOWING_MODEL_TAG]

  - name: openai/o3-2025-04-16
    display_name: o3 (2025-04-16)
    description: o3 is a reasoning model for math, science, coding, and visual reasoning tasks. ([blog post](https://openai.com/index/introducing-o3-and-o4-mini/))
    creator_organization_name: OpenAI
    access: limited
    release_date: 2025-04-16
    tags: [TEXT_MODEL_TAG, VISION_LANGUAGE_MODEL_TAG, LIMITED_FUNCTIONALITY_TEXT_MODEL_TAG, INSTRUCTION_FOLLOWING_MODEL_TAG]

  - name: openai/o3-2025-04-16-low-reasoning-effort
    display_name: o3 (2025-04-16, low reasoning effort)
    description: o3 is a reasoning model for math, science, coding, and visual reasoning tasks. ([blog post](https://openai.com/index/introducing-o3-and-o4-mini/))
    creator_organization_name: OpenAI
    access: limited
    release_date: 2025-04-16
    tags: [TEXT_MODEL_TAG, VISION_LANGUAGE_MODEL_TAG, LIMITED_FUNCTIONALITY_TEXT_MODEL_TAG, INSTRUCTION_FOLLOWING_MODEL_TAG]

  - name: openai/o3-2025-04-16-high-reasoning-effort
    display_name: o3 (2025-04-16, high reasoning effort)
    description: o3 is a reasoning model for math, science, coding, and visual reasoning tasks. ([blog post](https://openai.com/index/introducing-o3-and-o4-mini/))
    creator_organization_name: OpenAI
    access: limited
    release_date: 2025-04-16
    tags: [TEXT_MODEL_TAG, VISION_LANGUAGE_MODEL_TAG, LIMITED_FUNCTIONALITY_TEXT_MODEL_TAG, INSTRUCTION_FOLLOWING_MODEL_TAG]

  - name: openai/o4-mini-2025-04-16
    display_name: o4-mini (2025-04-16)
    description: o4-mini is an o-series model optimized for fast, effective reasoning with exceptionally efficient performance in coding and visual tasks. ([blog post](https://openai.com/index/introducing-o3-and-o4-mini/))
    creator_organization_name: OpenAI
    access: limited
    release_date: 2025-04-16
    tags: [TEXT_MODEL_TAG, VISION_LANGUAGE_MODEL_TAG, LIMITED_FUNCTIONALITY_TEXT_MODEL_TAG, INSTRUCTION_FOLLOWING_MODEL_TAG]

  - name: openai/o4-mini-2025-04-16-low-reasoning-effort
    display_name: o4-mini (2025-04-16, low reasoning effort)
    description: o4-mini is an o-series model optimized for fast, effective reasoning with exceptionally efficient performance in coding and visual tasks. ([blog post](https://openai.com/index/introducing-o3-and-o4-mini/))
    creator_organization_name: OpenAI
    access: limited
    release_date: 2025-04-16
    tags: [TEXT_MODEL_TAG, VISION_LANGUAGE_MODEL_TAG, LIMITED_FUNCTIONALITY_TEXT_MODEL_TAG, INSTRUCTION_FOLLOWING_MODEL_TAG]

  - name: openai/o4-mini-2025-04-16-high-reasoning-effort
    display_name: o4-mini (2025-04-16, high reasoning effort)
    description: o4-mini is an o-series model optimized for fast, effective reasoning with exceptionally efficient performance in coding and visual tasks. ([blog post](https://openai.com/index/introducing-o3-and-o4-mini/))
    creator_organization_name: OpenAI
    access: limited
    release_date: 2025-04-16
    tags: [TEXT_MODEL_TAG, VISION_LANGUAGE_MODEL_TAG, LIMITED_FUNCTIONALITY_TEXT_MODEL_TAG, INSTRUCTION_FOLLOWING_MODEL_TAG]

  - name: openai/o3-pro-2025-06-10-high-reasoning-effort
    display_name: o3-pro (2025-06-10, high reasoning effort)
    description: o3-pro is an o-series model designed to think longer and provide the most reliable responses. ([blog post](https://help.openai.com/en/articles/9624314-model-release-notes))
    creator_organization_name: OpenAI
    access: limited
    release_date: 2025-06-10
    tags: [TEXT_MODEL_TAG, VISION_LANGUAGE_MODEL_TAG, LIMITED_FUNCTIONALITY_TEXT_MODEL_TAG, INSTRUCTION_FOLLOWING_MODEL_TAG]

  ## GPT-OSS
  - name: openai/gpt-oss-20b
    display_name: gpt-oss-20b
    description: gpt-oss-20b is an open-weight language model that was trained using a mix of reinforcement learning and other techniques informed by OpenAI's internal models. It uses a mixture-of-experts architecture and activates 3.6B parameters per token. ([blog](https://openai.com/index/introducing-gpt-oss/))
    creator_organization_name: OpenAI
    access: open
    release_date: 2025-08-05
    tags: [TEXT_MODEL_TAG, LIMITED_FUNCTIONALITY_TEXT_MODEL_TAG, INSTRUCTION_FOLLOWING_MODEL_TAG]

  - name: openai/gpt-oss-120b
    display_name: gpt-oss-120b
    description: gpt-oss-120b is an open-weight language model that was trained using a mix of reinforcement learning and other techniques informed by OpenAI's internal models. It uses a mixture-of-experts architecture and activates 5.1B parameters per token. ([blog](https://openai.com/index/introducing-gpt-oss/))
    creator_organization_name: OpenAI
    access: open
    release_date: 2025-08-05
    tags: [TEXT_MODEL_TAG, LIMITED_FUNCTIONALITY_TEXT_MODEL_TAG, INSTRUCTION_FOLLOWING_MODEL_TAG]

  ## Codex Models
  # DEPRECATED: Codex models have been shut down on March 23 2023.

  - name: openai/code-davinci-002
    display_name: code-davinci-002
    description: Codex-style model that is designed for pure code-completion tasks ([docs](https://beta.openai.com/docs/models/codex)).
    creator_organization_name: OpenAI
    access: limited
    release_date: 2021-07-01 # TODO: Find correct date (this is for v1)
    tags: [DEPRECATED_MODEL_TAG, CODE_MODEL_TAG]

  - name: openai/code-davinci-001
    display_name: code-davinci-001
    description: code-davinci-001 model
    creator_organization_name: OpenAI
    access: limited
    release_date: 2021-07-01 # Paper date
    tags: [DEPRECATED_MODEL_TAG, CODE_MODEL_TAG]

  - name: openai/code-cushman-001
    display_name: code-cushman-001 (12B)
    description: Codex-style model that is a stronger, multilingual version of the Codex (12B) model in the [Codex paper](https://arxiv.org/pdf/2107.03374.pdf).
    creator_organization_name: OpenAI
    access: limited
    num_parameters: 12000000000
    release_date: 2021-07-01 # Paper date
    tags: [DEPRECATED_MODEL_TAG, CODE_MODEL_TAG]


  ## Text Similarity Models
  # OpenAI similarity embedding models: https://beta.openai.com/docs/guides/embeddings
  # The number of parameters is guessed based on the number of parameters of the
  # corresponding GPT-3 model.
  # DEPRECATED: Announced on July 06 2023 that first generation embeddings models
  #  will be shut down on January 04 2024.

  - name: openai/text-similarity-davinci-001
    display_name: text-similarity-davinci-001
    description: Embedding model that is designed for text similarity tasks ([docs](https://openai.com/blog/introducing-text-and-code-embeddings)).
    creator_organization_name: OpenAI
    access: limited
    num_parameters: 175000000000
    release_date: 2022-01-25 # Blog post date
    tags: [DEPRECATED_MODEL_TAG, TEXT_SIMILARITY_MODEL_TAG]

  - name: openai/text-similarity-curie-001
    display_name: text-similarity-curie-001
    description: Embedding model that is designed for text similarity tasks ([docs](https://openai.com/blog/introducing-text-and-code-embeddings)).
    creator_organization_name: OpenAI
    access: limited
    num_parameters: 6700000000
    release_date: 2022-01-25 # Blog post date
    tags: [DEPRECATED_MODEL_TAG, TEXT_SIMILARITY_MODEL_TAG]

  - name: openai/text-similarity-babbage-001
    display_name: text-similarity-babbage-001
    description: Embedding model that is designed for text similarity tasks ([docs](https://openai.com/blog/introducing-text-and-code-embeddings)).
    creator_organization_name: OpenAI
    access: limited
    num_parameters: 1300000000
    release_date: 2022-01-25 # Blog post date
    tags: [DEPRECATED_MODEL_TAG, TEXT_SIMILARITY_MODEL_TAG]

  - name: openai/text-similarity-ada-001
    display_name: text-similarity-ada-001
    description: Embedding model that is designed for text similarity tasks ([docs](https://openai.com/blog/introducing-text-and-code-embeddings)).
    creator_organization_name: OpenAI
    access: limited
    num_parameters: 350000000
    release_date: 2022-01-25 # Blog post date
    tags: [DEPRECATED_MODEL_TAG, TEXT_SIMILARITY_MODEL_TAG]

  - name: openai/text-embedding-ada-002
    display_name: text-embedding-ada-002
    description: An improved embedding model that is designed for text similarity tasks ([docs](https://openai.com/blog/new-and-improved-embedding-model)).
    creator_organization_name: OpenAI
    access: limited
    release_date: 2022-12-15 # Blog post date
    tags: [TEXT_SIMILARITY_MODEL_TAG]

  # Text-to-image models
  - name: openai/dall-e-2
    display_name: DALL-E 2 (3.5B)
    description: DALL-E 2 is a encoder-decoder-based latent diffusion model trained on large-scale paired text-image datasets. The model is available via the OpenAI API ([paper](https://arxiv.org/abs/2204.06125)).
    creator_organization_name: OpenAI
    access: limited
    num_parameters: 3500000000
    release_date: 2022-04-13
    tags: [TEXT_TO_IMAGE_MODEL_TAG]

  - name: openai/dall-e-3
    display_name: DALL-E 3
    description: DALL-E 3 is a text-to-image generation model built natively on ChatGPT, used to prompt engineer automatically. The default style, vivid, causes the model to lean towards generating hyper-real and dramatic images. The model is available via the OpenAI API ([paper](https://cdn.openai.com/papers/dall-e-3.pdf)).
    creator_organization_name: OpenAI
    access: limited
    num_parameters: 0
    release_date: 2023-11-06
    tags: [TEXT_TO_IMAGE_MODEL_TAG]

  - name: openai/dall-e-3-natural
    display_name: DALL-E 3 (natural style)
    description: DALL-E 3 is a text-to-image generation model built natively on ChatGPT, used to prompt engineer automatically. The natural style causes the model to produce more natural, less hyper-real looking images. The model is available via the OpenAI API ([paper](https://cdn.openai.com/papers/dall-e-3.pdf)).
    creator_organization_name: OpenAI
    access: limited
    num_parameters: 0
    release_date: 2023-11-06
    tags: [TEXT_TO_IMAGE_MODEL_TAG]

  - name: openai/dall-e-3-hd
    display_name: DALL-E 3 HD
    description: DALL-E 3 is a text-to-image generation model built natively on ChatGPT, used to prompt engineer automatically. The HD version creates images with finer details and greater consistency across the image, but generation is slower. The default style, vivid, causes the model to lean towards generating hyper-real and dramatic images. The model is available via the OpenAI API ([paper](https://cdn.openai.com/papers/dall-e-3.pdf)).
    creator_organization_name: OpenAI
    access: limited
    num_parameters: 0
    release_date: 2023-11-06
    tags: [TEXT_TO_IMAGE_MODEL_TAG]

  - name: openai/dall-e-3-hd-natural
    display_name: DALL-E 3 HD (natural style)
    description: DALL-E 3 is a text-to-image generation model built natively on ChatGPT, used to prompt engineer automatically. The HD version creates images with finer details and greater consistency across the image, but generation is slower. The natural style causes the model to produce more natural, less hyper-real looking images. The model is available via the OpenAI API ([paper](https://cdn.openai.com/papers/dall-e-3.pdf)).
    creator_organization_name: OpenAI
    access: limited
    num_parameters: 0
    release_date: 2023-11-06
    tags: [TEXT_TO_IMAGE_MODEL_TAG]

  # OpenThaiGPT
  - name: openthaigpt/openthaigpt-1.0.0-7b-chat
    display_name: OpenThaiGPT v1.0.0 (7B)
    description: OpenThaiGPT v1.0.0 (7B) is a Thai language chat model based on Llama 2 that has been specifically fine-tuned for Thai instructions and enhanced by incorporating over 10,000 of the most commonly used Thai words into the dictionary. ([blog post](https://openthaigpt.aieat.or.th/openthaigpt-1.0.0-less-than-8-apr-2024-greater-than))
    creator_organization_name: OpenThaiGPT
    access: open
    num_parameters: 7000000000
    release_date: 2024-04-08
    tags: [TEXT_MODEL_TAG, PARTIAL_FUNCTIONALITY_TEXT_MODEL_TAG, INSTRUCTION_FOLLOWING_MODEL_TAG]

  - name: openthaigpt/openthaigpt-1.0.0-13b-chat
    display_name: OpenThaiGPT v1.0.0 (13B)
    description: OpenThaiGPT v1.0.0 (13B) is a Thai language chat model based on Llama 2 that has been specifically fine-tuned for Thai instructions and enhanced by incorporating over 10,000 of the most commonly used Thai words into the dictionary. ([blog post](https://openthaigpt.aieat.or.th/openthaigpt-1.0.0-less-than-8-apr-2024-greater-than))
    creator_organization_name: OpenThaiGPT
    access: open
    num_parameters: 13000000000
    release_date: 2024-04-08
    tags: [TEXT_MODEL_TAG, PARTIAL_FUNCTIONALITY_TEXT_MODEL_TAG, INSTRUCTION_FOLLOWING_MODEL_TAG]

  - name: openthaigpt/openthaigpt-1.0.0-70b-chat
    display_name: OpenThaiGPT v1.0.0 (70B)
    description: OpenThaiGPT v1.0.0 (70B) is a Thai language chat model based on Llama 2 that has been specifically fine-tuned for Thai instructions and enhanced by incorporating over 10,000 of the most commonly used Thai words into the dictionary. ([blog post](https://openthaigpt.aieat.or.th/openthaigpt-1.0.0-less-than-8-apr-2024-greater-than))
    creator_organization_name: OpenThaiGPT
    access: open
    num_parameters: 70000000000
    release_date: 2024-04-08
    tags: [TEXT_MODEL_TAG, PARTIAL_FUNCTIONALITY_TEXT_MODEL_TAG, INSTRUCTION_FOLLOWING_MODEL_TAG]

  # Qwen

  - name: qwen/qwen-7b
    display_name: Qwen
    description: 7B-parameter version of the large language model series, Qwen (abbr. Tongyi Qianwen), proposed by Aibaba Cloud. Qwen is a family of transformer models with SwiGLU activation, RoPE, and multi-head attention. ([blog](https://qwenlm.github.io/blog/qwen1.5/))
    creator_organization_name: Qwen
    access: open
    release_date: 2024-02-05
    tags: [TEXT_MODEL_TAG, LIMITED_FUNCTIONALITY_TEXT_MODEL_TAG]

  - name: qwen/qwen1.5-7b
    display_name: Qwen1.5 (7B)
    description: 7B-parameter version of the large language model series, Qwen 1.5 (abbr. Tongyi Qianwen), proposed by Aibaba Cloud. Qwen is a family of transformer models with SwiGLU activation, RoPE, and multi-head attention. ([blog](https://qwenlm.github.io/blog/qwen1.5/))
    creator_organization_name: Qwen
    access: open
    release_date: 2024-02-05
    tags: [TEXT_MODEL_TAG, LIMITED_FUNCTIONALITY_TEXT_MODEL_TAG]

  - name: qwen/qwen1.5-14b
    display_name: Qwen1.5 (14B)
    description: 14B-parameter version of the large language model series, Qwen 1.5 (abbr. Tongyi Qianwen), proposed by Aibaba Cloud. Qwen is a family of transformer models with SwiGLU activation, RoPE, and multi-head attention. ([blog](https://qwenlm.github.io/blog/qwen1.5/))
    creator_organization_name: Qwen
    access: open
    release_date: 2024-02-05
    tags: [TEXT_MODEL_TAG, LIMITED_FUNCTIONALITY_TEXT_MODEL_TAG]

  - name: qwen/qwen1.5-32b
    display_name: Qwen1.5 (32B)
    description: 32B-parameter version of the large language model series, Qwen 1.5 (abbr. Tongyi Qianwen), proposed by Aibaba Cloud. Qwen is a family of transformer models with SwiGLU activation, RoPE, and multi-head attention. The 32B version also includes grouped query attention (GQA). ([blog](https://qwenlm.github.io/blog/qwen1.5-32b/))
    creator_organization_name: Qwen
    access: open
    release_date: 2024-04-02
    tags: [TEXT_MODEL_TAG, LIMITED_FUNCTIONALITY_TEXT_MODEL_TAG]

  - name: qwen/qwen1.5-72b
    display_name: Qwen1.5 (72B)
    description: 72B-parameter version of the large language model series, Qwen 1.5 (abbr. Tongyi Qianwen), proposed by Aibaba Cloud. Qwen is a family of transformer models with SwiGLU activation, RoPE, and multi-head attention. ([blog](https://qwenlm.github.io/blog/qwen1.5/))
    creator_organization_name: Qwen
    access: open
    release_date: 2024-02-05
    tags: [TEXT_MODEL_TAG, LIMITED_FUNCTIONALITY_TEXT_MODEL_TAG]

  - name: qwen/qwen1.5-7b-chat
    display_name: Qwen1.5 Chat (7B)
    description: 7B-parameter version of the large language model series, Qwen 1.5 (abbr. Tongyi Qianwen), proposed by Aibaba Cloud. Qwen is a family of transformer models with SwiGLU activation, RoPE, and multi-head attention. ([blog](https://qwenlm.github.io/blog/qwen1.5/))
    creator_organization_name: Qwen
    access: open
    release_date: 2024-02-05
    tags: [TEXT_MODEL_TAG, LIMITED_FUNCTIONALITY_TEXT_MODEL_TAG, INSTRUCTION_FOLLOWING_MODEL_TAG]

  - name: qwen/qwen1.5-14b-chat
    display_name: Qwen1.5 Chat (14B)
    description: 14B-parameter chat version of the large language model series, Qwen 1.5 (abbr. Tongyi Qianwen), proposed by Aibaba Cloud. Qwen is a family of transformer models with SwiGLU activation, RoPE, and multi-head attention. ([blog](https://qwenlm.github.io/blog/qwen1.5/))
    creator_organization_name: Qwen
    access: open
    release_date: 2024-02-05
    tags: [TEXT_MODEL_TAG, LIMITED_FUNCTIONALITY_TEXT_MODEL_TAG, INSTRUCTION_FOLLOWING_MODEL_TAG]

  - name: qwen/qwen1.5-32b-chat
    display_name: Qwen1.5 Chat (32B)
    description: 32B-parameter version of the large language model series, Qwen 1.5 (abbr. Tongyi Qianwen), proposed by Aibaba Cloud. Qwen is a family of transformer models with SwiGLU activation, RoPE, and multi-head attention. The 32B version also includes grouped query attention (GQA). ([blog](https://qwenlm.github.io/blog/qwen1.5-32b/))
    creator_organization_name: Qwen
    access: open
    release_date: 2024-04-02
    tags: [TEXT_MODEL_TAG, LIMITED_FUNCTIONALITY_TEXT_MODEL_TAG, INSTRUCTION_FOLLOWING_MODEL_TAG]

  - name: qwen/qwen1.5-72b-chat
    display_name: Qwen1.5 Chat (72B)
    description: 72B-parameter chat version of the large language model series, Qwen 1.5 (abbr. Tongyi Qianwen), proposed by Aibaba Cloud. Qwen is a family of transformer models with SwiGLU activation, RoPE, and multi-head attention. ([blog](https://qwenlm.github.io/blog/qwen1.5/))
    creator_organization_name: Qwen
    access: open
    release_date: 2024-02-05
    tags: [TEXT_MODEL_TAG, LIMITED_FUNCTIONALITY_TEXT_MODEL_TAG, INSTRUCTION_FOLLOWING_MODEL_TAG]

  - name: qwen/qwen1.5-110b-chat
    display_name: Qwen1.5 Chat (110B)
    description: 110B-parameter chat version of the large language model series, Qwen 1.5 (abbr. Tongyi Qianwen), proposed by Aibaba Cloud. Qwen is a family of transformer models with SwiGLU activation, RoPE, and multi-head attention. The 110B version also includes grouped query attention (GQA). ([blog](https://qwenlm.github.io/blog/qwen1.5-110b/))
    creator_organization_name: Qwen
    access: open
    release_date: 2024-04-25
    tags: [TEXT_MODEL_TAG, LIMITED_FUNCTIONALITY_TEXT_MODEL_TAG, INSTRUCTION_FOLLOWING_MODEL_TAG]

  - name: qwen/qwen2-72b-instruct
    display_name: Qwen2 Instruct (72B)
    description: 72B-parameter chat version of the large language model series, Qwen2. Qwen2 uses Group Query Attention (GQA) and has extended context length support up to 128K tokens. ([blog](https://qwenlm.github.io/blog/qwen2/))
    creator_organization_name: Qwen
    access: open
    release_date: 2024-06-07
    tags: [TEXT_MODEL_TAG, LIMITED_FUNCTIONALITY_TEXT_MODEL_TAG, INSTRUCTION_FOLLOWING_MODEL_TAG]

  - name: qwen/qwen2.5-7b-instruct-turbo
    display_name: Qwen2.5 Instruct Turbo (7B)
    description: Qwen2.5 Instruct Turbo (7B) was trained on 18 trillion tokens and supports 29 languages, and shows improvements over Qwen2 in knowledge, coding, mathematics, instruction following, generating long texts, and processing structure data. ([blog](https://qwenlm.github.io/blog/qwen2.5/)) Turbo is Together's cost-efficient implementation, providing fast FP8 performance while maintaining quality, closely matching FP16 reference models. ([blog](https://www.together.ai/blog/together-inference-engine-2))
    creator_organization_name: Qwen
    access: open
    release_date: 2024-09-19
    tags: [TEXT_MODEL_TAG, LIMITED_FUNCTIONALITY_TEXT_MODEL_TAG, INSTRUCTION_FOLLOWING_MODEL_TAG]

  - name: qwen/qwen2.5-7b-instruct
    display_name: Qwen2.5 Instruct (7B)
    description: Qwen2.5 Instruct (7B) was trained on 18 trillion tokens and supports 29 languages, and shows improvements over Qwen2 in knowledge, coding, mathematics, instruction following, generating long texts, and processing structure data. ([blog](https://qwenlm.github.io/blog/qwen2.5/)) Turbo is Together's cost-efficient implementation, providing fast FP8 performance while maintaining quality, closely matching FP16 reference models. ([blog](https://www.together.ai/blog/together-inference-engine-2))
    creator_organization_name: Qwen
    access: open
    release_date: 2024-09-19
    tags: [TEXT_MODEL_TAG, LIMITED_FUNCTIONALITY_TEXT_MODEL_TAG, INSTRUCTION_FOLLOWING_MODEL_TAG]

  - name: qwen/qwen2.5-72b-instruct-turbo
    display_name: Qwen2.5 Instruct Turbo (72B)
    description: Qwen2.5 Instruct Turbo (72B) was trained on 18 trillion tokens and supports 29 languages, and shows improvements over Qwen2 in knowledge, coding, mathematics, instruction following, generating long texts, and processing structure data. ([blog](https://qwenlm.github.io/blog/qwen2.5/)) Turbo is Together's cost-efficient implementation, providing fast FP8 performance while maintaining quality, closely matching FP16 reference models. ([blog](https://www.together.ai/blog/together-inference-engine-2))
    creator_organization_name: Qwen
    access: open
    release_date: 2024-09-19
    tags: [TEXT_MODEL_TAG, LIMITED_FUNCTIONALITY_TEXT_MODEL_TAG, INSTRUCTION_FOLLOWING_MODEL_TAG]

  - name: qwen/qwen3-235b-a22b-fp8-tput
    display_name: Qwen3 235B A22B FP8 Throughput
    description: Qwen3 235B A22B FP8 Throughput is a hybrid instruct and reasoning mixture-of-experts model ([blog](https://qwenlm.github.io/blog/qwen3/)).
    creator_organization_name: Qwen
    access: open
    release_date: 2025-04-29
    tags: [TEXT_MODEL_TAG, LIMITED_FUNCTIONALITY_TEXT_MODEL_TAG, INSTRUCTION_FOLLOWING_MODEL_TAG]

  - name: qwen/qwen3-next-80b-a3b-instruct
    display_name: Qwen3-Next 80B A3B Instruct
    description: Qwen3-Next is a new model architecture for improving training and inference efficiency under long-context and large-parameter settings. Compared to the MoE structure of Qwen3, Qwen3-Next introduces a hybrid attention mechanism, a highly sparse Mixture-of-Experts (MoE) structure, training-stability-friendly optimizations, and a multi-token prediction mechanism for faster inference. ([blog](https://qwen.ai/blog?id=4074cca80393150c248e508aa62983f9cb7d27cd&from=research.latest-advancements-list))
    creator_organization_name: Qwen
    access: open
    num_parameters: 81000000000
    release_date: 2025-09-10
    tags: [TEXT_MODEL_TAG, LIMITED_FUNCTIONALITY_TEXT_MODEL_TAG, INSTRUCTION_FOLLOWING_MODEL_TAG]

  - name: qwen/qwen3-next-80b-a3b-thinking
    display_name: Qwen3-Next 80B A3B Thinking
    description: Qwen3-Next is a new model architecture for improving training and inference efficiency under long-context and large-parameter settings. Compared to the MoE structure of Qwen3, Qwen3-Next introduces a hybrid attention mechanism, a highly sparse Mixture-of-Experts (MoE) structure, training-stability-friendly optimizations, and a multi-token prediction mechanism for faster inference. ([blog](https://qwen.ai/blog?id=4074cca80393150c248e508aa62983f9cb7d27cd&from=research.latest-advancements-list))
    creator_organization_name: Qwen
    access: open
    num_parameters: 81000000000
    release_date: 2025-09-10
    tags: [TEXT_MODEL_TAG, LIMITED_FUNCTIONALITY_TEXT_MODEL_TAG, INSTRUCTION_FOLLOWING_MODEL_TAG]

  - name: qwen/qwen3-235b-a22b-instruct-2507-fp8
    display_name: Qwen3 235B A22B Instruct 2507 FP8
    description: Qwen3 235B A22B Instruct 2507 FP8 is an updated version of the non-thinking mode of Qwen3 235B A22B FP8.
    creator_organization_name: Qwen
    access: open
    num_parameters: 235000000000
    release_date: 2025-07-21  # https://x.com/Alibaba_Qwen/status/1947344511988076547
    tags: [TEXT_MODEL_TAG, LIMITED_FUNCTIONALITY_TEXT_MODEL_TAG, INSTRUCTION_FOLLOWING_MODEL_TAG]

  - name: qwen/qwen3-235b-a22b-thinking-2507
    display_name: Qwen3 235B A22B Thinking 2507
    description: Qwen3 235B A22B Thinking 2507 is an updated version of the thinking mode of Qwen3 235B A22B.
    creator_organization_name: Qwen
    access: open
    num_parameters: 235000000000
    release_date: 2025-07-21  # https://x.com/Alibaba_Qwen/status/1947344511988076547
    tags: [TEXT_MODEL_TAG, LIMITED_FUNCTIONALITY_TEXT_MODEL_TAG, INSTRUCTION_FOLLOWING_MODEL_TAG]

  - name: qwen/qwq-32b-preview
    display_name: QwQ (32B Preview)
    description: QwQ-32B-Preview is an experimental research model developed by the Qwen Team, focused on advancing AI reasoning capabilities. ([blog post](https://qwenlm.github.io/blog/qwq-32b-preview/)).
    creator_organization_name: Alibaba Cloud
    access: open
    num_parameters: 32800000000
    release_date: 2024-11-28
    tags: [TEXT_MODEL_TAG, LIMITED_FUNCTIONALITY_TEXT_MODEL_TAG, INSTRUCTION_FOLLOWING_MODEL_TAG]

  - name: qwen/qwen-vl
    display_name: Qwen-VL
    description: Visual multimodal version of the Qwen large language model series ([paper](https://arxiv.org/abs/2308.12966)).
    creator_organization_name: Alibaba Cloud
    access: open
    release_date: 2023-08-24
    tags: [VISION_LANGUAGE_MODEL_TAG, FULL_FUNCTIONALITY_VLM_TAG]

  - name: qwen/qwen-vl-chat
    display_name: Qwen-VL Chat
    description: Chat version of Qwen-VL ([paper](https://arxiv.org/abs/2308.12966)).
    creator_organization_name: Alibaba Cloud
    access: open
    release_date: 2023-08-24
    tags: [VISION_LANGUAGE_MODEL_TAG, FULL_FUNCTIONALITY_VLM_TAG]

  - name: qwen/qwen2-vl-7b-instruct
    display_name: Qwen2-VL Instruct (7B)
    description: The second generation of Qwen2-VL models ([paper](https://arxiv.org/abs/2409.12191)).
    creator_organization_name: Alibaba Group
    access: open
    release_date: 2024-08-29
    tags: [VISION_LANGUAGE_MODEL_TAG, FULL_FUNCTIONALITY_VLM_TAG]

  - name: qwen/qwen2-vl-72b-instruct
    display_name: Qwen2-VL Instruct (72B)
    description: The second generation of Qwen2-VL models ([paper](https://arxiv.org/abs/2409.12191)).
    creator_organization_name: Alibaba Group
    access: open
    release_date: 2024-08-29
    tags: [VISION_LANGUAGE_MODEL_TAG, FULL_FUNCTIONALITY_VLM_TAG]

  - name: qwen/qwen2.5-vl-3b-instruct-robo-reward
    display_name: Qwen2.5-VL Instruct Robo Reward (3B)
    description: The second generation of Qwen2.5-VL models ([blog](https://qwenlm.github.io/blog/qwen2.5-vl/)).
    creator_organization_name: Alibaba Group
    access: open
    release_date: 2025-07-01
    tags: [VISION_LANGUAGE_MODEL_TAG, CAN_PROCESS_VIDEO_MODEL_TAG, FULL_FUNCTIONALITY_VLM_TAG]

  - name: qwen/qwen2.5-vl-3b-instruct-robo-reward-iclr
    display_name: Qwen2.5-VL Instruct Robo Reward (3B)
    description: The second generation of Qwen2.5-VL models ([blog](https://qwenlm.github.io/blog/qwen2.5-vl/)).
    creator_organization_name: Alibaba Group
    access: open
    release_date: 2025-07-01
    tags: [ VISION_LANGUAGE_MODEL_TAG, CAN_PROCESS_VIDEO_MODEL_TAG, FULL_FUNCTIONALITY_VLM_TAG ]

  - name: qwen/qwen2.5-vl-7b-instruct-robo-reward
    display_name: Qwen2.5-VL Instruct Robo Reward (7B)
    description: The second generation of Qwen2.5-VL models ([blog](https://qwenlm.github.io/blog/qwen2.5-vl/)).
    creator_organization_name: Alibaba Group
    access: open
    release_date: 2025-07-01
    tags: [VISION_LANGUAGE_MODEL_TAG, CAN_PROCESS_VIDEO_MODEL_TAG, FULL_FUNCTIONALITY_VLM_TAG]

  - name: qwen/qwen2.5-vl-7b-instruct-robo-reward-iclr
    display_name: Qwen2.5-VL Instruct Robo Reward (7B)
    description: The second generation of Qwen2.5-VL models ([blog](https://qwenlm.github.io/blog/qwen2.5-vl/)).
    creator_organization_name: Alibaba Group
    access: open
    release_date: 2025-07-01
    tags: [ VISION_LANGUAGE_MODEL_TAG, CAN_PROCESS_VIDEO_MODEL_TAG, FULL_FUNCTIONALITY_VLM_TAG ]

  - name: qwen/qwen2.5-vl-3b-instruct-robo-reward-robomimic
    display_name: Qwen2.5-VL Instruct Robo Reward robomimic (3B)
    description: The second generation of Qwen2.5-VL models ([blog](https://qwenlm.github.io/blog/qwen2.5-vl/)).
    creator_organization_name: Alibaba Group
    access: open
    release_date: 2025-07-01
    tags: [VISION_LANGUAGE_MODEL_TAG, CAN_PROCESS_VIDEO_MODEL_TAG, FULL_FUNCTIONALITY_VLM_TAG]

  - name: qwen/qwen2.5-vl-3b-instruct-robo-reward-robomimic-can-weak
    display_name: Qwen2.5-VL Instruct Robo Reward robomimic can weak (3B)
    description: The second generation of Qwen2.5-VL models ([blog](https://qwenlm.github.io/blog/qwen2.5-vl/)).
    creator_organization_name: Alibaba Group
    access: open
    release_date: 2025-07-01
    tags: [VISION_LANGUAGE_MODEL_TAG, CAN_PROCESS_VIDEO_MODEL_TAG, FULL_FUNCTIONALITY_VLM_TAG]

  - name: qwen/qwen2.5-vl-3b-instruct-robo-reward-robomimic-lift-weak
    display_name: Qwen2.5-VL Instruct Robo Reward robomimic lift weak (3B)
    description: The second generation of Qwen2.5-VL models ([blog](https://qwenlm.github.io/blog/qwen2.5-vl/)).
    creator_organization_name: Alibaba Group
    access: open
    release_date: 2025-07-01
    tags: [ VISION_LANGUAGE_MODEL_TAG, CAN_PROCESS_VIDEO_MODEL_TAG, FULL_FUNCTIONALITY_VLM_TAG ]

  - name: qwen/qwen2.5-vl-3b-instruct-robo-reward-robomimic-square-weak
    display_name: Qwen2.5-VL Instruct Robo Reward robomimic square weak (3B)
    description: The second generation of Qwen2.5-VL models ([blog](https://qwenlm.github.io/blog/qwen2.5-vl/)).
    creator_organization_name: Alibaba Group
    access: open
    release_date: 2025-07-01
    tags: [ VISION_LANGUAGE_MODEL_TAG, CAN_PROCESS_VIDEO_MODEL_TAG, FULL_FUNCTIONALITY_VLM_TAG ]

  - name: qwen/qwen2.5-vl-3b-instruct-robo-reward-robomimic-lift
    display_name: Qwen2.5-VL Instruct Robo Reward robomimic lift (3B)
    description: The second generation of Qwen2.5-VL models ([blog](https://qwenlm.github.io/blog/qwen2.5-vl/)).
    creator_organization_name: Alibaba Group
    access: open
    release_date: 2025-07-01
    tags: [ VISION_LANGUAGE_MODEL_TAG, CAN_PROCESS_VIDEO_MODEL_TAG, FULL_FUNCTIONALITY_VLM_TAG ]

  - name: qwen/qwen2.5-vl-3b-instruct-robo-reward-robomimic-square
    display_name: Qwen2.5-VL Instruct Robo Reward robomimic square (3B)
    description: The second generation of Qwen2.5-VL models ([blog](https://qwenlm.github.io/blog/qwen2.5-vl/)).
    creator_organization_name: Alibaba Group
    access: open
    release_date: 2025-07-01
    tags: [ VISION_LANGUAGE_MODEL_TAG, CAN_PROCESS_VIDEO_MODEL_TAG, FULL_FUNCTIONALITY_VLM_TAG ]

  - name: qwen/qwen2.5-vl-3b-instruct-robo-reward-robomimic-transport
    display_name: Qwen2.5-VL Instruct Robo Reward robomimic transport (3B)
    description: The second generation of Qwen2.5-VL models ([blog](https://qwenlm.github.io/blog/qwen2.5-vl/)).
    creator_organization_name: Alibaba Group
    access: open
    release_date: 2025-07-01
    tags: [ VISION_LANGUAGE_MODEL_TAG, CAN_PROCESS_VIDEO_MODEL_TAG, FULL_FUNCTIONALITY_VLM_TAG ]

  - name: qwen/qwen2.5-vl-7b-instruct-robo-reward-robomimic
    display_name: Qwen2.5-VL Instruct Robo Reward robomimic (7B)
    description: The second generation of Qwen2.5-VL models ([blog](https://qwenlm.github.io/blog/qwen2.5-vl/)).
    creator_organization_name: Alibaba Group
    access: open
    release_date: 2025-07-01
    tags: [VISION_LANGUAGE_MODEL_TAG, CAN_PROCESS_VIDEO_MODEL_TAG, FULL_FUNCTIONALITY_VLM_TAG]

  - name: qwen/qwen2.5-vl-3b-instruct-robo-reward-robomimic-mixed
    display_name: Qwen2.5-VL Instruct Robo Reward robomimic mixed (3B)
    description: The second generation of Qwen2.5-VL models ([blog](https://qwenlm.github.io/blog/qwen2.5-vl/)).
    creator_organization_name: Alibaba Group
    access: open
    release_date: 2025-07-01
    tags: [VISION_LANGUAGE_MODEL_TAG, CAN_PROCESS_VIDEO_MODEL_TAG, FULL_FUNCTIONALITY_VLM_TAG]

  - name: qwen/qwen2.5-vl-7b-instruct-robo-reward-robomimic-mixed
    display_name: Qwen2.5-VL Instruct Robo Reward robomimic mixed (7B)
    description: The second generation of Qwen2.5-VL models ([blog](https://qwenlm.github.io/blog/qwen2.5-vl/)).
    creator_organization_name: Alibaba Group
    access: open
    release_date: 2025-07-01
    tags: [VISION_LANGUAGE_MODEL_TAG, CAN_PROCESS_VIDEO_MODEL_TAG, FULL_FUNCTIONALITY_VLM_TAG]

  - name: qwen/qwen3-vl-4b-instruct
    display_name: Qwen3-VL Instruct (4B)
    description: The third generation of Qwen multimodal vision-language models ([blog](https://qwenlm.github.io/blog/qwen3/)).
    creator_organization_name: Qwen
    access: open
    release_date: 2025-04-29
    tags: [VISION_LANGUAGE_MODEL_TAG, CAN_PROCESS_VIDEO_MODEL_TAG, FULL_FUNCTIONALITY_VLM_TAG]

  - name: qwen/qwen3-vl-8b-instruct
    display_name: Qwen3-VL Instruct (8B)
    description: The third generation of Qwen multimodal vision-language models ([blog](https://qwenlm.github.io/blog/qwen3/)).
    creator_organization_name: Qwen
    access: open
    release_date: 2025-04-29
    tags: [VISION_LANGUAGE_MODEL_TAG, CAN_PROCESS_VIDEO_MODEL_TAG, FULL_FUNCTIONALITY_VLM_TAG]

  - name: qwen/qwen3-vl-30b-a3b-instruct
    display_name: Qwen3-VL Instruct (30B A3B)
    description: The third generation of Qwen multimodal vision-language models ([blog](https://qwenlm.github.io/blog/qwen3/)).
    creator_organization_name: Qwen
    access: open
    release_date: 2025-04-29
    tags: [VISION_LANGUAGE_MODEL_TAG, CAN_PROCESS_VIDEO_MODEL_TAG, FULL_FUNCTIONALITY_VLM_TAG]

  - name: qwen/qwen3-vl-235b-a22b-instruct
    display_name: Qwen3-VL Instruct (235B A22B)
    description: The third generation of Qwen multimodal vision-language models ([blog](https://qwenlm.github.io/blog/qwen3/)).
    creator_organization_name: Qwen
    access: open
    release_date: 2025-04-29
    tags: [VISION_LANGUAGE_MODEL_TAG, CAN_PROCESS_VIDEO_MODEL_TAG, FULL_FUNCTIONALITY_VLM_TAG]

  - name: qwen/qwen3-vl-4b-instruct-robo-reward
    display_name: Qwen3-VL Instruct Robo Reward (4B)
    description: Qwen3-VL Instruct (4B) finetuned on RoboReward data for robotics evaluation.
    creator_organization_name: Qwen
    access: open
    release_date: 2025-12-08
    tags: [VISION_LANGUAGE_MODEL_TAG, CAN_PROCESS_VIDEO_MODEL_TAG, FULL_FUNCTIONALITY_VLM_TAG]

  - name: qwen/qwen3-vl-8b-instruct-robo-reward
    display_name: Qwen3-VL Instruct Robo Reward (8B)
    description: Qwen3-VL Instruct (8B) finetuned on RoboReward data for robotics evaluation.
    creator_organization_name: Qwen
    access: open
    release_date: 2025-12-08
    tags: [VISION_LANGUAGE_MODEL_TAG, CAN_PROCESS_VIDEO_MODEL_TAG, FULL_FUNCTIONALITY_VLM_TAG]

  - name: qwen/qwen2.5-vl-3b-instruct
    display_name: Qwen2.5-VL Instruct (3B)
    description: The second generation of Qwen2.5-VL models ([blog](https://qwenlm.github.io/blog/qwen2.5-vl/)).
    creator_organization_name: Alibaba Group
    access: open
    release_date: 2025-01-26
    tags: [VISION_LANGUAGE_MODEL_TAG, CAN_PROCESS_VIDEO_MODEL_TAG, FULL_FUNCTIONALITY_VLM_TAG]

  - name: qwen/qwen2.5-vl-7b-instruct
    display_name: Qwen2.5-VL Instruct (7B)
    description: The second generation of Qwen2.5-VL models ([blog](https://qwenlm.github.io/blog/qwen2.5-vl/)).
    creator_organization_name: Alibaba Group
    access: open
    release_date: 2025-01-26
    tags: [VISION_LANGUAGE_MODEL_TAG, CAN_PROCESS_VIDEO_MODEL_TAG, FULL_FUNCTIONALITY_VLM_TAG]

  - name: qwen/qwen2.5-vl-32b-instruct
    display_name: Qwen2.5-VL Instruct (32B)
    description: The second generation of Qwen2.5-VL models ([blog](https://qwenlm.github.io/blog/qwen2.5-vl/)).
    creator_organization_name: Alibaba Group
    access: open
    release_date: 2025-01-26
    tags: [VISION_LANGUAGE_MODEL_TAG, CAN_PROCESS_VIDEO_MODEL_TAG, FULL_FUNCTIONALITY_VLM_TAG]

  - name: qwen/qwen2.5-vl-72b-instruct
    display_name: Qwen2.5-VL Instruct (72B)
    description: The second generation of Qwen2.5-VL models ([blog](https://qwenlm.github.io/blog/qwen2.5-vl/)).
    creator_organization_name: Alibaba Group
    access: open
    release_date: 2025-01-26
    tags: [VISION_LANGUAGE_MODEL_TAG, CAN_PROCESS_VIDEO_MODEL_TAG, FULL_FUNCTIONALITY_VLM_TAG]

  - name: qwen/qwen-audio-chat
    display_name: Qwen-Audio Chat
    description: Auditory multimodal version of the Qwen large language model series ([paper](https://arxiv.org/abs/2311.07919)).
    creator_organization_name: Alibaba Cloud
    access: open
    release_date: 2023-11-14
    tags: [AUDIO_LANGUAGE_MODEL_TAG]

  - name: qwen/qwen2-audio-7b-instruct
    display_name: Qwen2-Audio Instruct (7B)
    description: The second version of auditory multimodal version of the Qwen large language model series ([paper](https://arxiv.org/abs/2407.10759)).
    creator_organization_name: Alibaba Cloud
    access: open
    release_date: 2024-07-15
    tags: [AUDIO_LANGUAGE_MODEL_TAG]

  - name: qwen/qwen2.5-omni-3b
    display_name: Qwen2.5-Omni (3B)
    description: The new flagship end-to-end multimodal model in the Qwen series that can process inputs including text, images, audio, and video ([paper](https://arxiv.org/abs/2503.20215)).
    creator_organization_name: Alibaba Cloud
    access: open
    release_date: 2025-03-27
    tags: [AUDIO_LANGUAGE_MODEL_TAG, VISION_LANGUAGE_MODEL_TAG, CAN_PROCESS_VIDEO_MODEL_TAG, FULL_FUNCTIONALITY_VLM_TAG]

  - name: qwen/qwen2.5-omni-7b
    display_name: Qwen2.5-Omni (7B)
    description: The new flagship end-to-end multimodal model in the Qwen series that can process inputs including text, images, audio, and video ([paper](https://arxiv.org/abs/2503.20215)).
    creator_organization_name: Alibaba Cloud
    access: open
    release_date: 2025-03-27
    tags: [AUDIO_LANGUAGE_MODEL_TAG, VISION_LANGUAGE_MODEL_TAG, CAN_PROCESS_VIDEO_MODEL_TAG, FULL_FUNCTIONALITY_VLM_TAG]

  # SAIL (Sea AI Lab)
  - name: sail/sailor-7b
    display_name: Sailor (7B)
    description: Sailor is a suite of Open Language Models tailored for South-East Asia, focusing on languages such as Indonesian, Thai, Vietnamese, Malay, and Lao. These models were continually pre-trained from Qwen1.5. ([paper](https://arxiv.org/abs/2404.03608))
    creator_organization_name: SAIL
    access: open
    num_parameters: 7000000000
    release_date: 2024-04-04
    tags: [TEXT_MODEL_TAG, PARTIAL_FUNCTIONALITY_TEXT_MODEL_TAG]

  - name: sail/sailor-7b-chat
    display_name: Sailor Chat (7B)
    description: Sailor is a suite of Open Language Models tailored for South-East Asia, focusing on languages such as Indonesian, Thai, Vietnamese, Malay, and Lao. These models were continually pre-trained from Qwen1.5. ([paper](https://arxiv.org/abs/2404.03608))
    creator_organization_name: SAIL
    access: open
    num_parameters: 7000000000
    release_date: 2024-04-04
    tags: [TEXT_MODEL_TAG, PARTIAL_FUNCTIONALITY_TEXT_MODEL_TAG, INSTRUCTION_FOLLOWING_MODEL_TAG]

  - name: sail/sailor-14b
    display_name: Sailor (14B)
    description: Sailor is a suite of Open Language Models tailored for South-East Asia, focusing on languages such as Indonesian, Thai, Vietnamese, Malay, and Lao. These models were continually pre-trained from Qwen1.5. ([paper](https://arxiv.org/abs/2404.03608))
    creator_organization_name: SAIL
    access: open
    num_parameters: 14000000000
    release_date: 2024-04-04
    tags: [TEXT_MODEL_TAG, PARTIAL_FUNCTIONALITY_TEXT_MODEL_TAG]

  - name: sail/sailor-14b-chat
    display_name: Sailor Chat (14B)
    description: Sailor is a suite of Open Language Models tailored for South-East Asia, focusing on languages such as Indonesian, Thai, Vietnamese, Malay, and Lao. These models were continually pre-trained from Qwen1.5. ([paper](https://arxiv.org/abs/2404.03608))
    creator_organization_name: SAIL
    access: open
    num_parameters: 14000000000
    release_date: 2024-04-04
    tags: [TEXT_MODEL_TAG, PARTIAL_FUNCTIONALITY_TEXT_MODEL_TAG, INSTRUCTION_FOLLOWING_MODEL_TAG]

  # Salesforce
  - name: salesforce/codegen # NOT SUPPORTED
    display_name: CodeGen (16B)
    description: CodeGen (16B parameters) is an open dense code model trained for multi-turn program synthesis ([blog](https://arxiv.org/pdf/2203.13474.pdf)).
    creator_organization_name: Tsinghua
    access: open
    num_parameters: 16000000000
    release_date: 2022-03-25
    tags: [UNSUPPORTED_MODEL_TAG]

  # SambaNova
  - name: sambanova/sambalingo-thai-base
    display_name: SambaLingo-Thai-Base
    description: SambaLingo-Thai-Base is a pretrained bi-lingual Thai and English model that adapts Llama 2 (7B) to Thai by training on 38 billion tokens from the Thai split of the Cultura-X dataset. ([paper](https://arxiv.org/abs/2404.05829))
    creator_organization_name: SambaLingo
    access: open
    num_parameters: 7000000000
    release_date: 2024-04-08
    tags: [TEXT_MODEL_TAG, PARTIAL_FUNCTIONALITY_TEXT_MODEL_TAG]

  - name: sambanova/sambalingo-thai-chat
    display_name: SambaLingo-Thai-Chat
    description: SambaLingo-Thai-Chat is a chat model trained using direct preference optimization on SambaLingo-Thai-Base. SambaLingo-Thai-Base adapts Llama 2 (7B) to Thai by training on 38 billion tokens from the Thai split of the Cultura-X dataset. ([paper](https://arxiv.org/abs/2404.05829))
    creator_organization_name: SambaLingo
    access: open
    num_parameters: 7000000000
    release_date: 2024-04-08
    tags: [TEXT_MODEL_TAG, PARTIAL_FUNCTIONALITY_TEXT_MODEL_TAG, INSTRUCTION_FOLLOWING_MODEL_TAG]

  - name: sambanova/sambalingo-thai-base-70b
    display_name: SambaLingo-Thai-Base-70B
    description: SambaLingo-Thai-Base-70B is a pretrained bi-lingual Thai and English model that adapts Llama 2 (70B) to Thai by training on 26 billion tokens from the Thai split of the Cultura-X dataset. ([paper](https://arxiv.org/abs/2404.05829))
    creator_organization_name: SambaLingo
    access: open
    num_parameters: 70000000000
    release_date: 2024-04-08
    tags: [TEXT_MODEL_TAG, PARTIAL_FUNCTIONALITY_TEXT_MODEL_TAG]

  - name: sambanova/sambalingo-thai-chat-70b
    display_name: SambaLingo-Thai-Chat-70B
    description: SambaLingo-Thai-Chat-70B is a chat model trained using direct preference optimization on SambaLingo-Thai-Base-70B. SambaLingo-Thai-Base-70B adapts Llama 2 (7B) to Thai by training on 26 billion tokens from the Thai split of the Cultura-X dataset. ([paper](https://arxiv.org/abs/2404.05829))
    creator_organization_name: SambaLingo
    access: open
    num_parameters: 70000000000
    release_date: 2024-04-08
    tags: [TEXT_MODEL_TAG, PARTIAL_FUNCTIONALITY_TEXT_MODEL_TAG, INSTRUCTION_FOLLOWING_MODEL_TAG]

  # SCB10X
  - name: scb10x/typhoon-7b
    display_name: Typhoon (7B)
    description: Typhoon (7B) is pretrained Thai large language model with 7 billion parameters based on Mistral 7B. ([paper](https://arxiv.org/abs/2312.13951))
    creator_organization_name: SCB10X
    access: open
    num_parameters: 7000000000
    release_date: 2023-12-21
    tags: [TEXT_MODEL_TAG, PARTIAL_FUNCTIONALITY_TEXT_MODEL_TAG]

  - name: scb10x/typhoon-v1.5-8b
    display_name: Typhoon v1.5 (8B)
    description: Typhoon v1.5 (8B) is a pretrained Thai large language model with 8 billion parameters based on Llama 3 8B. ([blog](https://blog.opentyphoon.ai/typhoon-1-5-release-a9364cb8e8d7))
    creator_organization_name: SCB10X
    access: open
    num_parameters: 8000000000
    release_date: 2024-05-08
    tags: [TEXT_MODEL_TAG, PARTIAL_FUNCTIONALITY_TEXT_MODEL_TAG]

  - name: scb10x/typhoon-v1.5-8b-instruct
    display_name: Typhoon v1.5 Instruct (8B)
    description: Typhoon v1.5 Instruct (8B) is a pretrained Thai large language model with 8 billion parameters based on Llama 3 8B. ([blog](https://blog.opentyphoon.ai/typhoon-1-5-release-a9364cb8e8d7))
    creator_organization_name: SCB10X
    access: open
    num_parameters: 8000000000
    release_date: 2024-05-08
    tags: [TEXT_MODEL_TAG, PARTIAL_FUNCTIONALITY_TEXT_MODEL_TAG, INSTRUCTION_FOLLOWING_MODEL_TAG]

  - name: scb10x/typhoon-v1.5-72b
    display_name: Typhoon v1.5 (72B)
    description: Typhoon v1.5 (72B) is a pretrained Thai large language model with 72 billion parameters based on Qwen1.5-72B. ([blog](https://blog.opentyphoon.ai/typhoon-1-5-release-a9364cb8e8d7))
    creator_organization_name: SCB10X
    access: open
    num_parameters: 72000000000
    release_date: 2024-05-08
    tags: [TEXT_MODEL_TAG, PARTIAL_FUNCTIONALITY_TEXT_MODEL_TAG, INSTRUCTION_FOLLOWING_MODEL_TAG]

  - name: scb10x/typhoon-v1.5-72b-instruct
    display_name: Typhoon v1.5 Instruct (72B)
    description: Typhoon v1.5 Instruct (72B) is a pretrained Thai large language model with 72 billion parameters based on Qwen1.5-72B. ([blog](https://blog.opentyphoon.ai/typhoon-1-5-release-a9364cb8e8d7))
    creator_organization_name: SCB10X
    access: open
    num_parameters: 72000000000
    release_date: 2024-05-08
    tags: [TEXT_MODEL_TAG, PARTIAL_FUNCTIONALITY_TEXT_MODEL_TAG, INSTRUCTION_FOLLOWING_MODEL_TAG]

  - name: scb10x/llama-3-typhoon-v1.5x-8b-instruct
    display_name: Typhoon 1.5X instruct (8B)
    description: Llama-3-Typhoon-1.5X-8B-instruct is a 8 billion parameter instruct model designed for the Thai language based on Llama 3 Instruct. It utilizes the task-arithmetic model editing technique. ([blog](https://blog.opentyphoon.ai/typhoon-1-5x-our-experiment-designed-for-application-use-cases-7b85d9e9845c))
    creator_organization_name: SCB10X
    access: open
    num_parameters: 8000000000
    release_date: 2024-05-29
    tags: [TEXT_MODEL_TAG, PARTIAL_FUNCTIONALITY_TEXT_MODEL_TAG, INSTRUCTION_FOLLOWING_MODEL_TAG]

  - name: scb10x/llama-3-typhoon-v1.5x-70b-instruct
    display_name: Typhoon 1.5X instruct (70B)
    description: Llama-3-Typhoon-1.5X-70B-instruct is a 70 billion parameter instruct model designed for the Thai language based on Llama 3 Instruct. It utilizes the task-arithmetic model editing technique. ([blog](https://blog.opentyphoon.ai/typhoon-1-5x-our-experiment-designed-for-application-use-cases-7b85d9e9845c))
    creator_organization_name: SCB10X
    access: open
    num_parameters: 70000000000
    release_date: 2024-05-29
    tags: [TEXT_MODEL_TAG, PARTIAL_FUNCTIONALITY_TEXT_MODEL_TAG, INSTRUCTION_FOLLOWING_MODEL_TAG]

  # Alibaba DAMO Academy
  - name: damo/seallm-7b-v2
    display_name: SeaLLM v2 (7B)
    description: SeaLLM v2 is a multilingual LLM for Southeast Asian (SEA) languages trained from Mistral (7B). ([website](https://damo-nlp-sg.github.io/SeaLLMs/))
    creator_organization_name: Alibaba DAMO Academy
    access: open
    num_parameters: 7000000000
    release_date: 2024-02-02
    tags: [TEXT_MODEL_TAG, PARTIAL_FUNCTIONALITY_TEXT_MODEL_TAG]

  - name: damo/seallm-7b-v2.5
    display_name: SeaLLM v2.5 (7B)
    description: SeaLLM is a multilingual LLM for Southeast Asian (SEA) languages trained from Gemma (7B). ([website](https://damo-nlp-sg.github.io/SeaLLMs/))
    creator_organization_name: Alibaba DAMO Academy
    access: open
    num_parameters: 7000000000
    release_date: 2024-04-12
    tags: [TEXT_MODEL_TAG, PARTIAL_FUNCTIONALITY_TEXT_MODEL_TAG]

  # Snowflake
  - name: snowflake/snowflake-arctic-instruct
    display_name: Arctic Instruct
    description: Arctic combines a 10B dense transformer model with a residual 128x3.66B MoE MLP resulting in 480B total and 17B active parameters chosen using a top-2 gating.
    creator_organization_name: Snowflake
    access: open
    num_parameters: 482000000000
    release_date: 2024-04-24
    tags: [TEXT_MODEL_TAG, PARTIAL_FUNCTIONALITY_TEXT_MODEL_TAG, INSTRUCTION_FOLLOWING_MODEL_TAG]


  # Stability AI
  - name: stabilityai/stablelm-base-alpha-3b
    display_name: StableLM-Base-Alpha (3B)
    description: StableLM-Base-Alpha is a suite of 3B and 7B parameter decoder-only language models pre-trained on a diverse collection of English datasets with a sequence length of 4096 to push beyond the context window limitations of existing open-source language models.
    creator_organization_name: Stability AI
    access: open
    num_parameters: 3000000000
    release_date: 2023-04-20
    tags: [TEXT_MODEL_TAG, FULL_FUNCTIONALITY_TEXT_MODEL_TAG]

  - name: stabilityai/stablelm-base-alpha-7b
    display_name: StableLM-Base-Alpha (7B)
    description: StableLM-Base-Alpha is a suite of 3B and 7B parameter decoder-only language models pre-trained on a diverse collection of English datasets with a sequence length of 4096 to push beyond the context window limitations of existing open-source language models.
    creator_organization_name: Stability AI
    access: open
    num_parameters: 7000000000
    release_date: 2023-04-20
    tags: [TEXT_MODEL_TAG, FULL_FUNCTIONALITY_TEXT_MODEL_TAG]

  # Stanford
  - name: stanford/alpaca-7b
    display_name: Alpaca (7B)
    description: Alpaca 7B is a model fine-tuned from the LLaMA 7B model on 52K instruction-following demonstrations
    creator_organization_name: Stanford
    access: open
    num_parameters: 7000000000
    release_date: 2023-03-13
    tags: [TEXT_MODEL_TAG, FULL_FUNCTIONALITY_TEXT_MODEL_TAG, INSTRUCTION_FOLLOWING_MODEL_TAG]



  # TII UAE
  - name: tiiuae/falcon-7b
    display_name: Falcon (7B)
    description: Falcon-7B is a 7B parameters causal decoder-only model built by TII and trained on 1,500B tokens of RefinedWeb enhanced with curated corpora.
    creator_organization_name: TII UAE
    access: open
    num_parameters: 7000000000
    release_date: 2023-03-15
    tags: [TEXT_MODEL_TAG, FULL_FUNCTIONALITY_TEXT_MODEL_TAG]

  - name: tiiuae/falcon-7b-instruct
    display_name: Falcon-Instruct (7B)
    description: Falcon-7B-Instruct is a 7B parameters causal decoder-only model built by TII based on Falcon-7B and finetuned on a mixture of chat/instruct datasets.
    creator_organization_name: TII UAE
    access: open
    num_parameters: 7000000000
    release_date: 2023-03-15
    tags: [TEXT_MODEL_TAG, FULL_FUNCTIONALITY_TEXT_MODEL_TAG]

  - name: tiiuae/falcon-40b
    display_name: Falcon (40B)
    description: Falcon-40B is a 40B parameters causal decoder-only model built by TII and trained on 1,500B tokens of RefinedWeb enhanced with curated corpora.
    creator_organization_name: TII UAE
    access: open
    num_parameters: 40000000000
    release_date: 2023-05-25
    tags: [TEXT_MODEL_TAG, FULL_FUNCTIONALITY_TEXT_MODEL_TAG]

  - name: tiiuae/falcon-40b-instruct
    display_name: Falcon-Instruct (40B)
    description: Falcon-40B-Instruct is a 40B parameters causal decoder-only model built by TII based on Falcon-7B and finetuned on a mixture of chat/instruct datasets.
    creator_organization_name: TII UAE
    access: open
    num_parameters: 40000000000
    release_date: 2023-05-25
    tags: [TEXT_MODEL_TAG, FULL_FUNCTIONALITY_TEXT_MODEL_TAG]

  - name: tiiuae/falcon3-1b-instruct
    display_name: Falcon3-1B-Instruct
    description: Falcon3-1B-Instruct is an open-weights foundation model that supports 4 languages (English, French, Spanish, Portuguese) that was trained on 14T tokens.
    creator_organization_name: TII UAE
    access: open
    num_parameters: 1670000000
    release_date: 2024-12-17  # https://huggingface.co/docs/transformers/main/en/model_doc/falcon3
    tags: [TEXT_MODEL_TAG, FULL_FUNCTIONALITY_TEXT_MODEL_TAG, INSTRUCTION_FOLLOWING_MODEL_TAG]

  - name: tiiuae/falcon3-3b-instruct
    display_name: Falcon3-3B-Instruct
    description: Falcon3-3B-Instruct is an open-weights foundation model that supports 4 languages (English, French, Spanish, Portuguese) that was trained on 14T tokens.
    creator_organization_name: TII UAE
    access: open
    num_parameters: 3230000000
    release_date: 2024-12-17  # https://huggingface.co/docs/transformers/main/en/model_doc/falcon3
    tags: [TEXT_MODEL_TAG, FULL_FUNCTIONALITY_TEXT_MODEL_TAG, INSTRUCTION_FOLLOWING_MODEL_TAG]

  - name: tiiuae/falcon3-7b-instruct
    display_name: Falcon3-7B-Instruct
    description: Falcon3-7B-Instruct is an open-weights foundation model that supports 4 languages (English, French, Spanish, Portuguese) that was trained on 14T tokens.
    creator_organization_name: TII UAE
    access: open
    num_parameters: 7460000000
    release_date: 2024-12-17  # https://huggingface.co/docs/transformers/main/en/model_doc/falcon3
    tags: [TEXT_MODEL_TAG, FULL_FUNCTIONALITY_TEXT_MODEL_TAG, INSTRUCTION_FOLLOWING_MODEL_TAG]

  - name: tiiuae/falcon3-10b-instruct
    display_name: Falcon3-10B-Instruct
    description: Falcon3-10B-Instruct is an open-weights foundation model that supports 4 languages (English, French, Spanish, Portuguese) that was trained on 14T tokens.
    creator_organization_name: TII UAE
    access: open
    num_parameters: 10300000000
    release_date: 2024-12-17  # https://huggingface.co/docs/transformers/main/en/model_doc/falcon3
    tags: [TEXT_MODEL_TAG, FULL_FUNCTIONALITY_TEXT_MODEL_TAG, INSTRUCTION_FOLLOWING_MODEL_TAG]

  # AceGPT-v2
  - name: freedomintelligence/acegpt-v2-8b-chat
    display_name: AceGPT-v2-8B-Chat
    description: AceGPT is a fully fine-tuned generative text model collection, particularly focused on the Arabic language domain. AceGPT-v2-8B-Chat is based on Meta-Llama-3-8B. ([paper](https://arxiv.org/abs/2412.12310))
    creator_organization_name: FreedomAI
    access: open
    num_parameters: 8030000000
    release_date: 2024-10-20
    tags: [TEXT_MODEL_TAG, FULL_FUNCTIONALITY_TEXT_MODEL_TAG, INSTRUCTION_FOLLOWING_MODEL_TAG]

  - name: freedomintelligence/acegpt-v2-32b-chat
    display_name: AceGPT-v2-32B-Chat
    description: AceGPT is a fully fine-tuned generative text model collection, particularly focused on the Arabic language domain. AceGPT-v2-32B-Chat is based on Qwen1.5-32B. ([paper](https://arxiv.org/abs/2412.12310))
    creator_organization_name: FreedomAI
    access: open
    num_parameters: 32500000000
    release_date: 2024-10-20
    tags: [TEXT_MODEL_TAG, FULL_FUNCTIONALITY_TEXT_MODEL_TAG, INSTRUCTION_FOLLOWING_MODEL_TAG]

  - name: freedomintelligence/acegpt-v2-70b-chat
    display_name: AceGPT-v2-70B-Chat
    description: AceGPT is a fully fine-tuned generative text model collection, particularly focused on the Arabic language domain. AceGPT-v2-70B-Chat is based on Meta-Llama-3-70B. ([paper](https://arxiv.org/abs/2412.12310))
    creator_organization_name: FreedomAI
    access: open
    num_parameters: 70600000000
    release_date: 2024-10-20
    tags: [TEXT_MODEL_TAG, FULL_FUNCTIONALITY_TEXT_MODEL_TAG, INSTRUCTION_FOLLOWING_MODEL_TAG]

  # ALLaM
  - name: allam-ai/allam-7b-instruct-preview
    display_name: ALLaM-7B-Instruct-preview
    description: ALLaM-7B-Instruct-preview is a model designed to advance Arabic language technology, which used a recipe of training on 4T English tokens followed by training on 1.2T mixed Arabic/English tokens. ([paper](https://arxiv.org/abs/2407.15390v1))
    creator_organization_name: NCAI & SDAIA
    access: open
    num_parameters: 7000000000
    release_date: 2024-07-22
    tags: [TEXT_MODEL_TAG, FULL_FUNCTIONALITY_TEXT_MODEL_TAG, INSTRUCTION_FOLLOWING_MODEL_TAG]

  # SILMA
  - name: silma-ai/silma-9b-instruct-v1.0
    display_name: SILMA 9B
    description: SILMA 9B is a compact Arabic language model based on Google Gemma. ([model card](https://huggingface.co/silma-ai/SILMA-9B-Instruct-v1.0))
    creator_organization_name: SILMA AI
    access: open
    num_parameters: 9240000000
    release_date: 2024-08-17
    tags: [TEXT_MODEL_TAG, FULL_FUNCTIONALITY_TEXT_MODEL_TAG, INSTRUCTION_FOLLOWING_MODEL_TAG]

  # Jais Family

  - name: inceptionai/jais-family-590m-chat
    display_name: Jais-family-590m-chat
    description: The Jais family of models is a series of bilingual English-Arabic large language models (LLMs) that are trained from scratch and optimized to excel in Arabic while having strong English capabilities. ([website](https://inceptionai.ai/jaisfamily/index.html), [blog](https://mbzuai.ac.ae/news/meet-jais-the-worlds-most-advanced-arabic-large-language-model-open-sourced-by-g42s-inception/))
    creator_organization_name: Inception
    access: open
    num_parameters: 771000000
    release_date: 2023-08-30
    tags: [TEXT_MODEL_TAG, FULL_FUNCTIONALITY_TEXT_MODEL_TAG, INSTRUCTION_FOLLOWING_MODEL_TAG]

  - name: inceptionai/jais-family-1p3b-chat
    display_name: Jais-family-1p3b-chat
    description: The Jais family of models is a series of bilingual English-Arabic large language models (LLMs) that are trained from scratch and optimized to excel in Arabic while having strong English capabilities. ([website](https://inceptionai.ai/jaisfamily/index.html), [blog](https://mbzuai.ac.ae/news/meet-jais-the-worlds-most-advanced-arabic-large-language-model-open-sourced-by-g42s-inception/))
    creator_organization_name: Inception
    access: open
    num_parameters: 1560000000
    release_date: 2023-08-30
    tags: [TEXT_MODEL_TAG, FULL_FUNCTIONALITY_TEXT_MODEL_TAG, INSTRUCTION_FOLLOWING_MODEL_TAG]

  - name: inceptionai/jais-family-2p7b-chat
    display_name: Jais-family-2p7b-chat
    description: The Jais family of models is a series of bilingual English-Arabic large language models (LLMs) that are trained from scratch and optimized to excel in Arabic while having strong English capabilities. ([website](https://inceptionai.ai/jaisfamily/index.html), [blog](https://mbzuai.ac.ae/news/meet-jais-the-worlds-most-advanced-arabic-large-language-model-open-sourced-by-g42s-inception/))
    creator_organization_name: Inception
    access: open
    num_parameters: 2950000000
    release_date: 2023-08-30
    tags: [TEXT_MODEL_TAG, FULL_FUNCTIONALITY_TEXT_MODEL_TAG, INSTRUCTION_FOLLOWING_MODEL_TAG]

  - name: inceptionai/jais-family-6p7b-chat
    display_name: Jais-family-6p7b-chat
    description: The Jais family of models is a series of bilingual English-Arabic large language models (LLMs) that are trained from scratch and optimized to excel in Arabic while having strong English capabilities. ([website](https://inceptionai.ai/jaisfamily/index.html), [blog](https://mbzuai.ac.ae/news/meet-jais-the-worlds-most-advanced-arabic-large-language-model-open-sourced-by-g42s-inception/))
    creator_organization_name: Inception
    access: open
    num_parameters: 7140000000
    release_date: 2023-08-30
    tags: [TEXT_MODEL_TAG, FULL_FUNCTIONALITY_TEXT_MODEL_TAG, INSTRUCTION_FOLLOWING_MODEL_TAG]

  - name: inceptionai/jais-family-6p7b-chat
    display_name: Jais-family-6p7b-chat
    description: The Jais family of models is a series of bilingual English-Arabic large language models (LLMs) that are trained from scratch and optimized to excel in Arabic while having strong English capabilities. ([website](https://inceptionai.ai/jaisfamily/index.html), [blog](https://mbzuai.ac.ae/news/meet-jais-the-worlds-most-advanced-arabic-large-language-model-open-sourced-by-g42s-inception/))
    creator_organization_name: Inception
    access: open
    num_parameters: 7140000000
    release_date: 2023-08-30
    tags: [TEXT_MODEL_TAG, FULL_FUNCTIONALITY_TEXT_MODEL_TAG, INSTRUCTION_FOLLOWING_MODEL_TAG]

  - name: inceptionai/jais-family-13b-chat
    display_name: Jais-family-13b-chat
    description: The Jais family of models is a series of bilingual English-Arabic large language models (LLMs) that are trained from scratch and optimized to excel in Arabic while having strong English capabilities. ([website](https://inceptionai.ai/jaisfamily/index.html), [blog](https://mbzuai.ac.ae/news/meet-jais-the-worlds-most-advanced-arabic-large-language-model-open-sourced-by-g42s-inception/))
    creator_organization_name: Inception
    access: open
    num_parameters: 13500000000
    release_date: 2023-08-30
    tags: [TEXT_MODEL_TAG, FULL_FUNCTIONALITY_TEXT_MODEL_TAG, INSTRUCTION_FOLLOWING_MODEL_TAG]

  - name: inceptionai/jais-family-30b-8k-chat
    display_name: Jais-family-30b-8k-chat
    description: The Jais family of models is a series of bilingual English-Arabic large language models (LLMs) that are trained from scratch and optimized to excel in Arabic while having strong English capabilities. ([website](https://inceptionai.ai/jaisfamily/index.html), [blog](https://mbzuai.ac.ae/news/meet-jais-the-worlds-most-advanced-arabic-large-language-model-open-sourced-by-g42s-inception/))
    creator_organization_name: Inception
    access: open
    num_parameters: 30800000000
    release_date: 2023-08-30
    tags: [TEXT_MODEL_TAG, FULL_FUNCTIONALITY_TEXT_MODEL_TAG, INSTRUCTION_FOLLOWING_MODEL_TAG]

  - name: inceptionai/jais-family-30b-16k-chat
    display_name: Jais-family-30b-16k-chat
    description: The Jais family of models is a series of bilingual English-Arabic large language models (LLMs) that are trained from scratch and optimized to excel in Arabic while having strong English capabilities. ([website](https://inceptionai.ai/jaisfamily/index.html), [blog](https://mbzuai.ac.ae/news/meet-jais-the-worlds-most-advanced-arabic-large-language-model-open-sourced-by-g42s-inception/))
    creator_organization_name: Inception
    access: open
    num_parameters: 30800000000
    release_date: 2023-08-30
    tags: [TEXT_MODEL_TAG, FULL_FUNCTIONALITY_TEXT_MODEL_TAG, INSTRUCTION_FOLLOWING_MODEL_TAG]

  - name: inceptionai/jais-adapted-7b-chat
    display_name: Jais-adapted-7b-chat
    description: The Jais adapted models are bilingual English-Arabic large language models (LLMs) that are trained adaptively from Llama-2 and optimized to excel in Arabic while having strong English capabilities. ([website](https://inceptionai.ai/jaisfamily/index.html), [blog](https://mbzuai.ac.ae/news/meet-jais-the-worlds-most-advanced-arabic-large-language-model-open-sourced-by-g42s-inception/))
    creator_organization_name: Inception
    access: open
    num_parameters: 7000000000
    release_date: 2023-08-30
    tags: [TEXT_MODEL_TAG, FULL_FUNCTIONALITY_TEXT_MODEL_TAG, INSTRUCTION_FOLLOWING_MODEL_TAG]

  - name: inceptionai/jais-adapted-13b-chat
    display_name: Jais-adapted-13b-chat
    description: The Jais adapted models are bilingual English-Arabic large language models (LLMs) that are trained adaptively from Llama-2 and optimized to excel in Arabic while having strong English capabilities. ([website](https://inceptionai.ai/jaisfamily/index.html), [blog](https://mbzuai.ac.ae/news/meet-jais-the-worlds-most-advanced-arabic-large-language-model-open-sourced-by-g42s-inception/))
    creator_organization_name: Inception
    access: open
    num_parameters: 13300000000
    release_date: 2023-08-30
    tags: [TEXT_MODEL_TAG, FULL_FUNCTIONALITY_TEXT_MODEL_TAG, INSTRUCTION_FOLLOWING_MODEL_TAG]

  - name: inceptionai/jais-adapted-70b-chat
    display_name: Jais-adapted-70b-chat
    description: The Jais adapted models are bilingual English-Arabic large language models (LLMs) that are trained adaptively from Llama-2 and optimized to excel in Arabic while having strong English capabilities. ([website](https://inceptionai.ai/jaisfamily/index.html), [blog](https://mbzuai.ac.ae/news/meet-jais-the-worlds-most-advanced-arabic-large-language-model-open-sourced-by-g42s-inception/))
    creator_organization_name: Inception
    access: open
    num_parameters: 69500000000
    release_date: 2023-08-30
    tags: [TEXT_MODEL_TAG, FULL_FUNCTIONALITY_TEXT_MODEL_TAG, INSTRUCTION_FOLLOWING_MODEL_TAG]

  # Together
  - name: together/gpt-jt-6b-v1
    display_name: GPT-JT (6B)
    description: GPT-JT (6B parameters) is a fork of GPT-J ([blog post](https://www.together.xyz/blog/releasing-v1-of-gpt-jt-powered-by-open-source-ai)).
    creator_organization_name: Together
    access: open
    num_parameters: 6700000000
    release_date: 2022-11-29
    tags: [TEXT_MODEL_TAG, FULL_FUNCTIONALITY_TEXT_MODEL_TAG]

  - name: together/gpt-neoxt-chat-base-20b
    display_name: GPT-NeoXT-Chat-Base (20B)
    description: GPT-NeoXT-Chat-Base (20B) is fine-tuned from GPT-NeoX, serving as a base model for developing open-source chatbots.
    creator_organization_name: Together
    access: open
    num_parameters: 20000000000
    release_date: 2023-03-08
    tags: [TEXT_MODEL_TAG, LIMITED_FUNCTIONALITY_TEXT_MODEL_TAG, CHATML_MODEL_TAG]

  - name: together/redpajama-incite-base-3b-v1
    display_name: RedPajama-INCITE-Base-v1 (3B)
    description: RedPajama-INCITE-Base-v1 (3B parameters) is a 3 billion base model that aims to replicate the LLaMA recipe as closely as possible.
    creator_organization_name: Together
    access: open
    num_parameters: 3000000000
    release_date: 2023-05-05
    tags: [TEXT_MODEL_TAG, FULL_FUNCTIONALITY_TEXT_MODEL_TAG]

  - name: together/redpajama-incite-instruct-3b-v1
    display_name: RedPajama-INCITE-Instruct-v1 (3B)
    description: RedPajama-INCITE-Instruct-v1 (3B parameters) is a model fine-tuned for few-shot applications on the data of GPT-JT. It is built from RedPajama-INCITE-Base-v1 (3B), a 3 billion base model that aims to replicate the LLaMA recipe as closely as possible.
    creator_organization_name: Together
    access: open
    num_parameters: 3000000000
    release_date: 2023-05-05
    tags: [TEXT_MODEL_TAG, FULL_FUNCTIONALITY_TEXT_MODEL_TAG]

  - name: together/redpajama-incite-chat-3b-v1 # NOT SUPPORTED
    display_name: RedPajama-INCITE-Chat-v1 (3B)
    description: RedPajama-INCITE-Chat-v1 (3B parameters) is a model fine-tuned on OASST1 and Dolly2 to enhance chatting ability. It is built from RedPajama-INCITE-Base-v1 (3B), a 3 billion base model that aims to replicate the LLaMA recipe as closely as possible.
    creator_organization_name: Together
    access: open
    num_parameters: 3000000000
    release_date: 2023-05-05
    tags: [UNSUPPORTED_MODEL_TAG]

  - name: together/redpajama-incite-base-7b
    display_name: RedPajama-INCITE-Base (7B)
    description: RedPajama-INCITE-Base (7B parameters) is a 7 billion base model that aims to replicate the LLaMA recipe as closely as possible.
    creator_organization_name: Together
    access: open
    num_parameters: 7000000000
    release_date: 2023-05-05
    tags: [TEXT_MODEL_TAG, FULL_FUNCTIONALITY_TEXT_MODEL_TAG]

  - name: together/redpajama-incite-instruct-7b
    display_name: RedPajama-INCITE-Instruct (7B)
    description: RedPajama-INCITE-Instruct (7B parameters) is a model fine-tuned for few-shot applications on the data of GPT-JT. It is built from RedPajama-INCITE-Base (7B), a 7 billion base model that aims to replicate the LLaMA recipe as closely as possible.
    creator_organization_name: Together
    access: open
    num_parameters: 7000000000
    release_date: 2023-05-05
    tags: [TEXT_MODEL_TAG, FULL_FUNCTIONALITY_TEXT_MODEL_TAG]



  # Tsinghua

  - name: thudm/cogview2
    display_name: CogView2 (6B)
    description: CogView2 is a hierarchical transformer (6B-9B-9B parameters) for text-to-image generation that supports both English and Chinese input text ([paper](https://arxiv.org/abs/2105.13290))
    creator_organization_name: Tsinghua
    access: open
    num_parameters: 6000000000
    release_date: 2022-06-15
    tags: [TEXT_TO_IMAGE_MODEL_TAG]

  - name: tsinghua/glm
    display_name: GLM (130B)
    description: GLM (130B parameters) is an open bilingual (English & Chinese) bidirectional dense model that was trained using General Language Model (GLM) procedure ([paper](https://arxiv.org/pdf/2210.02414.pdf)).
    creator_organization_name: Tsinghua
    access: open
    num_parameters: 130000000000
    release_date: 2022-08-04
    # Inference with echo=True is not feasible -- in the prompt encoding phase, they use
    # bidirectional attention and do not perform predictions on them.
    tags: [DEPRECATED_MODEL_TAG, TEXT_MODEL_TAG, LIMITED_FUNCTIONALITY_TEXT_MODEL_TAG, ABLATION_MODEL_TAG, NO_NEWLINES_TAG]

  - name: tsinghua/codegeex # NOT SUPPORTED
    display_name: CodeGeeX (13B)
    description: CodeGeeX (13B parameters) is an open dense code model trained on more than 20 programming languages on a corpus of more than 850B tokens ([blog](http://keg.cs.tsinghua.edu.cn/codegeex/)).
    creator_organization_name: Tsinghua
    access: open
    num_parameters: 13000000000
    release_date: 2022-09-19
    tags: [UNSUPPORTED_MODEL_TAG]

  # Upstage
  - name: upstage/solar-pro-preview-instruct
    display_name: Solar Pro Preview (22B)
    description: Solar Pro Preview (22B) is open-weights model for single GPU inference that is a preview of the upcoming Solar Pro model ([blog](https://www.upstage.ai/products/solar-pro-preview)).
    creator_organization_name: Upstage
    access: open
    num_parameters: 22000000000
    release_date: 2024-09-11
    tags: [TEXT_MODEL_TAG, LIMITED_FUNCTIONALITY_TEXT_MODEL_TAG]

  - name: upstage/solar-pro-241126
    display_name: Solar Pro
    description: Solar Pro is a LLM designed for instruction-following and processing structured formats like HTML and Markdown. It supports English, Korean, and Japanese and has domain expertise in Finance, Healthcare, and Legal. ([blog](https://www.upstage.ai/blog/press/solar-pro-aws)).
    creator_organization_name: Upstage
    access: limited
    num_parameters: 22000000000
    release_date: 2024-11-26
    tags: [TEXT_MODEL_TAG, LIMITED_FUNCTIONALITY_TEXT_MODEL_TAG]

  # Writer
  - name: writer/palmyra-base
    display_name: Palmyra Base (5B)
    description: Palmyra Base (5B)
    creator_organization_name: Writer
    access: limited
    num_parameters: 5000000000
    release_date: 2022-10-13
    # Does not support echo
    tags: [TEXT_MODEL_TAG, LIMITED_FUNCTIONALITY_TEXT_MODEL_TAG]

  - name: writer/palmyra-large
    display_name: Palmyra Large (20B)
    description: Palmyra Large (20B)
    creator_organization_name: Writer
    access: limited
    num_parameters: 20000000000
    release_date: 2022-12-23
    # Does not support echo
    tags: [TEXT_MODEL_TAG, LIMITED_FUNCTIONALITY_TEXT_MODEL_TAG]

  - name: writer/palmyra-instruct-30
    display_name: InstructPalmyra (30B)
    description: InstructPalmyra (30B parameters) is trained using reinforcement learning techniques based on feedback from humans.
    creator_organization_name: Writer
    access: limited
    num_parameters: 30000000000
    release_date: 2023-02-16
    # Does not support echo
    tags: [DEPRECATED_MODEL_TAG, TEXT_MODEL_TAG, LIMITED_FUNCTIONALITY_TEXT_MODEL_TAG]

  - name: writer/palmyra-e
    display_name: Palmyra E (30B)
    description: Palmyra E (30B)
    creator_organization_name: Writer
    access: limited
    num_parameters: 30000000000
    release_date: 2023-03-03
    # Does not support echo
    tags: [DEPRECATED_MODEL_TAG, TEXT_MODEL_TAG, LIMITED_FUNCTIONALITY_TEXT_MODEL_TAG]

  - name: writer/silk-road
    display_name: Silk Road (35B)
    description: Silk Road (35B)
    creator_organization_name: Writer
    access: limited
    num_parameters: 35000000000
    release_date: 2023-04-13
    # Does not support echo
    tags: [TEXT_MODEL_TAG, LIMITED_FUNCTIONALITY_TEXT_MODEL_TAG]

  - name: writer/palmyra-x
    display_name: Palmyra X (43B)
    description: Palmyra-X (43B parameters) is trained to adhere to instructions using human feedback and utilizes a technique called multiquery attention. Furthermore, a new feature called 'self-instruct' has been introduced, which includes the implementation of an early stopping criteria specifically designed for minimal instruction tuning ([paper](https://dev.writer.com/docs/becoming-self-instruct-introducing-early-stopping-criteria-for-minimal-instruct-tuning)).
    creator_organization_name: Writer
    access: limited
    num_parameters: 43000000000
    release_date: 2023-06-11
    # Does not support echo
    tags: [TEXT_MODEL_TAG, LIMITED_FUNCTIONALITY_TEXT_MODEL_TAG]

  - name: writer/palmyra-x-v2
    display_name: Palmyra X V2 (33B)
    description: Palmyra-X V2 (33B parameters) is a Transformer-based model, which is trained on extremely large-scale pre-training data. The pre-training data more than 2 trillion tokens types are diverse and cover a wide range of areas, used FlashAttention-2.
    creator_organization_name: Writer
    access: limited
    num_parameters: 33000000000
    release_date: 2023-12-01
    # Does not support echo
    tags: [TEXT_MODEL_TAG, LIMITED_FUNCTIONALITY_TEXT_MODEL_TAG]

  - name: writer/palmyra-x-v3
    display_name: Palmyra X V3 (72B)
    description: Palmyra-X V3 (72B parameters) is a Transformer-based model, which is trained on extremely large-scale pre-training data. It is trained via unsupervised learning and DPO and use multiquery attention.
    creator_organization_name: Writer
    access: limited
    num_parameters: 72000000000
    release_date: 2023-12-01
    # Does not support echo
    tags: [TEXT_MODEL_TAG, LIMITED_FUNCTIONALITY_TEXT_MODEL_TAG]

  - name: writer/palmyra-x-32k
    display_name: Palmyra X-32K (33B)
    description: Palmyra-X-32K (33B parameters) is a Transformer-based model, which is trained on large-scale pre-training data. The pre-training data types are diverse and cover a wide range of areas. These data types are used in conjunction and the alignment mechanism to extend context window.
    creator_organization_name: Writer
    access: limited
    num_parameters: 33000000000
    release_date: 2023-12-01
    # Does not support echo
    tags: [TEXT_MODEL_TAG, LIMITED_FUNCTIONALITY_TEXT_MODEL_TAG]

  - name: writer/palmyra-vision-003
    display_name: Palmyra Vision 003
    description:  Palmyra Vision 003 (internal only)
    creator_organization_name: Writer
    access: limited
    num_parameters: 5000000000
    release_date: 2024-05-24
    # Does not support echo
    tags: [VISION_LANGUAGE_MODEL_TAG, LIMITED_FUNCTIONALITY_VLM_TAG]

  - name: writer/palmyra-x-004
    display_name: Palmyra-X-004
    description: Palmyra-X-004 language model with a large context window of up to 128,000 tokens that excels in processing and understanding complex tasks.
    creator_organization_name: Writer
    access: limited
    release_date: 2024-09-12
    tags: [TEXT_MODEL_TAG, LIMITED_FUNCTIONALITY_TEXT_MODEL_TAG, INSTRUCTION_FOLLOWING_MODEL_TAG]

  - name: writer/palmyra-x5
    display_name: Palmyra X5
    description: Palmyra X5 is a language model for enterprise that uses a Mixture of Experts (MoE) architecture and a hybrid attention mechanism that blends linear and softmax attention. ([blog](https://writer.com/engineering/long-context-palmyra-x5/))
    creator_organization_name: Writer
    access: limited
    release_date: 2025-04-28
    tags: [TEXT_MODEL_TAG, LIMITED_FUNCTIONALITY_TEXT_MODEL_TAG, INSTRUCTION_FOLLOWING_MODEL_TAG]

  - name: writer/palmyra-x5-v1-bedrock
    display_name: Palmyra X5 (Bedrock)
    description: Palmyra X5 is a language model for enterprise that uses a Mixture of Experts (MoE) architecture and a hybrid attention mechanism that blends linear and softmax attention. ([blog](https://writer.com/engineering/long-context-palmyra-x5/)) This is the model verison that is hosted on Bedrock. ([blog](https://aws.amazon.com/blogs/aws/writer-palmyra-x5-and-x4-foundation-models-are-now-available-in-amazon-bedrock/))
    creator_organization_name: Writer
    access: limited
    release_date: 2025-04-28
    tags: [TEXT_MODEL_TAG, LIMITED_FUNCTIONALITY_TEXT_MODEL_TAG, INSTRUCTION_FOLLOWING_MODEL_TAG]

  - name: writer/palmyra-med-32k
    display_name: Palmyra-Med 32K (70B)
    description: Palmyra-Med 32K (70B) is a model finetuned from Palmyra-X-003 intended for medical applications.
    creator_organization_name: Writer
    access: open
    num_parameters: 70600000000
    release_date: 2024-07-31
    tags: [TEXT_MODEL_TAG, LIMITED_FUNCTIONALITY_TEXT_MODEL_TAG, INSTRUCTION_FOLLOWING_MODEL_TAG]

  - name: writer/palmyra-med
    display_name: Palmyra Med
    description: Palmyra Med is a model intended for medical applications.
    creator_organization_name: Writer
    access: open
    release_date: 2024-07-31
    tags: [TEXT_MODEL_TAG, LIMITED_FUNCTIONALITY_TEXT_MODEL_TAG, INSTRUCTION_FOLLOWING_MODEL_TAG]

  - name: writer/palmyra-fin-32k
    display_name: Palmyra-Fin 32K (70B)
    description: Palmyra-Fin 32K (70B) is a model finetuned from Palmyra-X-003 intended for financial applications.
    creator_organization_name: Writer
    access: open
    num_parameters: 70600000000
    release_date: 2024-07-31
    tags: [TEXT_MODEL_TAG, LIMITED_FUNCTIONALITY_TEXT_MODEL_TAG, INSTRUCTION_FOLLOWING_MODEL_TAG]

  - name: writer/palmyra-fin
    display_name: Palmyra Fin
    description: Palmyra Fin is a financial LLM built using combining a well-curated set of financial training data with custom fine-tuning instruction data([blog](https://writer.com/blog/palmyra-med-fin-models/)).
    creator_organization_name: Writer
    access: limited
    release_date: 2024-07-31
    tags: [TEXT_MODEL_TAG, LIMITED_FUNCTIONALITY_TEXT_MODEL_TAG, INSTRUCTION_FOLLOWING_MODEL_TAG]

  # xAI

  - name: xai/grok-3-beta
    display_name: Grok 3 Beta
    description: Grok 3 Beta is a model trained on xAI's Colossus supercluster with significant improvements in reasoning, mathematics, coding, world knowledge, and instruction-following tasks. ([blog](https://x.ai/news/grok-3))
    creator_organization_name: xAI
    access: limited
    release_date: 2025-04-03  # https://docs.x.ai/docs/release-notes#april-2025
    tags: [TEXT_MODEL_TAG, LIMITED_FUNCTIONALITY_TEXT_MODEL_TAG, INSTRUCTION_FOLLOWING_MODEL_TAG]

  - name: xai/grok-3-mini-beta
    display_name: Grok 3 mini Beta
    description: Grok 3 mini Beta is a model trained on xAI's Colossus supercluster with significant improvements in reasoning, mathematics, coding, world knowledge, and instruction-following tasks. ([blog](https://x.ai/news/grok-3))
    creator_organization_name: xAI
    access: limited
    release_date: 2025-04-03  # https://docs.x.ai/docs/release-notes#april-2025
    tags: [TEXT_MODEL_TAG, LIMITED_FUNCTIONALITY_TEXT_MODEL_TAG, INSTRUCTION_FOLLOWING_MODEL_TAG]

  - name: xai/grok-4-0709
    display_name: Grok 4 (0709)
    description: Grok 4 (0709) is a model that includes native tool use and real-time search integration. ([blog](https://x.ai/news/grok-4))
    creator_organization_name: xAI
    access: limited
    release_date: 2025-07-09
    tags: [TEXT_MODEL_TAG, LIMITED_FUNCTIONALITY_TEXT_MODEL_TAG, INSTRUCTION_FOLLOWING_MODEL_TAG]

  # Yandex
  - name: yandex/yalm
    display_name: YaLM (100B)
    description: YaLM (100B parameters) is an autoregressive language model trained on English and Russian text ([GitHub](https://github.com/yandex/YaLM-100B)).
    creator_organization_name: Yandex
    access: open
    num_parameters: 100000000000
    release_date: 2022-06-23
    tags: [TEXT_MODEL_TAG, LIMITED_FUNCTIONALITY_TEXT_MODEL_TAG, ABLATION_MODEL_TAG]

  # Reka
  - name: reka/reka-core
    display_name: Reka-Core
    description: Reka-Core
    creator_organization_name: Reka AI
    access: limited
    release_date: 2024-04-18
    tags: [VISION_LANGUAGE_MODEL_TAG, LIMITED_FUNCTIONALITY_TEXT_MODEL_TAG]

  - name: reka/reka-core-20240415
    display_name: Reka-Core-20240415
    description: Reka-Core-20240415
    creator_organization_name: Reka AI
    access: limited
    release_date: 2024-04-18
    tags: [VISION_LANGUAGE_MODEL_TAG, LIMITED_FUNCTIONALITY_TEXT_MODEL_TAG]
  
  - name: reka/reka-core-20240501
    display_name: Reka-Core-20240501
    description: Reka-Core-20240501
    creator_organization_name: Reka AI
    access: limited
    release_date: 2024-05-01
    tags: [VISION_LANGUAGE_MODEL_TAG, LIMITED_FUNCTIONALITY_TEXT_MODEL_TAG]

  - name: reka/reka-flash
    display_name: Reka-Flash (21B)
    description: Reka-Flash (21B)
    creator_organization_name: Reka AI
    access: limited
    num_parameters: 21000000000
    release_date: 2024-04-18
    tags: [VISION_LANGUAGE_MODEL_TAG, LIMITED_FUNCTIONALITY_TEXT_MODEL_TAG]

  - name: reka/reka-flash-20240226
    display_name: Reka-Flash-20240226 (21B)
    description: Reka-Flash-20240226 (21B)
    creator_organization_name: Reka AI
    access: limited
    num_parameters: 21000000000
    release_date: 2024-04-18
    tags: [VISION_LANGUAGE_MODEL_TAG, LIMITED_FUNCTIONALITY_TEXT_MODEL_TAG]

  - name: reka/reka-edge
    display_name: Reka-Edge (7B)
    description: Reka-Edge (7B)
    creator_organization_name: Reka AI
    access: limited
    num_parameters: 7000000000
    release_date: 2024-04-18
    tags: [VISION_LANGUAGE_MODEL_TAG, LIMITED_FUNCTIONALITY_TEXT_MODEL_TAG]

  - name: reka/reka-edge-20240208
    display_name: Reka-Edge-20240208 (7B)
    description: Reka-Edge-20240208 (7B)
    creator_organization_name: Reka AI
    access: limited
    num_parameters: 7000000000
    release_date: 2024-04-18
    tags: [VISION_LANGUAGE_MODEL_TAG, LIMITED_FUNCTIONALITY_TEXT_MODEL_TAG]
  
# Diva Llama
  - name: stanford/diva-llama
    display_name: Diva Llama 3 (8B)
    description: Diva Llama 3 is an end-to-end Voice Assistant Model which can handle speech and text as inputs. It was trained using distillation loss. ([paper](https://arxiv.org/abs/2410.02678))
    creator_organization_name: Stanford
    access: open
    num_parameters: 8000000000
    release_date: 2024-10-03
    tags: [AUDIO_LANGUAGE_MODEL_TAG]


# LLaMA-Omni
  - name: ictnlp/llama-3.1-8b-omni
    display_name: LLaMA-Omni (8B)
    description: The audio-visual multimodal version of the LLaMA 3.1 model ([paper](https://arxiv.org/abs/2409.06666)).
    creator_organization_name: ICTNLP
    access: open
    num_parameters: 8000000000
    release_date: 2024-09-10
    tags: [AUDIO_LANGUAGE_MODEL_TAG]


# Maritaca AI
  - name: maritaca-ai/sabia-7b
    display_name: Sabia 7B
    description: Sabia 7B
    creator_organization_name: MARITACA-AI
    access: open
    num_parameters: 6740000000
    release_date: 2023-11-08
    tags: [TEXT_MODEL_TAG, INSTRUCTION_FOLLOWING_MODEL_TAG]

  - name: maritaca-ai/sabiazinho-3
    display_name: Sabiazinho 3
    description: Sabiazinho-3 is a decoder-only language model designed for Portuguese text generation and understanding tasks. It supports a long context window of up to 128,000 tokens and is offered via API with scalable rate limits. The model is trained on diverse Portuguese corpora with knowledge up to july 2023.
    creator_organization_name: Maritaca AI
    access: limited
    release_date: 2025-02-06
    tags: [TEXT_MODEL_TAG, LIMITED_FUNCTIONALITY_TEXT_MODEL_TAG, INSTRUCTION_FOLLOWING_MODEL_TAG]

  - name: maritaca-ai/sabia-3
    display_name: Sabía 3
    description: Sabiá-3 is a decoder-only language model designed for Portuguese text generation and understanding tasks. It supports a long context window of up to 128,000 tokens and is offered via API with scalable rate limits. The model is trained on diverse Portuguese corpora with knowledge up to july 2023.
    creator_organization_name: Maritaca AI
    access: limited
    release_date: 2024-12-11
    tags: [TEXT_MODEL_TAG, LIMITED_FUNCTIONALITY_TEXT_MODEL_TAG, INSTRUCTION_FOLLOWING_MODEL_TAG]

  - name: maritaca-ai/sabia-3.1-2025-05-08
    display_name: Sabía 3.1
    description: Sabiá-3.1 is a decoder-only language model designed for Portuguese text generation and understanding tasks. It supports a long context window of up to 128,000 tokens and is offered via API with scalable rate limits. The model is trained on diverse Portuguese corpora with knowledge up to August 2024.
    creator_organization_name: Maritaca AI
    access: limited
    release_date: 2025-05-08
    tags: [TEXT_MODEL_TAG, LIMITED_FUNCTIONALITY_TEXT_MODEL_TAG, INSTRUCTION_FOLLOWING_MODEL_TAG] 

  # Z.ai

  - name: zai-org/glm-4.5-air-fp8
    display_name: GLM-4.5-Air-FP8
    description: GLM-4.5-Air-FP8 is a hybrid reasoning model designed to unify reasoning, coding, and agentic capabilities into a single model. It has 106 billion total parameters and 12 billion active parameters. The thinking mode is enabled by default. ([blog](https://z.ai/blog/glm-4.5))
    creator_organization_name: Z.ai
    access: open
    num_parameters: 110000000000
    release_date: 2025-07-28
    tags: [TEXT_MODEL_TAG, LIMITED_FUNCTIONALITY_TEXT_MODEL_TAG, INSTRUCTION_FOLLOWING_MODEL_TAG]


# Granite - IBM
# https://www.ibm.com/granite
# https://github.com/ibm-granite/granite-3.0-language-models

  - name: ibm-granite/granite-3.0-2b-base
    display_name: Granite 3.0 base (2B)
    description: Granite-3.0-2B-Base is a decoder-only language model to support a variety of text-to-text generation tasks.
    creator_organization_name: IBM
    access: open
    num_parameters: 2530000000
    release: 2024-10-21
    tags: [TEXT_MODEL_TAG]

  - name: ibm-granite/granite-3.0-2b-instruct
    display_name: Granite 3.0 Instruct (2B)
    description:  Granite-3.0-2B-Instruct is a 2B parameter model finetuned from Granite-3.0-2B-Base using a combination of open source instruction datasets with permissive license and internally collected synthetic datasets. 
    creator_organization_name: IBM
    access: open
    num_parameters: 2630000000
    release: 2024-10-21
    tags: [TEXT_MODEL_TAG, INSTRUCTION_FOLLOWING_MODEL_TAG]

  - name: ibm-granite/granite-3.0-8b-instruct
    display_name: Granite 3.0 instruct (8B)
    description:  Granite-3.0-8B-Instruct is a 8B parameter model finetuned from Granite-3.0-8B-Base using a combination of open source instruction datasets with permissive license and internally collected synthetic datasets.
    creator_organization_name: IBM
    access: open
    num_parameters: 8170000000
    release: 2024-10-21
    tags: [TEXT_MODEL_TAG, INSTRUCTION_FOLLOWING_MODEL_TAG]

  - name: ibm-granite/granite-3.0-8b-base
    display_name: Granite 3.0 base (8B)
    description: Granite-3.0-8B-Base is a decoder-only language model to support a variety of text-to-text generation tasks.
    creator_organization_name: IBM 
    access: open
    num_parameters: 8170000000
    release: 2024-10-21
    tags: [TEXT_MODEL_TAG]

  - name: ibm-granite/granite-3.0-3b-a800m-instruct
    display_name: Granite 3.0 A800M instruct (3B)
    description: Granite-3.0-3B-A800M-Instruct is a 3B parameter model finetuned from Granite-3.0-3B-A800M-Base-4K using a combination of open source instruction datasets with permissive license and internally collected synthetic datasets.
    creator_organization_name: IBM
    access: open
    num_parameters: 3370000000
    release: 2024-10-21
    tags: [TEXT_MODEL_TAG, INSTRUCTION_FOLLOWING_MODEL_TAG]

  - name: ibm-granite/granite-3.0-3b-a800m-base
    display_name: Granite 3.0 A800M base (3B)
    description: Granite-3.0-3B-A800M-Base is a decoder-only language model to support a variety of text-to-text generation tasks.
    creator_organization_name: IBM
    access: open
    num_parameters: 3370000000
    release: 2024-10-21
    tags: [TEXT_MODEL_TAG]

  - name: ibm-granite/granite-3.0-1b-a400m-instruct
    display_name: Granite 3.0 A400M instruct (1B)
    description: Granite-3.0-1B-A400M-Instruct is an 1B parameter model finetuned from Granite-3.0-1B-A400M-Base using a combination of open source instruction datasets with permissive license and internally collected synthetic datasets.
    creator_organization_name: IBM
    access: open
    num_parameters: 1330000000
    release: 2024-10-21
    tags: [TEXT_MODEL_TAG, INSTRUCTION_FOLLOWING_MODEL_TAG]

  - name: ibm-granite/granite-3.0-1b-a400m-base
    display_name: Granite 3.0 A400M base (1B)
    description: Granite-3.0-1B-A400M-Base is a decoder-only language model to support a variety of text-to-text generation tasks. It is trained from scratch following a two-stage training strategy.
    creator_organization_name: IBM
    access: open
    num_parameters: 1380000000
    release: 2024-10-21
    tags: [TEXT_MODEL_TAG]
   
  - name: ibm-granite/granite-3.1-8b-base
    display_name: Granite 3.1 - 8B - Base
    description: Granite-3.1-8B-Base extends the context length of Granite-3.0-8B-Base from 4K to 128K using a progressive training strategy by increasing the supported context length in increments while adjusting RoPE theta until the model has successfully adapted to desired length of 128K.
    creator_organization_name: IBM-GRANITE
    access: open
    num_parameters: 8170000000
    release_date: 2024-12-18
    tags: [TEXT_MODEL_TAG]

  - name: ibm-granite/granite-3.1-8b-instruct
    display_name: Granite 3.1 - 8B - Instruct
    description: Granite-3.1-8B-Instruct is a 8B parameter long-context instruct model finetuned from Granite-3.1-8B-Base using a combination of open source instruction datasets with permissive license and internally collected synthetic datasets tailored for solving long context problems.
    creator_organization_name: IBM
    access: open
    num_parameters: 8170000000
    release_date: 2024-12-18
    tags: [TEXT_MODEL_TAG, INSTRUCTION_FOLLOWING_MODEL_TAG]

  - name: ibm-granite/granite-3.1-2b-instruct
    display_name: Granite 3.1 - 2B - Instruct
    description: Granite-3.1-2B-Instruct is a 2B parameter long-context instruct model finetuned from Granite-3.1-2B-Base using a combination of open source instruction datasets with permissive license and internally collected synthetic datasets tailored for solving long context problems.
    creator_organization_name: IBM
    access: open
    num_parameters: 2530000000
    release_date: 2024-12-18
    tags: [TEXT_MODEL_TAG, INSTRUCTION_FOLLOWING_MODEL_TAG]

  - name: ibm-granite/granite-3.1-2b-base
    display_name: Granite 3.1 - 2B - Base
    description: Granite-3.1-2B-Base extends the context length of Granite-3.0-2B-Base from 4K to 128K using a progressive training strategy by increasing the supported context length in increments while adjusting RoPE theta until the model has successfully adapted to desired length of 128K.
    creator_organization_name: IBM-GRANITE
    access: open
    num_parameters: 2530000000
    release_date: 2024-12-18
    tags: [TEXT_MODEL_TAG]

  - name: ibm-granite/granite-3.1-3b-a800m-instruct
    display_name: Granite 3.1 - 3B - A800M - Instruct
    description: Granite-3.1-3B-A800M-Instruct is a 3B parameter long-context instruct model finetuned from Granite-3.1-3B-A800M-Base using a combination of open source instruction datasets with permissive license and internally collected synthetic datasets tailored for solving long context problems.
    creator_organization_name: IBM-GRANITE
    access: open
    num_parameters: 3300000000
    release_date: 2024-12-18
    tags: [TEXT_MODEL_TAG, INSTRUCTION_FOLLOWING_MODEL_TAG]

  - name: ibm-granite/granite-3.1-3b-a800m-base
    display_name: Granite 3.1 - 3B - A800M - Base
    description: Granite-3.1-3B-A800M-Base extends the context length of Granite-3.0-3B-A800M-Base from 4K to 128K using a progressive training strategy by increasing the supported context length in increments while adjusting RoPE theta until the model has successfully adapted to desired length of 128K.
    creator_organization_name: IBM-GRANITE
    access: open
    num_parameters: 3300000000
    release_date: 2024-12-18
    tags: [TEXT_MODEL_TAG]

  - name: ibm-granite/granite-3.1-1b-a400m-instruct
    display_name: Granite 3.1 - 1B - A400M - Instruct
    description: Granite-3.1-1B-A400M-Instruct is a 8B parameter long-context instruct model finetuned from Granite-3.1-1B-A400M-Base using a combination of open source instruction datasets with permissive license and internally collected synthetic datasets tailored for solving long context problems.
    creator_organization_name: IBM-GRANITE
    access: open
    num_parameters: 1330000000
    release_date: 2024-12-18
    tags: [TEXT_MODEL_TAG, INSTRUCTION_FOLLOWING_MODEL_TAG]

  - name: ibm-granite/granite-3.1-1b-a400m-base
    display_name: Granite 3.1 - 1B - A400M - Base
    description: Granite-3.1-1B-A400M-Base extends the context length of Granite-3.0-1B-A400M-Base from 4K to 128K using a progressive training strategy by increasing the supported context length in increments while adjusting RoPE theta until the model has successfully adapted to desired length of 128K.
    creator_organization_name: IBM-GRANITE
    access: open
    num_parameters: 1330000000
    release_date: 2024-12-18
    tags: [TEXT_MODEL_TAG]

  - name: ibm/granite-13b-instruct-v2
    display_name: Granite 13b instruct v2
    description: Granite Base (13B) Instruct V2.0 is a large decoder-only transformer model.The following features were used in the design of the model Decoder-only model
    creator_organization_name: IBM
    access: limited
    num_parameters: 13000000000
    release: 2023-11-30
    tags: [ TEXT_MODEL_TAG, INSTRUCTION_FOLLOWING_MODEL_TAG ]

  - name: ibm/granite-20b-code-instruct-8k
    display_name: Granite 20b code instruct (8K)
    description: Granite-20B-Code-Base-8K is a decoder-only code model designed for code generative tasks (e.g., code generation, code explanation, code fixing, etc.). It is trained from scratch with a two-phase training strategy. In phase 1, our model is trained on 3 trillion tokens sourced from 116 programming languages, ensuring a comprehensive understanding of programming languages and syntax. In phase 2, our model is trained on 500 billion tokens with a carefully designed mixture of high-quality data from code and natural language domains to improve the models’ ability to reason and follow instructions.
    creator_organization_name: IBM
    access: limited
    num_parameters: 20000000000
    release: 2024-18-4
    tags: [ TEXT_MODEL_TAG, INSTRUCTION_FOLLOWING_MODEL_TAG ]

  - name: ibm/granite-34b-code-instruct
    display_name: Granite 34b code instruct
    description: Granite Base (34B) Code Instruct is a 34B parameter model fine tuned from Granite-34B-Code-Base on a combination of permissively licensed instruction data to enhance instruction following capabilities including logical reasoning and problem-solving skills.
    creator_organization_name: IBM
    access: open
    num_parameters: 34000000000
    release: 2024-6-5
    tags: [ TEXT_MODEL_TAG, INSTRUCTION_FOLLOWING_MODEL_TAG ]


  - name: ibm/granite-3b-code-instruct
    display_name: Granite 3b code instruct
    description: Granite-3B-Code-Instruct-128K is a 3B parameter long-context instruct model fine tuned from Granite-3B-Code-Base-128K on a combination of permissively licensed data used in training the original Granite code instruct models, in addition to synthetically generated code instruction datasets tailored for solving long context problems. By exposing the model to both short and long context data, we aim to enhance its long-context capability without sacrificing code generation performance at short input context.
    creator_organization_name: IBM
    access: open
    num_parameters: 3000000000
    release: 2024-6-18
    tags: [ TEXT_MODEL_TAG, INSTRUCTION_FOLLOWING_MODEL_TAG ]

  - name: ibm/granite-8b-code-instruct
    display_name: Granite 8b code instruct
    description: Granite-8B-Code-Instruct-128K is a 8B parameter long-context instruct model fine tuned from Granite-8B-Code-Base-128K on a combination of permissively licensed data used in training the original Granite code instruct models, in addition to synthetically generated code instruction datasets tailored for solving long context problems. By exposing the model to both short and long context data, we aim to enhance its long-context capability without sacrificing code generation performance at short input context.
    creator_organization_name: IBM
    access: open
    num_parameters: 8000000000
    release: 2024-6-18
    tags: [ TEXT_MODEL_TAG, INSTRUCTION_FOLLOWING_MODEL_TAG ]

  - name: ibm/granite-3.1-8b-instruct
    display_name: Granite 3.1 - 8B - Instruct
    description: Granite-3.1-8B-Instruct is a 8B parameter long-context instruct model finetuned from Granite-3.1-8B-Base using a combination of open source instruction datasets with permissive license and internally collected synthetic datasets tailored for solving long context problems.
    creator_organization_name: IBM
    access: open
    num_parameters: 8170000000
    release_date: 2024-12-18
    tags: [ TEXT_MODEL_TAG, INSTRUCTION_FOLLOWING_MODEL_TAG ]

  - name: ibm/granite-3.1-2b-instruct
    display_name: Granite 3.1 - 2B - Instruct
    description: Granite-3.1-2B-Instruct is a 2B parameter long-context instruct model finetuned from Granite-3.1-2B-Base using a combination of open source instruction datasets with permissive license and internally collected synthetic datasets tailored for solving long context problems.
    creator_organization_name: IBM
    access: open
    num_parameters: 2530000000
    release_date: 2024-12-18
    tags: [ TEXT_MODEL_TAG, INSTRUCTION_FOLLOWING_MODEL_TAG ]

  - name: ibm/granite-3.3-8b-instruct
    display_name: IBM Granite 3.3 8B Instruct
    description: IBM Granite 3.3 8B Instruct is an 8-billion parameter 128K context length language model fine-tuned for improved reasoning and instruction-following capabilities. ([model card](https://huggingface.co/ibm-granite/granite-3.3-8b-instruct))
    creator_organization_name: IBM
    access: open
    num_parameters: 8170000000
    release_date: 2025-04-16
    tags: [TEXT_MODEL_TAG, LIMITED_FUNCTIONALITY_TEXT_MODEL_TAG, ABLATION_MODEL_TAG, INSTRUCTION_FOLLOWING_MODEL_TAG]

  - name: ibm/granite-3.3-8b-instruct-with-guardian
    display_name: IBM Granite 3.3 8B Instruct (with guardian)
    description: IBM Granite 3.3 8B Instruct is an 8-billion parameter 128K context length language model fine-tuned for improved reasoning and instruction-following capabilities. All prompts were first evaluated for risk by [IBM Granite Guardian 3.2 5B](https://www.ibm.com/granite/docs/models/guardian/) and prompts that were deemed risky (with a risk threshold of 0.8) received the response "I'm very sorry, but I can't assist with that.". ([model card](https://huggingface.co/ibm-granite/granite-3.3-8b-instruct))
    creator_organization_name: IBM
    access: open
    num_parameters: 8170000000
    release_date: 2025-04-16
    # Unfortunately this setup used a IBM internal API endpoint that is not publicly available, so we mark it with DEPRECATED_MODEL_TAG
    tags: [DEPRECATED_MODEL_TAG, TEXT_MODEL_TAG, LIMITED_FUNCTIONALITY_TEXT_MODEL_TAG, ABLATION_MODEL_TAG, INSTRUCTION_FOLLOWING_MODEL_TAG]

  - name: ibm/granite-4.0-h-small
    display_name: IBM Granite 4.0 Small
    description: IBM Granite 4.0 Small is a hybrid model with 32B total parameters and 9B active parameters that uses the Mixture of Experts (MoE) routing strategy with Mamba-2 and Transformer-based self-attention components.
    creator_organization_name: IBM
    access: open
    num_parameters: 32200000000
    release: 2025-10-02
    tags: [TEXT_MODEL_TAG, FULL_FUNCTIONALITY_TEXT_MODEL_TAG, INSTRUCTION_FOLLOWING_MODEL_TAG]

  - name: ibm/granite-4.0-micro
    display_name: IBM Granite 4.0 Micro
    description: IBM Granite 4.0 Micro is a dense Transformer model with 3B total parameters that provides an alternative option for users when Mamba2 support is not yet optimized.
    creator_organization_name: IBM
    access: open
    num_parameters: 3400000000
    release: 2025-10-02
    tags: [TEXT_MODEL_TAG, FULL_FUNCTIONALITY_TEXT_MODEL_TAG, INSTRUCTION_FOLLOWING_MODEL_TAG]

  - name: ibm/granite-4.0-h-small-with-guardian
    display_name: IBM Granite 4.0 Small (with guardian)
    description: IBM Granite 4.0 Small is a hybrid model with 32B total parameters and 9B active parameters that uses the Mixture of Experts (MoE) routing strategy with Mamba-2 and Transformer-based self-attention components.
    creator_organization_name: IBM
    access: open
    num_parameters: 32200000000
    release: 2025-10-02
    # Unfortunately this setup used a IBM internal API endpoint that is not publicly available, so we mark it with DEPRECATED_MODEL_TAG
    tags: [DEPRECATED_MODEL_TAG, TEXT_MODEL_TAG, FULL_FUNCTIONALITY_TEXT_MODEL_TAG, INSTRUCTION_FOLLOWING_MODEL_TAG]

  - name: ibm/granite-4.0-micro-with-guardian
    display_name: IBM Granite 4.0 Micro (with guardian)
    description: IBM Granite 4.0 Micro is a dense Transformer model with 3B total parameters that provides an alternative option for users when Mamba2 support is not yet optimized.
    creator_organization_name: IBM
    access: open
    num_parameters: 3400000000
    release: 2025-10-02
    # Unfortunately this setup used a IBM internal API endpoint that is not publicly available, so we mark it with DEPRECATED_MODEL_TAG
    tags: [DEPRECATED_MODEL_TAG, TEXT_MODEL_TAG, FULL_FUNCTIONALITY_TEXT_MODEL_TAG, INSTRUCTION_FOLLOWING_MODEL_TAG]

  - name: ura-hcmut/ura-llama-2.1-8b
    display_name: URA-Llama 2.1 (8B)
    description: URA-Llama 2.1 (8B) is a model trained on a large corpus of Vietnamese text data, including books, articles, and websites. It is designed to understand and generate Vietnamese text.
    creator_organization_name: URA
    access: open
    num_parameters: 8000000000
    release_date: 2024-08-04
    tags: [TEXT_MODEL_TAG, LIMITED_FUNCTIONALITY_TEXT_MODEL_TAG, INSTRUCTION_FOLLOWING_MODEL_TAG]

  - name: ura-hcmut/ura-llama-2-8b
    display_name: URA-Llama 2 (8B)
    description: URA-Llama 2 (8B) is a model trained on a large corpus of Vietnamese text data, including books, articles, and websites. It is designed to understand and generate Vietnamese text.
    creator_organization_name: URA
    access: open
    num_parameters: 8000000000
    release_date: 2024-08-04
    tags: [TEXT_MODEL_TAG, LIMITED_FUNCTIONALITY_TEXT_MODEL_TAG, INSTRUCTION_FOLLOWING_MODEL_TAG]

  - name: ura-hcmut/ura-llama-7b
    display_name: URA-Llama 7B (7B)
    description: URA-Llama 7B (7B) is a model trained on a large corpus of Vietnamese text data, including books, articles, and websites. It is designed to understand and generate Vietnamese text.
    creator_organization_name: URA
    access: open
    num_parameters: 7000000000
    release_date: 2023-10-10
    tags: [TEXT_MODEL_TAG, LIMITED_FUNCTIONALITY_TEXT_MODEL_TAG, INSTRUCTION_FOLLOWING_MODEL_TAG]

  - name: ura-hcmut/ura-llama-13b
    display_name: URA-Llama 13B (13B)
    description: URA-Llama 13B (13B) is a model trained on a large corpus of Vietnamese text data, including books, articles, and websites. It is designed to understand and generate Vietnamese text.
    creator_organization_name: URA
    access: open
    num_parameters: 13000000000
    release_date: 2023-10-10
    tags: [TEXT_MODEL_TAG, LIMITED_FUNCTIONALITY_TEXT_MODEL_TAG, INSTRUCTION_FOLLOWING_MODEL_TAG]

  - name: ura-hcmut/ura-llama-70b
    display_name: URA-Llama 70B (70B)
    description: URA-Llama 70B (70B) is a model trained on a large corpus of Vietnamese text data, including books, articles, and websites. It is designed to understand and generate Vietnamese text.
    creator_organization_name: URA
    access: open
    num_parameters: 70000000000
    release_date: 2023-10-10
    tags: [TEXT_MODEL_TAG, LIMITED_FUNCTIONALITY_TEXT_MODEL_TAG, INSTRUCTION_FOLLOWING_MODEL_TAG]

  - name: ura-hcmut/GemSUra-7B
    display_name: GemSUra 7B
    description: GemSUra 7B is a model trained on a large corpus of Vietnamese text data, including books, articles, and websites. It is designed to understand and generate Vietnamese text.
    creator_organization_name: URA
    access: open
    num_parameters: 7000000000
    release_date: 2024-03-12
    tags: [TEXT_MODEL_TAG, LIMITED_FUNCTIONALITY_TEXT_MODEL_TAG, INSTRUCTION_FOLLOWING_MODEL_TAG]

  - name: ura-hcmut/GemSUra-2B
    display_name: GemSUra 2B
    description: GemSUra 2B is a model trained on a large corpus of Vietnamese text data, including books, articles, and websites. It is designed to understand and generate Vietnamese text.
    creator_organization_name: URA
    access: open
    num_parameters: 2000000000
    release_date: 2024-03-12
    tags: [TEXT_MODEL_TAG, LIMITED_FUNCTIONALITY_TEXT_MODEL_TAG, INSTRUCTION_FOLLOWING_MODEL_TAG]

  - name: ura-hcmut/MixSUra
    display_name: MixSUra
    description: MixSUra is a model trained on a large corpus of Vietnamese text data, including books, articles, and websites. It is designed to understand and generate Vietnamese text. It is a mixture of experts model with 8 active experts.
    creator_organization_name: URA
    access: open
    num_parameters: 46700000000
    release_date: 2024-03-12
    tags: [TEXT_MODEL_TAG, LIMITED_FUNCTIONALITY_TEXT_MODEL_TAG, INSTRUCTION_FOLLOWING_MODEL_TAG]

  - name: vilm/vinallama-7b-chat
    display_name: VinaLLaMa
    description: VinaLLaMa is a model trained on a large corpus of Vietnamese text data, including books, articles, and websites. It is designed to understand and generate Vietnamese text.
    creator_organization_name: ViLM
    access: open
    num_parameters: 7000000000
    release_date: 2024-03-12
    tags: [TEXT_MODEL_TAG, LIMITED_FUNCTIONALITY_TEXT_MODEL_TAG, INSTRUCTION_FOLLOWING_MODEL_TAG]

  - name: vilm/vinallama-2.7b-chat
    display_name: VinaLLaMa 2.7B
    description: VinaLLaMa 2.7B is a model trained on a large corpus of Vietnamese text data, including books, articles, and websites. It is designed to understand and generate Vietnamese text.
    creator_organization_name: ViLM
    access: open
    num_parameters: 2700000000
    release_date: 2024-03-12
    tags: [TEXT_MODEL_TAG, LIMITED_FUNCTIONALITY_TEXT_MODEL_TAG, INSTRUCTION_FOLLOWING_MODEL_TAG]

  - name: vilm/vietcuna-7b-v3
    display_name: VietCuna 7B (v3)
    description: VietCuna 7B is a model trained on a large corpus of Vietnamese text data, including books, articles, and websites. It is designed to understand and generate Vietnamese text.
    creator_organization_name: ViLM
    access: open
    num_parameters: 7000000000
    release_date: 2023-08-07
    tags: [TEXT_MODEL_TAG, LIMITED_FUNCTIONALITY_TEXT_MODEL_TAG, INSTRUCTION_FOLLOWING_MODEL_TAG]

  - name: vilm/vietcuna-3b-v2
    display_name: VietCuna 3B (v2)
    description: VietCuna 3B is a model trained on a large corpus of Vietnamese text data, including books, articles, and websites. It is designed to understand and generate Vietnamese text.
    creator_organization_name: ViLM
    access: open
    num_parameters: 3000000000
    release_date: 2023-07-15
    tags: [TEXT_MODEL_TAG, LIMITED_FUNCTIONALITY_TEXT_MODEL_TAG, INSTRUCTION_FOLLOWING_MODEL_TAG]

  - name: vilm/Quyen-v0.1
    display_name: Quyen (v0.1)
    description: Quyen is a model trained on a large corpus of Vietnamese text data, including books, articles, and websites. It is designed to understand and generate Vietnamese text.
    creator_organization_name: ViLM
    access: open
    num_parameters: 4000000000
    release_date: 2024-02-26
    tags: [TEXT_MODEL_TAG, LIMITED_FUNCTIONALITY_TEXT_MODEL_TAG, INSTRUCTION_FOLLOWING_MODEL_TAG]

  - name: vilm/Quyen-Plus-v0.1
    display_name: Quyen Plus (v0.1)
    description: Quyen Plus is a model trained on a large corpus of Vietnamese text data, including books, articles, and websites. It is designed to understand and generate Vietnamese text.
    creator_organization_name: ViLM
    access: open
    num_parameters: 7000000000
    release_date: 2024-02-26
    tags: [TEXT_MODEL_TAG, LIMITED_FUNCTIONALITY_TEXT_MODEL_TAG, INSTRUCTION_FOLLOWING_MODEL_TAG]

  - name: vilm/Quyen-Pro-v0.1
    display_name: Quyen Pro (v0.1)
    description: Quyen Pro is a model trained on a large corpus of Vietnamese text data, including books, articles, and websites. It is designed to understand and generate Vietnamese text.
    creator_organization_name: ViLM
    access: open
    num_parameters: 14000000000
    release_date: 2024-02-26
    tags: [TEXT_MODEL_TAG, LIMITED_FUNCTIONALITY_TEXT_MODEL_TAG, INSTRUCTION_FOLLOWING_MODEL_TAG]

  - name: vilm/Quyen-Pro-Max-v0.1
    display_name: Quyen Pro Max (v0.1)
    description: Quyen Pro Max is a model trained on a large corpus of Vietnamese text data, including books, articles, and websites. It is designed to understand and generate Vietnamese text.
    creator_organization_name: ViLM
    access: open
    num_parameters: 72000000000
    release_date: 2024-02-26
    tags: [TEXT_MODEL_TAG, LIMITED_FUNCTIONALITY_TEXT_MODEL_TAG, INSTRUCTION_FOLLOWING_MODEL_TAG]

  - name: vilm/Quyen-Mini-v0.1
    display_name: Quyen Mini (v0.1)
    description: Quyen Mini is a model trained on a large corpus of Vietnamese text data, including books, articles, and websites. It is designed to understand and generate Vietnamese text.
    creator_organization_name: ViLM
    access: open
    num_parameters: 1800000000
    release_date: 2024-02-26
    tags: [TEXT_MODEL_TAG, LIMITED_FUNCTIONALITY_TEXT_MODEL_TAG, INSTRUCTION_FOLLOWING_MODEL_TAG]

  - name: vilm/Quyen-SE-v0.1
    display_name: Quyen SE (v0.1)
    description: Quyen SE is a model trained on a large corpus of Vietnamese text data, including books, articles, and websites. It is designed to understand and generate Vietnamese text.
    creator_organization_name: ViLM
    access: open
    num_parameters: 500000000
    release_date: 2024-02-26
    tags: [TEXT_MODEL_TAG, LIMITED_FUNCTIONALITY_TEXT_MODEL_TAG, INSTRUCTION_FOLLOWING_MODEL_TAG]

  - name: Viet-Mistral/Vistral-7B-Chat
    display_name: Vistral 7B Chat
    description: Vistral 7B Chat is a model trained on a large corpus of Vietnamese text data, including books, articles, and websites. It is designed to understand and generate Vietnamese text.
    creator_organization_name: Viet-Mistral
    access: open
    num_parameters: 7000000000
    release_date: 2024-02-28
    tags: [TEXT_MODEL_TAG, LIMITED_FUNCTIONALITY_TEXT_MODEL_TAG, INSTRUCTION_FOLLOWING_MODEL_TAG]

  - name: vinai/PhoGPT-7B5-Instruct
    display_name: PhoGPT 7B5 Instruct
    description: PhoGPT 7B5 Instruct is a model trained on a large corpus of Vietnamese text data, including books, articles, and websites. It is designed to understand and generate Vietnamese text.
    creator_organization_name: VinAI
    access: open
    num_parameters: 7500000000
    release_date: 2024-02-19
    tags: [TEXT_MODEL_TAG, LIMITED_FUNCTIONALITY_TEXT_MODEL_TAG, INSTRUCTION_FOLLOWING_MODEL_TAG]

  - name: vinai/PhoGPT-4B-Chat
    display_name: PhoGPT 4B Chat
    description: PhoGPT 4B Chat is a model trained on a large corpus of Vietnamese text data, including books, articles, and websites. It is designed to understand and generate Vietnamese text.
    creator_organization_name: VinAI
    access: open
    num_parameters: 4000000000
    release_date: 2024-04-02
    tags: [TEXT_MODEL_TAG, LIMITED_FUNCTIONALITY_TEXT_MODEL_TAG, INSTRUCTION_FOLLOWING_MODEL_TAG]

  - name: CEIA-UFG/Gemma-3-Gaia-PT-BR-4b-it
    display_name: Gemma-3 Gaia PT-BR 4b Instruct
    description: Gemma-3 Gaia PT-BR 4b Instruct is a model trained by CEIA-UFG for understanding and generating Brazilian Portuguese text.
    creator_organization_name: CEIA-UFG
    access: open
    num_parameters: 4000000000
    release_date: 2025-06-01
    tags: [TEXT_MODEL_TAG, LIMITED_FUNCTIONALITY_TEXT_MODEL_TAG, INSTRUCTION_FOLLOWING_MODEL_TAG]

  - name: recogna-nlp/bode-13b-alpaca-pt-br-no-peft
    display_name: Bode 13B Alpaca PT-BR
    description: Bode is a language model (LLM) for Portuguese, based on LLaMA 2 and fine-tuned with the Alpaca dataset translated into Portuguese. Suitable for instruction, text generation, translation and tasks in Portuguese.
    creator_organization_name: Recogna NLP
    access: open
    num_parameters: 13000000000
    release_date: 2024-01-05
    tags: [TEXT_MODEL_TAG, LIMITED_FUNCTIONALITY_TEXT_MODEL_TAG, INSTRUCTION_FOLLOWING_MODEL_TAG]

  - name: 22h/cabrita_7b_pt_850000
    display_name: Cabrita PT-BR 7B
    description: Cabrita is an OpenLLaMA-based model, continuously trained in Portuguese (mC4-pt subset) for 850000 steps with efficient tokenization adapted to the language.
    creator_organization_name: 22h
    access: open
    num_parameters: 7000000000
    release_date: 2023-08-23
    tags: [TEXT_MODEL_TAG, LIMITED_FUNCTIONALITY_TEXT_MODEL_TAG, INSTRUCTION_FOLLOWING_MODEL_TAG]

  - name: PORTULAN/gervasio-7b-portuguese-ptbr-decoder
    display_name: Gervásio PT-BR/PT-PT 7B Decoder
    description: Gervásio PT* is a 7B parameter decoder model, adapted from LLaMA27B, trained for both Brazilian and European Portuguese. Fine-tuned with translated data from benchmarks such as GLUE and SuperGLUE.
    creator_organization_name: PORTULAN (University of Lisbon NLX)
    access: open
    num_parameters: 6740000000
    release_date: 2024-02-29
    tags: [TEXT_MODEL_TAG, LIMITED_FUNCTIONALITY_TEXT_MODEL_TAG, INSTRUCTION_FOLLOWING_MODEL_TAG]

  - name: TucanoBR/Tucano-2b4
    display_name: Tucano PT-BR 2b4
    description: Tucano is a series of decoder models based on LLaMA2, natively pre-trained in Portuguese using the GigaVerbo dataset (200B tokens), with the 2B model trained for 1.96M steps over 845h (515B tokens, 4 epochs).
    creator_organization_name: TucanoBR (University of Bonn)
    access: open
    num_parameters: 2444618240
    release_date: 2024-12-11
    tags: [TEXT_MODEL_TAG, LIMITED_FUNCTIONALITY_TEXT_MODEL_TAG, INSTRUCTION_FOLLOWING_MODEL_TAG]

  - name: nicholasKluge/TeenyTinyLlama-460m
    display_name: TeenyTinyLlama 460M PT-BR
    description: TeenyTinyLlama-460m is a lightweight and efficient model based on LLaMA2, trained exclusively on Brazilian Portuguese. It uses RoPE embeddings and SwiGLU activations, with a refined SentencePiece tokenizer and a low-resource optimized architecture.
    creator_organization_name: Nicholas Kluge.
    access: open
    num_parameters: 460000000
    release_date: 2024-01-30
    tags: [TEXT_MODEL_TAG, LIMITED_FUNCTIONALITY_TEXT_MODEL_TAG, INSTRUCTION_FOLLOWING_MODEL_TAG]

  # DSPy Models (EXPERIMENTAL)
  # The following model configurations use the DSPyClient for inference with DSPy modules.
  
  - name: anthropic/claude-3-7-sonnet-20250219-dspy-zs-predict
    display_name: Claude 3.7 Sonnet (20250219) (DSPy Zero-Shot Predict)
    description: Claude 3.7 Sonnet is a Claude 3 family hybrid reasoning model that can produce near-instant responses or extended, step-by-step thinking that is made visible to the user ([blog](https://www.anthropic.com/news/claude-3-7-sonnet)).
    creator_organization_name: Anthropic
    access: limited
    release_date: 2025-02-24
    tags: [ANTHROPIC_CLAUDE_3_MODEL_TAG, TEXT_MODEL_TAG, VISION_LANGUAGE_MODEL_TAG, LIMITED_FUNCTIONALITY_TEXT_MODEL_TAG, INSTRUCTION_FOLLOWING_MODEL_TAG]

  - name: google/gemini-2.0-flash-001-dspy-zs-predict
    display_name: Gemini 2.0 Flash (DSPy Zero-Shot Predict)
    description: Gemini 2.0 Flash is a member of the Gemini 2.0 series of models, a suite of highly-capable, natively multimodal models designed to power agentic systems. ([model card](https://storage.googleapis.com/model-cards/documents/gemini-2-flash.pdf), [documentation](https://ai.google.dev/gemini-api/docs/models/gemini))
    creator_organization_name: Google
    access: limited
    release_date: 2025-02-01
    tags: [TEXT_MODEL_TAG, VISION_LANGUAGE_MODEL_TAG, AUDIO_LANGUAGE_MODEL_TAG, GOOGLE_GEMINI_MODEL_TAG, LIMITED_FUNCTIONALITY_TEXT_MODEL_TAG, INSTRUCTION_FOLLOWING_MODEL_TAG]

  - name: openai/gpt-4o-2024-05-13-dspy-zs-predict
    display_name: GPT-4o (2024-05-13) (DSPy Zero-Shot Predict)
    description: GPT-4o (2024-05-13) is a large multimodal model that accepts as input any combination of text, audio, and image and generates any combination of text, audio, and image outputs. ([blog](https://openai.com/index/hello-gpt-4o/))
    creator_organization_name: OpenAI
    access: limited
    release_date: 2024-04-09
    tags: [TEXT_MODEL_TAG, VISION_LANGUAGE_MODEL_TAG, OPENAI_CHATGPT_MODEL_TAG, LIMITED_FUNCTIONALITY_TEXT_MODEL_TAG, INSTRUCTION_FOLLOWING_MODEL_TAG]

  - name: openai/o3-mini-2025-01-31-dspy-zs-predict
    display_name: o3-mini (2025-01-31) (DSPy Zero-Shot Predict)
    description: o3-mini is a small reasoning model form OpenAI that aims to deliver STEM capabilities while maintaining the low cost and reduced latency of OpenAI o1-mini. ([blog post](https://openai.com/index/openai-o3-mini/))
    creator_organization_name: OpenAI
    access: limited
    release_date: 2025-01-31
    tags: [TEXT_MODEL_TAG, LIMITED_FUNCTIONALITY_TEXT_MODEL_TAG, INSTRUCTION_FOLLOWING_MODEL_TAG]

  - name: anthropic/claude-3-7-sonnet-20250219-dspy-zs-cot
    display_name: Claude 3.7 Sonnet (20250219) (DSPy Zero-Shot ChainOfThought)
    description: Claude 3.7 Sonnet is a Claude 3 family hybrid reasoning model that can produce near-instant responses or extended, step-by-step thinking that is made visible to the user ([blog](https://www.anthropic.com/news/claude-3-7-sonnet)).
    creator_organization_name: Anthropic
    access: limited
    release_date: 2025-02-24
    tags: [ANTHROPIC_CLAUDE_3_MODEL_TAG, TEXT_MODEL_TAG, VISION_LANGUAGE_MODEL_TAG, LIMITED_FUNCTIONALITY_TEXT_MODEL_TAG, INSTRUCTION_FOLLOWING_MODEL_TAG]

  - name: google/gemini-2.0-flash-001-dspy-zs-cot
    display_name: Gemini 2.0 Flash (DSPy Zero-Shot ChainOfThought)
    description: Gemini 2.0 Flash is a member of the Gemini 2.0 series of models, a suite of highly-capable, natively multimodal models designed to power agentic systems. ([model card](https://storage.googleapis.com/model-cards/documents/gemini-2-flash.pdf), [documentation](https://ai.google.dev/gemini-api/docs/models/gemini))
    creator_organization_name: Google
    access: limited
    release_date: 2025-02-01
    tags: [TEXT_MODEL_TAG, VISION_LANGUAGE_MODEL_TAG, AUDIO_LANGUAGE_MODEL_TAG, GOOGLE_GEMINI_MODEL_TAG, LIMITED_FUNCTIONALITY_TEXT_MODEL_TAG, INSTRUCTION_FOLLOWING_MODEL_TAG]

  - name: openai/gpt-4o-2024-05-13-dspy-zs-cot
    display_name: GPT-4o (2024-05-13) (DSPy Zero-Shot ChainOfThought)
    description: GPT-4o (2024-05-13) is a large multimodal model that accepts as input any combination of text, audio, and image and generates any combination of text, audio, and image outputs. ([blog](https://openai.com/index/hello-gpt-4o/))
    creator_organization_name: OpenAI
    access: limited
    release_date: 2024-04-09
    tags: [TEXT_MODEL_TAG, VISION_LANGUAGE_MODEL_TAG, OPENAI_CHATGPT_MODEL_TAG, LIMITED_FUNCTIONALITY_TEXT_MODEL_TAG, INSTRUCTION_FOLLOWING_MODEL_TAG]

  - name: openai/o3-mini-2025-01-31-dspy-zs-cot
    display_name: o3-mini (2025-01-31) (DSPy Zero-Shot ChainOfThought)
    description: o3-mini is a small reasoning model form OpenAI that aims to deliver STEM capabilities while maintaining the low cost and reduced latency of OpenAI o1-mini. ([blog post](https://openai.com/index/openai-o3-mini/))
    creator_organization_name: OpenAI
    access: limited
    release_date: 2025-01-31
    tags: [TEXT_MODEL_TAG, LIMITED_FUNCTIONALITY_TEXT_MODEL_TAG, INSTRUCTION_FOLLOWING_MODEL_TAG]

  - name: anthropic/claude-3-7-sonnet-20250219-dspy-fs-bfrs
    display_name: Claude 3.7 Sonnet (20250219) (DSPy BootstrapFewShotWithRandomSearch)
    description: Claude 3.7 Sonnet is a Claude 3 family hybrid reasoning model that can produce near-instant responses or extended, step-by-step thinking that is made visible to the user ([blog](https://www.anthropic.com/news/claude-3-7-sonnet)).
    creator_organization_name: Anthropic
    access: limited
    release_date: 2025-02-24
    tags: [ANTHROPIC_CLAUDE_3_MODEL_TAG, TEXT_MODEL_TAG, VISION_LANGUAGE_MODEL_TAG, LIMITED_FUNCTIONALITY_TEXT_MODEL_TAG, INSTRUCTION_FOLLOWING_MODEL_TAG]

  - name: google/gemini-2.0-flash-001-dspy-fs-bfrs
    display_name: Gemini 2.0 Flash (DSPy BootstrapFewShotWithRandomSearch)
    description: Gemini 2.0 Flash is a member of the Gemini 2.0 series of models, a suite of highly-capable, natively multimodal models designed to power agentic systems. ([model card](https://storage.googleapis.com/model-cards/documents/gemini-2-flash.pdf), [documentation](https://ai.google.dev/gemini-api/docs/models/gemini))
    creator_organization_name: Google
    access: limited
    release_date: 2025-02-01
    tags: [TEXT_MODEL_TAG, VISION_LANGUAGE_MODEL_TAG, AUDIO_LANGUAGE_MODEL_TAG, GOOGLE_GEMINI_MODEL_TAG, LIMITED_FUNCTIONALITY_TEXT_MODEL_TAG, INSTRUCTION_FOLLOWING_MODEL_TAG]

  - name: openai/gpt-4o-2024-05-13-dspy-fs-bfrs
    display_name: GPT-4o (2024-05-13) (DSPy BootstrapFewShotWithRandomSearch)
    description: GPT-4o (2024-05-13) is a large multimodal model that accepts as input any combination of text, audio, and image and generates any combination of text, audio, and image outputs. ([blog](https://openai.com/index/hello-gpt-4o/))
    creator_organization_name: OpenAI
    access: limited
    release_date: 2024-04-09
    tags: [TEXT_MODEL_TAG, VISION_LANGUAGE_MODEL_TAG, OPENAI_CHATGPT_MODEL_TAG, LIMITED_FUNCTIONALITY_TEXT_MODEL_TAG, INSTRUCTION_FOLLOWING_MODEL_TAG]

  - name: openai/o3-mini-2025-01-31-dspy-fs-bfrs
    display_name: o3-mini (2025-01-31) (DSPy BootstrapFewShotWithRandomSearch)
    description: o3-mini is a small reasoning model form OpenAI that aims to deliver STEM capabilities while maintaining the low cost and reduced latency of OpenAI o1-mini. ([blog post](https://openai.com/index/openai-o3-mini/))
    creator_organization_name: OpenAI
    access: limited
    release_date: 2025-01-31
    tags: [TEXT_MODEL_TAG, LIMITED_FUNCTIONALITY_TEXT_MODEL_TAG, INSTRUCTION_FOLLOWING_MODEL_TAG]

  - name: anthropic/claude-3-7-sonnet-20250219-dspy-fs-miprov2
    display_name: Claude 3.7 Sonnet (20250219) (DSPy MIPROv2)
    description: Claude 3.7 Sonnet is a Claude 3 family hybrid reasoning model that can produce near-instant responses or extended, step-by-step thinking that is made visible to the user ([blog](https://www.anthropic.com/news/claude-3-7-sonnet)).
    creator_organization_name: Anthropic
    access: limited
    release_date: 2025-02-24
    tags: [ANTHROPIC_CLAUDE_3_MODEL_TAG, TEXT_MODEL_TAG, VISION_LANGUAGE_MODEL_TAG, LIMITED_FUNCTIONALITY_TEXT_MODEL_TAG, INSTRUCTION_FOLLOWING_MODEL_TAG]

  - name: google/gemini-2.0-flash-001-dspy-fs-miprov2
    display_name: Gemini 2.0 Flash (DSPy MIPROv2)
    description: Gemini 2.0 Flash is a member of the Gemini 2.0 series of models, a suite of highly-capable, natively multimodal models designed to power agentic systems. ([model card](https://storage.googleapis.com/model-cards/documents/gemini-2-flash.pdf), [documentation](https://ai.google.dev/gemini-api/docs/models/gemini))
    creator_organization_name: Google
    access: limited
    release_date: 2025-02-01
    tags: [TEXT_MODEL_TAG, VISION_LANGUAGE_MODEL_TAG, AUDIO_LANGUAGE_MODEL_TAG, GOOGLE_GEMINI_MODEL_TAG, LIMITED_FUNCTIONALITY_TEXT_MODEL_TAG, INSTRUCTION_FOLLOWING_MODEL_TAG]

  - name: openai/gpt-4o-2024-05-13-dspy-fs-miprov2
    display_name: GPT-4o (2024-05-13) (DSPy MIPROv2)
    description: GPT-4o (2024-05-13) is a large multimodal model that accepts as input any combination of text, audio, and image and generates any combination of text, audio, and image outputs. ([blog](https://openai.com/index/hello-gpt-4o/))
    creator_organization_name: OpenAI
    access: limited
    release_date: 2024-04-09
    tags: [TEXT_MODEL_TAG, VISION_LANGUAGE_MODEL_TAG, OPENAI_CHATGPT_MODEL_TAG, LIMITED_FUNCTIONALITY_TEXT_MODEL_TAG, INSTRUCTION_FOLLOWING_MODEL_TAG]

  - name: openai/o3-mini-2025-01-31-dspy-fs-miprov2
    display_name: o3-mini (2025-01-31) (DSPy MIPROv2)
    description: o3-mini is a small reasoning model form OpenAI that aims to deliver STEM capabilities while maintaining the low cost and reduced latency of OpenAI o1-mini. ([blog post](https://openai.com/index/openai-o3-mini/))
    creator_organization_name: OpenAI
    access: limited
    release_date: 2025-01-31
    tags: [TEXT_MODEL_TAG, LIMITED_FUNCTIONALITY_TEXT_MODEL_TAG, INSTRUCTION_FOLLOWING_MODEL_TAG]<|MERGE_RESOLUTION|>--- conflicted
+++ resolved
@@ -1365,11 +1365,7 @@
     creator_organization_name: Google
     access: limited
     release_date: 2025-04-17
-<<<<<<< HEAD
-    tags: [TEXT_MODEL_TAG, VISION_LANGUAGE_MODEL_TAG, AUDIO_LANGUAGE_MODEL_TAG, CAN_PROCESS_VIDEO_MODEL_TAG, GOOGLE_GEMINI_MODEL_TAG, LIMITED_FUNCTIONALITY_TEXT_MODEL_TAG, INSTRUCTION_FOLLOWING_MODEL_TAG]
-=======
     tags: [DEPRECATED_MODEL_TAG, TEXT_MODEL_TAG, VISION_LANGUAGE_MODEL_TAG, AUDIO_LANGUAGE_MODEL_TAG, GOOGLE_GEMINI_MODEL_TAG, LIMITED_FUNCTIONALITY_TEXT_MODEL_TAG, INSTRUCTION_FOLLOWING_MODEL_TAG]
->>>>>>> 9a7dbe87
 
   - name: google/gemini-2.5-flash-preview-05-20
     display_name: Gemini 2.5 Flash (05-20 preview)
@@ -1377,9 +1373,6 @@
     creator_organization_name: Google
     access: limited
     release_date: 2025-04-17
-<<<<<<< HEAD
-    tags: [TEXT_MODEL_TAG, VISION_LANGUAGE_MODEL_TAG, AUDIO_LANGUAGE_MODEL_TAG, CAN_PROCESS_VIDEO_MODEL_TAG, GOOGLE_GEMINI_MODEL_TAG, LIMITED_FUNCTIONALITY_TEXT_MODEL_TAG, INSTRUCTION_FOLLOWING_MODEL_TAG]
-=======
     tags: [DEPRECATED_MODEL_TAG, TEXT_MODEL_TAG, VISION_LANGUAGE_MODEL_TAG, AUDIO_LANGUAGE_MODEL_TAG, GOOGLE_GEMINI_MODEL_TAG, LIMITED_FUNCTIONALITY_TEXT_MODEL_TAG, INSTRUCTION_FOLLOWING_MODEL_TAG]
 
   - name: google/gemini-2.5-flash-thinking-disabled
@@ -1389,7 +1382,6 @@
     access: limited
     release_date: 2025-06-17
     tags: [TEXT_MODEL_TAG, VISION_LANGUAGE_MODEL_TAG, AUDIO_LANGUAGE_MODEL_TAG, GOOGLE_GEMINI_MODEL_TAG, LIMITED_FUNCTIONALITY_TEXT_MODEL_TAG, INSTRUCTION_FOLLOWING_MODEL_TAG]
->>>>>>> 9a7dbe87
 
   - name: google/gemini-2.5-flash
     display_name: Gemini 2.5 Flash
