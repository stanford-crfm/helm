--- conflicted
+++ resolved
@@ -37,10 +37,7 @@
 
     media_object: Optional[MediaObject] = None
     """Path of image for multimodal input.
-<<<<<<< HEAD
-=======
 
->>>>>>> bfe9a4c8
     Image path or URL of the question."""
 
 
