from typing import Any, Dict, List, Optional, TypedDict, Union, cast
import json
import requests
import time
import urllib.parse

from helm.common.cache import CacheConfig
from helm.common.hierarchical_logger import htrack_block, hlog
from helm.common.media_object import IMAGE_TYPE, TEXT_TYPE
from helm.common.optional_dependencies import handle_module_not_found_error
from helm.common.request import (
    wrap_request_time,
    EMBEDDING_UNAVAILABLE_REQUEST_RESULT,
    Request,
    RequestResult,
    Sequence,
    Token,
    ErrorFlags,
)
from helm.common.tokenization_request import (
    TokenizationRequest,
    TokenizationRequestResult,
)
from helm.proxy.retry import NonRetriableException
from helm.tokenizers.tokenizer import Tokenizer
from helm.clients.client import CachingClient, truncate_sequence, truncate_and_tokenize_response_text

try:
    from anthropic import Anthropic, BadRequestError
    from anthropic.types import MessageParam
    from anthropic.types.image_block_param import ImageBlockParam
    from anthropic.types.text_block_param import TextBlockParam
    import websocket
except ModuleNotFoundError as e:
    handle_module_not_found_error(e, ["anthropic"])


class AnthropicCompletionRequest(TypedDict):
    prompt: str
    stop_sequences: List[str]
    model: str
    max_tokens_to_sample: int
    temperature: float
    top_p: float
    top_k: int


class AnthropicClient(CachingClient):
    """
    Client for the Anthropic models (https://arxiv.org/abs/2204.05862).
    They use their own tokenizer.
    Here are a list of bugs that we deal with in this client:
    - The prompt must contains anthropic.HUMAN_PROMPT ('\n\nHuman:') and anthropic.AI_PROMPT ('\n\nAssistant:')
    - The completions is often too verbose, so we add the PROMPT_ANSWER_START to the prompt.
    TODO(#1521): Remove this when we have a better way to do prompt engineering.
    - The completions often start with a colon, space, or newline, so we remove it. This means
    that we need to query more tokens than necessary to ensure that the completion does not start
    with a colon, space, or newline. We query `max_tokens + ADDITIONAL_TOKENS` tokens and then
    remove the excess tokens at the end of the completion.
    TODO(#1512): Once we have a good way to post-process the completion, move this logic to the
    post-processing.
    - The API sometimes returns "Prompt must contain anthropic.AI_PROMPT". This is a bug related to the
    window_service that does not properly truncate some prompts.  It is caused by the suffix being truncated.
    - The API sometimes return Prompt length + max_tokens exceeds max (9192). This is something we do not
    handle yet (we have not limit on prompt length + max_tokens). TODO(#1520): Fix this.
    """

    MAX_COMPLETION_LENGTH: int = (
        8192  # See https://docs.google.com/document/d/1vX6xgoA-KEKxqtMlBVAqYvE8KUfZ7ABCjTxAjf1T5kI/edit#
    )
    ADDITIONAL_TOKENS: int = 5
    PROMPT_ANSWER_START: str = "The answer is "

    def __init__(
        self, tokenizer: Tokenizer, tokenizer_name: str, cache_config: CacheConfig, api_key: Optional[str] = None
    ):
        super().__init__(cache_config=cache_config)
        self.tokenizer = tokenizer
        self.tokenizer_name = tokenizer_name
        self.api_key: Optional[str] = api_key
        self.client = Anthropic(api_key=api_key)

    def _send_request(self, raw_request: AnthropicCompletionRequest) -> Dict[str, Any]:
        if self.api_key is None:
            raise Exception("API key is not set. Please set it in the HELM config file.")
        result = self.client.completions.create(**raw_request).model_dump()
        assert "error" not in result, f"Request failed with error: {result['error']}"
        return result

    def _filter_completion(self, completion: str, max_tokens: int) -> str:
        # If the completion starts with a colon, space, or newline, remove it.
        for _ in range(AnthropicClient.ADDITIONAL_TOKENS):
            if len(completion) == 0:
                return completion
            elif completion[0] in [":", " ", "\n"]:
                completion = completion[1:]
            else:
                break

        # NOTE(josselin): For now, this is disabled as it is not an accurate
        # limit of tokens. It is still handled by truncate_sequence() further
        # down the line, but it is not ideal. (prints a warning in the logs)
        # It is now expected that truncate_sequence() will truncate some tokens
        # as we queried more tokens than necessary to ensure that the completion
        # does not start with a colon, space, or newline.

        # Remove excess tokens at the end of the completion.
        # completion = " ".join(completion.split(" ")[:max_tokens])

        return completion

    def make_request(self, request: Request) -> RequestResult:
        if request.max_tokens > AnthropicClient.MAX_COMPLETION_LENGTH:
            raise ValueError(
                "The value for `max_tokens` exceeds the currently supported maximum "
                f"({request.max_tokens} > {AnthropicClient.MAX_COMPLETION_LENGTH})."
            )
        if request.max_tokens == 0 and not request.echo_prompt:
            raise ValueError("echo_prompt must be True when max_tokens=0.")

        raw_request: AnthropicCompletionRequest = {
            "prompt": request.prompt,
            "stop_sequences": request.stop_sequences,
            "model": request.model_engine,
            "max_tokens_to_sample": request.max_tokens,
            "temperature": request.temperature,
            "top_p": request.top_p,
            "top_k": request.top_k_per_token,
        }

        completions: List[Sequence] = []

        # `num_completions` is not supported, so instead make `num_completions` separate requests.
        for completion_index in range(request.num_completions):
            try:

                def do_it():
                    result = self._send_request(raw_request)
                    assert "completion" in result, f"Invalid response: {result}"
                    return result

                # We need to include the engine's name to differentiate among requests made for different model
                # engines since the engine name is not included in the request itself.
                # In addition, we want to make `request.num_completions` fresh
                # requests, cache key should contain the completion_index.
                # Echoing the original prompt is not officially supported by Anthropic. We instead prepend the
                # completion with the prompt when `echo_prompt` is true, so keep track of it in the cache key.
                cache_key = CachingClient.make_cache_key(
                    {
                        "completion_index": completion_index,
                        **raw_request,
                    },
                    request,
                )

                response, cached = self.cache.get(cache_key, wrap_request_time(do_it))
            except Exception as error:
                if "Prompt must contain anthropic.AI_PROMPT" in str(error):
                    return RequestResult(
                        success=False,
                        cached=False,
                        error=str(error),
                        completions=[],
                        embedding=[],
                        error_flags=ErrorFlags(is_retriable=False, is_fatal=False),
                    )
                if "exceeds max (" in str(error):
                    return RequestResult(
                        success=False,
                        cached=False,
                        error=str(error),
                        completions=[],
                        embedding=[],
                        error_flags=ErrorFlags(is_retriable=False, is_fatal=False),
                    )
                return RequestResult(success=False, cached=False, error=str(error), completions=[], embedding=[])

            # Post process the completion.
            response["completion"] = self._filter_completion(response["completion"], request.max_tokens)

            # The Anthropic API doesn't support echo. If `echo_prompt` is true, combine the prompt and completion.
            text: str = request.prompt + response["completion"] if request.echo_prompt else response["completion"]
            # The Anthropic API doesn't return us tokens or logprobs, so we tokenize ourselves.
            tokenization_result: TokenizationRequestResult = self.tokenizer.tokenize(
                # Anthropic uses their own tokenizer
                TokenizationRequest(text, tokenizer=self.tokenizer_name)
            )

            # Log probs are not currently not supported by the Anthropic, so set to 0 for now.
            tokens: List[Token] = [Token(text=str(text), logprob=0) for text in tokenization_result.raw_tokens]

            completion = Sequence(text=response["completion"], logprob=0, tokens=tokens)
            # See NOTE() in _filter_completion() to understand why warnings are printed for truncation.
            # TODO(#1512): Fix this with post-processing.
            sequence = truncate_sequence(completion, request, print_warning=True)
            completions.append(sequence)

        return RequestResult(
            success=True,
            cached=cached,
            request_time=response["request_time"],
            request_datetime=response["request_datetime"],
            completions=completions,
            embedding=[],
        )


def _is_content_moderation_failure(response: Dict) -> bool:
<<<<<<< HEAD
    """Return whether a response failed because of the content moderation filter."""
    if "error" in response and response["error"]["message"] == "Output blocked by content filtering policy":
=======
    """Return whether a a response failed because of the content moderation filter."""
    if (
        "error" in response
        and "message" in response["error"]
        and ["message"] == "Output blocked by content filtering policy"
    ):
>>>>>>> 09dd6a42
        hlog(f"Anthropic - output blocked by content filtering policy: {response}")
        return True
    return False


class AnthropicMessagesRequest(TypedDict, total=False):
    messages: List[MessageParam]
    model: str
    stop_sequences: List[str]
    system: str
    max_tokens: int
    temperature: float
    top_k: int
    top_p: float


class AnthropicMessagesRequestError(NonRetriableException):
    pass


class AnthropicMessagesResponseError(Exception):
    pass


class AnthropicMessagesClient(CachingClient):
    # Source: https://docs.anthropic.com/claude/docs/models-overview
    MAX_OUTPUT_TOKENS = 4096

    def __init__(
        self, tokenizer: Tokenizer, tokenizer_name: str, cache_config: CacheConfig, api_key: Optional[str] = None
    ):
        super().__init__(cache_config=cache_config)
        self.tokenizer = tokenizer
        self.tokenizer_name = tokenizer_name
        self.client = Anthropic(api_key=api_key)
        self.api_key: Optional[str] = api_key

    def make_request(self, request: Request) -> RequestResult:
        if request.max_tokens > AnthropicMessagesClient.MAX_OUTPUT_TOKENS:
            raise AnthropicMessagesRequestError(
                f"Request.max_tokens must be <= {AnthropicMessagesClient.MAX_OUTPUT_TOKENS}"
            )

        messages: List[MessageParam] = []
        system_message: Optional[MessageParam] = None

        if request.messages is not None:
            # TODO(#2439): Refactor out Request validation
            if request.multimodal_prompt is not None or request.prompt:
                raise AnthropicMessagesRequestError(
                    "Exactly one of Request.messages, Request.prompt or Request.multimodel_prompt should be set"
                )
            messages = cast(List[MessageParam], request.messages)
            if messages[0]["role"] == "system":
                system_message = messages[0]
                messages = messages[1:]

        elif request.multimodal_prompt is not None:
            # TODO(#2439): Refactor out Request validation
            if request.messages is not None or request.prompt:
                raise AnthropicMessagesRequestError(
                    "Exactly one of Request.messages, Request.prompt or Request.multimodel_prompt should be set"
                )
            blocks: List[Union[TextBlockParam, ImageBlockParam]] = []
            for media_object in request.multimodal_prompt.media_objects:
                if media_object.is_type(IMAGE_TYPE):
                    # TODO(#2439): Refactor out Request validation
                    if not media_object.location:
                        raise Exception("MediaObject of image type has missing location field value")

                    from helm.common.images_utils import encode_base64

                    base64_image: str = encode_base64(media_object.location, format="JPEG")
                    image_block: ImageBlockParam = {
                        "type": "image",
                        "source": {
                            "type": "base64",
                            "media_type": "image/jpeg",
                            "data": base64_image,
                        },
                    }
                    blocks.append(image_block)
                if media_object.is_type(TEXT_TYPE):
                    # TODO(#2439): Refactor out Request validation
                    if media_object.text is None:
                        raise ValueError("MediaObject of text type has missing text field value")
                    text_block: TextBlockParam = {
                        "type": "text",
                        "text": media_object.text,
                    }
                    # Anthropic does not support empty text blocks
                    if media_object.text.strip():
                        blocks.append(text_block)
            messages = [{"role": "user", "content": blocks}]

        else:
            messages = [{"role": "user", "content": request.prompt}]

        raw_request: AnthropicMessagesRequest = {
            "messages": messages,
            "model": request.model_engine,
            "stop_sequences": request.stop_sequences,
            "max_tokens": request.max_tokens,
            "temperature": request.temperature,
            "top_p": request.top_p,
            "top_k": request.top_k_per_token,
        }
        if system_message is not None:
            raw_request["system"] = cast(str, system_message["content"])
        completions: List[Sequence] = []

        # `num_completions` is not supported, so instead make `num_completions` separate requests.
        for completion_index in range(request.num_completions):

            def do_it() -> Dict[str, Any]:
                try:
                    result = self.client.messages.create(**raw_request).model_dump()
                    if "content" not in result or not result["content"]:
                        raise AnthropicMessagesResponseError(f"Anthropic response has empty content: {result}")
                    elif "text" not in result["content"][0]:
                        raise AnthropicMessagesResponseError(f"Anthropic response has non-text content: {result}")
                    return result
                except BadRequestError as e:
                    response = e.response.json()
                    if _is_content_moderation_failure(response):
                        return response
                    raise

            cache_key = CachingClient.make_cache_key(
                {
                    "completion_index": completion_index,
                    **raw_request,
                },
                request,
            )
            response, cached = self.cache.get(cache_key, wrap_request_time(do_it))

            if _is_content_moderation_failure(response):
                hlog(
                    f"WARNING: Returning empty request for {request.model_deployment} "
                    "due to content moderation filter"
                )
                return RequestResult(
                    success=False,
                    cached=cached,
                    error=response["error"]["message"],
                    completions=[],
                    embedding=[],
                    error_flags=ErrorFlags(is_retriable=False, is_fatal=False),
                    request_time=response["request_time"],
                    request_datetime=response["request_datetime"],
                )

            completion = truncate_and_tokenize_response_text(
                response["content"][0]["text"], request, self.tokenizer, self.tokenizer_name, original_finish_reason=""
            )
            completions.append(completion)

        return RequestResult(
            success=True,
            cached=cached,
            request_time=response["request_time"],
            request_datetime=response["request_datetime"],
            completions=completions,
            embedding=[],
        )


class AnthropicRequestError(Exception):
    pass


class AnthropicLegacyClient(CachingClient):
    """
    Legacy client for the Anthropic models (https://arxiv.org/abs/2204.05862).
    This was used before they officially released their API on March 17, 2023.
    They used their own version of the GPT-2 tokenizer.

    The Anthropic API is not production-ready and currently does not support:
    - Top k per token
    - Multiple completions
    - Echo prompt
    - Log probabilities
    """

    # Note: The model has a maximum context size of 8192, but the Anthropic API
    #       can currently only support a maximum of ~3000 tokens in the completion.
    # TODO: Increase this later when Anthropic supports more.
    MAX_COMPLETION_LENGTH: int = 3000

    # Anthropic returns the following in the response when reaching one of the stop sequences.
    STOP_SEQUENCE_STOP_REASON: str = "stop_sequence"

    ORGANIZATION: str = "anthropic"

    BASE_ENDPOINT: str = "feedback-frontend-v2.he.anthropic.com"
    TOP_K_LOGPROBS_ENDPOINT: str = "topk_logprobs"

    LOGPROBS_RESPONSE_KEYS: List[str] = ["tokens", "logprobs", "topk_tokens", "topk_logprobs"]
    EMPTY_LOGPROBS_RESPONSE: Dict[str, List[Any]] = {
        "tokens": [],
        "logprobs": [],
        "topk_logprobs": [],
        "topk_tokens": [],
    }

    @staticmethod
    def is_valid_logprobs_response(raw_response: str) -> bool:
        try:
            response: Dict = json.loads(raw_response)
            for key in AnthropicLegacyClient.LOGPROBS_RESPONSE_KEYS:
                if key not in response:
                    hlog(f"Invalid logprobs response: {raw_response}. Missing key: {key}")
                    return False
            return True
        except json.decoder.JSONDecodeError:
            hlog(f"Invalid logprobs response: {raw_response}")
            return False

    def __init__(self, api_key: str, cache_config: CacheConfig):
        hlog("This client is deprecated. Please use AnthropicClient instead.")
        super().__init__(cache_config=cache_config)
        self.api_key = api_key

    def make_request(self, request: Request) -> RequestResult:
        # Embedding not supported for this model
        if request.embedding:
            return EMBEDDING_UNAVAILABLE_REQUEST_RESULT
        # Validate the fields of `Request`
        if request.model_engine != "stanford-online-all-v4-s3":
            raise ValueError(f"Invalid model: {request.model}")
        if request.max_tokens > AnthropicLegacyClient.MAX_COMPLETION_LENGTH:
            raise ValueError(
                "The value for `max_tokens` exceeds the currently supported maximum "
                f"({request.max_tokens} > {AnthropicLegacyClient.MAX_COMPLETION_LENGTH})."
            )
        if request.max_tokens == 0 and not request.echo_prompt:
            raise ValueError("echo_prompt must be True when max_tokens=0.")

        raw_request = {
            "q": request.prompt,  # Prompt
            "t": request.temperature,  # Temperature
            "k": request.top_k_per_token,  # k: ony the top k possibilities
            "p": request.top_p,  # Top p
            "n": request.max_tokens,  # Max tokens
            # There was a bug recently introduced (07/2022) where the API breaks when a user specifies stop=[]
            # in the request. The workaround is to pass in None instead of an empty list.
            "stop": request.stop_sequences or None,  # Stop sequences.
            # Anthropic-specific arguments - keep these default values for now.
            "max_simultaneous_queries": 20,  # should be ~20
            # Meta tokens are non-text tokens Anthropic sometimes injects into the text to identify the dataset
            "meta": True,  # meta=True skips sampling meta tokens. Keep it true.
            "is_replicated": True,  # Always set to True
        }

        def do_it():
            # Anthropic throws an error when `max_tokens` or `n` is 0, so only send the logprobs request
            if request.max_tokens == 0:
                return {
                    "text": request.prompt,
                    "logprobs": self.make_logprobs_request(
                        request.prompt, request.top_k_per_token, request.model_engine
                    ),
                    "stop_reason": "length",  # Set `stop_reason` to "length" because max_tokens is 0
                }

            with htrack_block("Creating WebSocket connection with Anthropic"):
                try:
                    start: float = time.time()
                    auth: Dict[str, str] = {"key": f"Bearer {self.api_key}"}
                    endpoint: str = (
                        f"wss://{AnthropicLegacyClient.BASE_ENDPOINT}/model/{request.model_engine}/sample"
                        f"?{urllib.parse.urlencode(auth)}"
                    )
                    ws = websocket.create_connection(endpoint, header=auth)

                    websocket_established_connection_time: float = time.time() - start
                    hlog(f"Established connection ({websocket_established_connection_time:.2f}s)")

                    # The connection is established. Send the request.
                    ws.send(json.dumps(raw_request))

                    raw_response: str
                    previous_completion_text: str = ""
                    tokens: List[str] = []

                    # Tokens are streamed one at a time. Receive in a loop
                    while True:
                        # 0.4s/tok is pretty standard for Anthropic at the moment for this model size.
                        # If the connection dropped, this throws a `websocket.WebSocketException`.
                        raw_response = ws.recv()

                        if not raw_response:
                            # At this point, if we are getting back an empty response, it's most likely
                            # the connection dropped. We will try again.
                            hlog(f"{len(tokens)} tokens in, but received an empty response. Trying again...")
                            continue

                        response: Dict = json.loads(raw_response)
                        if "exception" in response:
                            raise AnthropicRequestError(f"Anthropic error: {response['exception']}")

                        # Anthropic lets us know when we should stop streaming by sending us a `stop_reason`
                        stop_reason: Optional[str] = response["stop_reason"]
                        # Break out of the loop once we get back a `stop_reason`
                        if stop_reason:
                            hlog(f"Ceasing to send request because of the `stop_reason` in response: {stop_reason}")
                            break

                        completion_text: str = response["completion"]
                        assert completion_text.startswith(previous_completion_text), (
                            f"Could not compute next token:\n"
                            f"request: {raw_request}\n"
                            f"previous: {repr(previous_completion_text)}\n"
                            f"completion: {repr(completion_text)}"
                        )
                        token_text: str = completion_text[len(previous_completion_text) :]
                        # We sometimes get replacement character as the token, but they seem
                        # to disappear in the next iteration, so skip these.
                        if "�" in token_text:
                            hlog(f"Found the replacement character in the token text: {token_text}. Skipping...")
                            continue

                        # Anthropic is sending us excess tokens beyond the stop sequences,
                        # so we have to stop early ourselves.
                        if any(stop in token_text for stop in request.stop_sequences):
                            hlog(f"Received {repr(token_text)}, which has a stop sequence - early stopping.")
                            stop_reason = AnthropicLegacyClient.STOP_SEQUENCE_STOP_REASON
                            break

                        tokens.append(token_text)
                        previous_completion_text = completion_text
                    ws.close()
                except websocket.WebSocketException as error:
                    hlog(str(error))
                    raise AnthropicRequestError(f"Anthropic error: {str(error)}")

                # Anthropic doesn't support echoing the prompt, so we have to manually prepend the completion
                # with the prompt when `echo_prompt` is True.
                text: str = request.prompt + response["completion"] if request.echo_prompt else response["completion"]
                logprobs = self.make_logprobs_request(
                    request.prompt + response["completion"], request.top_k_per_token, request.model_engine
                )

                check_logprobs: bool = False
                if not request.echo_prompt:
                    for key in AnthropicLegacyClient.LOGPROBS_RESPONSE_KEYS:
                        # This is a naive approach where we just take the last k tokens and log probs,
                        # where k is the number of tokens in the completion. Ideally, log probs would
                        # be included as part of the response for the inference endpoint.
                        logprobs[key] = logprobs[key][-len(tokens) :]

                    if logprobs["tokens"] != tokens:
                        # This is a known limitation with the Anthropic API. For now keep track of the
                        # entries with the mismatch.
                        hlog(
                            f"WARNING: naive truncation for logprobs did not work."
                            f"\nRequest:{raw_request}\nExpected: {tokens}\nActual: {logprobs['tokens']}"
                        )
                        check_logprobs = True

                return {
                    "text": text,
                    "logprobs": logprobs,
                    "stop_reason": stop_reason,
                    "check_logprobs": check_logprobs,
                }

        # Since Anthropic doesn't support multiple completions, we have to manually call it multiple times,
        # and aggregate the results into `completions` and `request_time`.
        completions: List[Sequence] = []
        all_cached = True
        request_time = 0
        request_datetime: Optional[int] = None

        for completion_index in range(request.num_completions):
            try:
                # We need to include the engine's name to differentiate among requests made for different model
                # engines since the engine name is not included in the request itself.
                # In addition, we want to make `request.num_completions` fresh
                # requests, cache key should contain the completion_index.
                # Echoing the original prompt is not officially supported by Anthropic. We instead prepend the
                # completion with the prompt when `echo_prompt` is true, so keep track of it in the cache key.
                cache_key = CachingClient.make_cache_key(
                    {
                        "engine": request.model_engine,
                        "echo_prompt": request.echo_prompt,
                        "completion_index": completion_index,
                        **raw_request,
                    },
                    request,
                )
                response, cached = self.cache.get(cache_key, wrap_request_time(do_it))
            except AnthropicRequestError as error:
                return RequestResult(success=False, cached=False, error=str(error), completions=[], embedding=[])

            sequence_logprob: float = 0
            tokens: List[Token] = []
            log_probs: Dict[str, List[Any]] = response["logprobs"]

            for text, token_logprob, all_logprobs, all_tokens in zip(
                log_probs["tokens"], log_probs["logprobs"], log_probs["topk_logprobs"], log_probs["topk_tokens"]
            ):
                tokens.append(Token(text=text, logprob=token_logprob))
                sequence_logprob += token_logprob

            finish_reason: str = response["stop_reason"]
            # Maintain uniformity with other APIs
            if finish_reason == AnthropicLegacyClient.STOP_SEQUENCE_STOP_REASON:
                finish_reason = "stop"

            completion = Sequence(
                text=response["text"],
                logprob=sequence_logprob,
                tokens=tokens,
                finish_reason={"reason": finish_reason},
            )
            completion = truncate_sequence(completion, request)
            completions.append(completion)
            request_time += response["request_time"]
            # Use the datetime from the first completion because that's when the request was fired
            request_datetime = request_datetime or response.get("request_datetime")
            all_cached = all_cached and cached

        return RequestResult(
            success=True,
            cached=all_cached,
            request_time=request_time,
            request_datetime=request_datetime,
            completions=completions,
            embedding=[],
        )

    def make_logprobs_request(self, text: str, top_k_per_token: int, model_engine: str) -> Dict[str, List[Any]]:
        """
        Get the token log probs and top candidates for a given text using the endpoint: topk_logprobs.
        """
        # Sending an empty string results in 'non cancel Cannot evaluate top logprobs of empty string' error
        if len(text) == 0:
            return AnthropicLegacyClient.EMPTY_LOGPROBS_RESPONSE

        raw_response: str

        try:
            logprobs_response = requests.request(
                method="POST",
                url=f"https://{AnthropicLegacyClient.BASE_ENDPOINT}/model/{model_engine}/"
                f"{AnthropicLegacyClient.TOP_K_LOGPROBS_ENDPOINT}",
                headers={
                    "Authorization": f"BEARER {self.api_key}",
                    "Content-Type": "application/json",
                },
                data=json.dumps({"q": text, "k": top_k_per_token, "is_replicated": True}),
            )
            raw_response = logprobs_response.text
        except requests.exceptions.RequestException as error:
            hlog(str(error))
            raise AnthropicRequestError(
                f"Anthropic {AnthropicLegacyClient.TOP_K_LOGPROBS_ENDPOINT} error: {str(error)}"
            )

        if not AnthropicLegacyClient.is_valid_logprobs_response(raw_response):
            raise AnthropicRequestError(f"Invalid logprobs response: {raw_response}")
        return json.loads(raw_response)<|MERGE_RESOLUTION|>--- conflicted
+++ resolved
@@ -206,17 +206,12 @@
 
 
 def _is_content_moderation_failure(response: Dict) -> bool:
-<<<<<<< HEAD
-    """Return whether a response failed because of the content moderation filter."""
-    if "error" in response and response["error"]["message"] == "Output blocked by content filtering policy":
-=======
     """Return whether a a response failed because of the content moderation filter."""
     if (
         "error" in response
         and "message" in response["error"]
         and ["message"] == "Output blocked by content filtering policy"
     ):
->>>>>>> 09dd6a42
         hlog(f"Anthropic - output blocked by content filtering policy: {response}")
         return True
     return False
