from threading import Lock
from typing import Any, Dict, List, Optional

from transformers import pipeline
from transformers.pipelines import ImageToTextPipeline

from helm.common.cache import CacheConfig
from helm.common.images_utils import open_image
from helm.common.media_object import TEXT_TYPE
from helm.common.optional_dependencies import handle_module_not_found_error
from helm.common.request import Request, RequestResult, GeneratedOutput, Token
from helm.common.tokenization_request import (
    TokenizationRequest,
    TokenizationRequestResult,
)
from helm.common.request import wrap_request_time
from helm.clients.client import CachingClient, generate_uid_for_multimodal_prompt
from helm.tokenizers.tokenizer import Tokenizer

try:
    from PIL import Image
except ModuleNotFoundError as e:
    handle_module_not_found_error(e, ["images"])


class HuggingFaceVLMClient(CachingClient):
    """
    General client for VLM models from HuggingFace.
    """

    _models_lock: Lock = Lock()
    _models: Dict[str, ImageToTextPipeline] = {}
    _models_aliases: Dict[str, str] = {
        "huggingface/llava-1.5-7b-hf": "llava-hf/llava-1.5-7b-hf",
        "huggingface/llava-1.5-13b-hf": "llava-hf/llava-1.5-13b-hf",
        "huggingface/bakLlava-v1-hf": "llava-hf/bakLlava-v1-hf",
        "huggingface/llava-v1.6-vicuna-7b-hf": "llava-hf/llava-v1.6-vicuna-7b-hf",
        "huggingface/llava-v1.6-vicuna-13b-hf": "llava-hf/llava-v1.6-vicuna-13b-hf",
        "huggingface/llava-v1.6-mistral-7b-hf": "llava-hf/llava-v1.6-mistral-7b-hf",
        "huggingface/llava-v1.6-34b-hf": "llava-hf/llava-v1.6-34b-hf",
    }

    def __init__(self, tokenizer: Tokenizer, tokenizer_name: str, cache_config: CacheConfig):
        super().__init__(cache_config=cache_config)
        self.tokenizer = tokenizer
        self.tokenizer_name = tokenizer_name

    def _get_model(self, model_name: str) -> ImageToTextPipeline:
        with self._models_lock:
            model_id: str = self._models_aliases.get(model_name, model_name)
            if model_id not in self._models:
                self._models[model_id] = pipeline("image-to-text", model=model_id, device_map="auto")
            return self._models[model_id]

    def make_request(self, request: Request) -> RequestResult:
        assert request.multimodal_prompt is not None, "Multimodal prompt is required"

        # Build the prompt
        prompt: str = ""
        image: Optional[Image.Image] = None
        for media_object in request.multimodal_prompt.media_objects:
            if media_object.is_type("image") and media_object.location:
                # TODO #2235: Figure out is fome HuggingFace models support multiple images
                if image is not None:
                    raise ValueError("Only one image is supported in the multimodal prompt")
                image = open_image(media_object.location)
            elif media_object.is_type(TEXT_TYPE):
                if media_object.text is None:
                    raise ValueError("MediaObject of text type has missing text field value")
                prompt += f"\n{media_object.text}"
            else:
                raise ValueError(f"Unsupported media object type: {media_object.type}")

        # Generate
        try:
            generation_args = {
                "max_new_tokens": request.max_tokens,
            }

            def do_it() -> Dict[str, Any]:
                model: ImageToTextPipeline = self._get_model(request.model_deployment)
                outputs = model(image, prompt=prompt, generate_kwargs=generation_args)
                return outputs[0]

            cache_key = CachingClient.make_cache_key(
                raw_request={
                    "model": request.model,
                    "prompt": generate_uid_for_multimodal_prompt(request.multimodal_prompt),
                    **generation_args,
                },
                request=request,
            )
            result, cached = self.cache.get(cache_key, wrap_request_time(do_it))
        except RuntimeError as e:
            return RequestResult(success=False, cached=False, error=str(e), completions=[], embedding=[])

        output: str = result["generated_text"]
        if "ASSISTANT: " in output:
            output = output.split("ASSISTANT: ")[1]
        tokenization_result: TokenizationRequestResult = self.tokenizer.tokenize(
            TokenizationRequest(output, tokenizer=self.tokenizer_name)
        )
        tokens: List[Token] = [Token(text=str(text), logprob=0) for text in tokenization_result.raw_tokens]
<<<<<<< HEAD
        completions: List[Sequence] = [Sequence(text=output, logprob=0, tokens=tokens)]
=======
        completions: List[GeneratedOutput] = [GeneratedOutput(text=result["generated_text"], logprob=0, tokens=tokens)]
>>>>>>> 460f2433
        return RequestResult(
            success=True,
            cached=cached,
            request_time=result["request_time"],
            completions=completions,
            embedding=[],
        )<|MERGE_RESOLUTION|>--- conflicted
+++ resolved
@@ -101,11 +101,7 @@
             TokenizationRequest(output, tokenizer=self.tokenizer_name)
         )
         tokens: List[Token] = [Token(text=str(text), logprob=0) for text in tokenization_result.raw_tokens]
-<<<<<<< HEAD
-        completions: List[Sequence] = [Sequence(text=output, logprob=0, tokens=tokens)]
-=======
-        completions: List[GeneratedOutput] = [GeneratedOutput(text=result["generated_text"], logprob=0, tokens=tokens)]
->>>>>>> 460f2433
+        completions: List[GeneratedOutput] = [GeneratedOutput(text=output, logprob=0, tokens=tokens)]
         return RequestResult(
             success=True,
             cached=cached,
