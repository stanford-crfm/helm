from abc import ABC, abstractmethod
import random
from typing import Dict, List, Union
import string

<<<<<<< HEAD
from cattrs import unstructure
import dataclasses
import surge
from surge import questions as surge_questions

from helm.common.hierarchical_logger import hlog
from helm.common.cache import Cache, CacheConfig
=======
>>>>>>> c6ba3d5e
from helm.common.critique_request import (
    CritiqueRequest,
    CritiqueRequestResult,
    CritiqueResponse,
    QuestionType,
)
from helm.common.request import Request, RequestResult, Sequence
from helm.proxy.clients.client import Client

class CritiqueClient(ABC):
    """A client that allows making critique requests."""

    @abstractmethod
    def make_critique_request(self, request: CritiqueRequest) -> CritiqueRequestResult:
        """Get responses to a critique request."""
        pass


class RandomCritiqueClient(CritiqueClient):
    """A CritiqueClient that returns random choices for debugging."""

    def make_critique_request(self, request: CritiqueRequest) -> CritiqueRequestResult:
        responses: List[CritiqueResponse] = []
        random.seed(0)
        for respondent_index in range(request.template.num_respondents):
            answers: Dict[str, Union[str, List[str]]] = {}
            for question in request.template.questions:
                if question.question_type == QuestionType.MULTIPLE_CHOICE:
                    answers[question.name] = random.choice(question.options)
                elif question.question_type == QuestionType.CHECKBOX:
                    answers[question.name] = random.sample(question.options, random.randint(0, len(question.options)))
                elif question.question_type == QuestionType.FREE_RESPONSE:
                    answers[question.name] = random.choice(["foo", "bar", "bax", "qux"])
                else:
                    raise ValueError(f"Unknown question type: {question.question_type}")
            responses.append(
                CritiqueResponse(id=str(respondent_index), respondent_id=str(respondent_index), answers=answers)
            )
<<<<<<< HEAD
        return CritiqueRequestResult(responses)


class SurgeAICritiqueClient(CritiqueClient):
    """A CritiqueClient that creates tasks for workers on Surge AI.

    Surge AI concepts:

    - A **project** contains **instructions** and **questions**, which are templates that can contain
      placeholders.
    - A **task** is created in a project and contains **fields** that are interpolated into the
      placeholders in the project's instructions and questions templates to instantiate the actual instructions
      and questions in the task.
    - A **task response** is a response to a task by a single worker and contains answers to all the questions
      in the task.

    Mapping of HELM concepts to Surge AI concepts:

    - A `CritiqueTaskTemplate` maps to a **project**.
    - A `CritiqueQuestionTemplate` maps to a **question** template in a project.
    - A `CritiqueRequest` maps to a **task**
        - `CritiqueRequest.template` indicates which **project** the task should be created in.
        - `CritiqueRequest.fields` provides the fields that are interpolated into the placeholders in the
          projects' instructions and questions templates.
    - A `CritiqueResponse` maps to a **task response**.
    - A `CritiqueRequestResult` maps to a list of **task responses** across multiple workers for a task.
    """

    def __init__(self, api_key: str, cache_config: CacheConfig):
        surge.api_key = api_key
        self._cache = Cache(cache_config)

    def _to_surge_question(self, question: CritiqueQuestionTemplate) -> surge_questions.MultipleChoiceQuestion:
        if question.question_type != "multiple_choice":
            raise ValueError("Currently, only multiple_choice questions are supported")
        return surge_questions.MultipleChoiceQuestion(
            text=question.text,
            options=question.options,
        )

    def _get_or_create_surge_project(self, template: CritiqueTaskTemplate) -> str:
        """Get or create a project on Surge AI and return the Surge AI project ID.

        Attempt to find a Surge AI project for the template from the cache. If one exists, reuse that project.
        Otherwise, create a new project using the template and save it to the cache. Return the Surge AI project ID."""

        def create_surge_project():
            project = surge.Project.create(
                name=template.name,
                instructions=template.instructions,
                questions=[self._to_surge_question(question) for question in template.questions],
                num_workers_per_task=template.num_respondents,
            )
            return {"id": project.id}

        with _surge_cache_lock:
            # Example cache key:
            # {
            #   "template": {
            #     # See CritiqueQuestionTemplate for complete schema
            #     "name": "some_name",
            #     "instructions": "some_instructions",
            #     "num_respondents": 1,
            #     "questions": []
            #   }
            # }
            #
            # Example cache value:
            # {"id": "17e323f1-f7e4-427c-a2d5-456743aba8"}
            #
            # Note:
            # We do not cache the additional fields returned by surge.Project.create()
            # because they are mutable server-side, and server-side mutations may cause
            # stale cache issues.
            project_response, is_cached = self._cache.get({"template": unstructure(template)}, create_surge_project)
        project_id = project_response["id"]
        if is_cached:
            hlog(f"Reusing existing Surge AI project: {project_id}")
        else:
            hlog(f"Creating new Surge AI project: {project_id}")
        return project_id

    def _get_or_create_task(self, project_id: str, fields: Dict[str, str]) -> str:
        """Get or create a task on Surge AI and return the Surge AI project ID.

        Attempt to find a Surge AI task inside this project for the fields from the cache.
        If one exists, reuse that task. Otherwise, create a new task inside the project using the fields.
        and save it to the cache. Return the Surge AI task ID."""
        project = surge.Project.retrieve(project_id)

        def create_surge_task():
            tasks = project.create_tasks([fields], launch=False)  # TODO: Make launch parameter configurable
            if len(tasks) != 1:
                return RuntimeError(f"Expected one task in Surge response, but got {len(tasks)} tasks")
            task = tasks[0]
            return {"id": task.id}

        with _surge_cache_lock:
            # Example cache key:
            # {
            #   "project_id": "17e323f1-f7e4-427c-a2d5-456743aba8",
            #   "fields": {
            #     "some_field": "some_value"
            #   }
            # }
            #
            # Example cache value:
            # {"id": "17e323f1-f7e4-427c-a2d5-456743aba8"}
            #
            # Note:
            # We do not cache the additional fields returned by surge.Project.create()
            # because they are mutable server-side, and server-side mutations may cause
            # stale cache issues.
            task_response, is_cached = self._cache.get({"project_id": project_id, "fields": fields}, create_surge_task)
        task_id = task_response["id"]
        if is_cached:
            hlog(f"Reusing existing Surge AI task: {task_id}")
        else:
            hlog(f"Creating new Surge AI task: {task_id}")
        return task_id

    def _get_worker_responses(self, task_id: str, questions: List[CritiqueQuestionTemplate]) -> List[CritiqueResponse]:
        task = surge.Task.retrieve(task_id)
        return [
            CritiqueResponse(
                id=task_response.id,
                respondent_id=task_response.worker_id,
                answers={question.name: task_response.data[question.name] for question in questions},
            )
            for task_response in task.responses
        ]

    def make_critique_request(self, request: CritiqueRequest) -> CritiqueRequestResult:
        """Create a task on Surge AI and fetch responses from Surge AI if available.

        Returns CritiqueRequestResult if worker answers are complete, or None otherwise.
        The intended use is to call it once to create the task, wait a while, and then call it
        later to fetch answers.

        First, attempt to find a Surge AI project for the template. If one exists, reuse that project.
        Otherwise, create a new project using the template.

        Second, attempt to find a Surge AI task inside this project for the fields. If one exists,
        reuse that task. Otherwise, create a new task inside the project using the fields.

        Finally, check if responses are available by checking if the number of workers who have responded
        is equal to the requested number of workers. If so, return those responses.

        This method is idempotent, because projects and tasks are not created if they already exist.

        The cache will store the mappings from template to Surge AI Project ID and from fields to Surge AI
        question ID. If the cache is deleted, the mappings will be lost, and this method will not be able
        to fetch results from the previous projects and tasks, and will have to create new projects and tasks.
        Note that worker responses are currently not cached."""
        project_id = self._get_or_create_surge_project(request.template)
        task_id = self._get_or_create_task(project_id, request.fields)
        worker_responses = self._get_worker_responses(task_id, request.template.questions)
        return CritiqueRequestResult(worker_responses)


class CritiqueParseError(Exception):
    pass


class ModelCritiqueClient(CritiqueClient):
    """A CritiqueClient that queries a Model to answer CritiqueRequests."""

    def __init__(self, client: Client, model_name):
        self._client = client
        self._model_name = model_name

    def _interpolate_fields(self, text: str, fields: Dict[str, str]) -> str:
        for key, value in fields.items():
            text = text.replace("{{" + key + "}}", value)
        return text

    def _question_to_prompt(self, question: CritiqueQuestionTemplate, fields: Dict[str, str]) -> str:
        prompt: str = self._interpolate_fields(question.text, fields)
        if question.question_type == "free_response":
            prompt += "\nAnswer: "
        else:
            prompt += "\nOptions: "
            for i, letter in enumerate(string.ascii_uppercase[: len(question.options)]):
                prompt += f"\n{letter}. {question.options[i]}"
            if question.question_type == "multiple_choice":
                prompt += "\nAnswer with a single letter corresponding to the option.\nAnswer: "
            elif question.question_type == "checkbox":
                prompt += (
                    "\nAnswer with all letters seperated by commas, corresponding to the selected options.\nAnswer: "
                )
        return prompt

    def _task_to_requests(self, task: CritiqueTaskTemplate, fields: Dict[str, str]) -> List[Request]:
        base_prompt: str = self._interpolate_fields(task.instructions, fields)

        requests: List[Request] = []
        for question in task.questions:
            prompt: str = base_prompt + "\n\n" + self._question_to_prompt(question, fields)
            if question.question_type == "free_response":
                # TODO: Make max_tokens configurable
                max_tokens = 100
            elif question.question_type == "checkbox":
                # We multiply by 2 because the model will generate a comma after each option.
                max_tokens = len(question.options) * 2
            else:
                max_tokens = 1
            request = Request(
                model=self._model_name,
                prompt=prompt,
                max_tokens=max_tokens,
                echo_prompt=False,
            )
            requests.append(request)
        return requests

    def _execute_requests(self, requests: List[Request], num_respondents: int) -> List[List[RequestResult]]:
        """Execute a list of requests and return the responses."""
        responses: List[List[RequestResult]] = []
        for request in requests:
            responses.append([])
            for i in range(num_respondents):
                request_with_random = dataclasses.replace(request, random=str(i))
                response: RequestResult = self._client.make_request(request_with_random)
                responses[-1].append(response)
        return responses

    def _parse_completion_to_question_choice(self, completion: str) -> List[str]:
        """Convert a completion to a list of answer represented by a list of capital letters."""
        completion_parsed = completion.replace(" ", "").replace("\n", "").replace(".", "").upper()
        answers = completion_parsed.split(",")
        assert len(answers) >= 1, f"Invalid answer: {completion}. There are no answers once parsed: {answers}."
        assert all(
            [answer in string.ascii_uppercase for answer in answers]
        ), f"Invalid answer: {completion}. Some answers are not capital letters, once parsed: {answers}."
        return answers

    def _multiple_choice_completion_to_answer(self, question: CritiqueQuestionTemplate, completion: Sequence) -> str:
        """Convert a multiple choice completion to an answer."""
        assert question.question_type == "multiple_choice"
        answers: List[str] = self._parse_completion_to_question_choice(completion.text)
        assert len(answers) == 1, f"Invalid answer: {completion}. Multiple choice questions should have one answer."
        return answers[0]

    def _checkbox_completion_to_answer(self, question: CritiqueQuestionTemplate, completion: Sequence) -> List[str]:
        """Convert a checkbox completion to an answer."""
        assert question.question_type == "checkbox"
        answers: List[str] = self._parse_completion_to_question_choice(completion.text)
        assert len(answers) <= len(
            question.options
        ), f"Invalid answer: {completion}. Checkbox questions should have at most one answer per option."
        return answers

    def _free_response_completion_to_answer(self, question: CritiqueQuestionTemplate, completion: Sequence) -> str:
        """Convert a free response completion to an answer."""
        assert question.question_type == "free_response"
        return completion.text

    def _letter_answer_to_mapped_answer(
        self, letter_answer: Union[str, List[str]], question: CritiqueQuestionTemplate, fields: Dict[str, str]
    ) -> Union[str, List[str]]:
        """Convert a letter answer to a mapped answer."""
        if question.question_type == "multiple_choice":
            assert isinstance(letter_answer, str)
            return self._interpolate_fields(question.options[string.ascii_uppercase.index(letter_answer)], fields)
        elif question.question_type == "checkbox":
            assert isinstance(letter_answer, str)
            return [
                self._interpolate_fields(question.options[string.ascii_uppercase.index(letter)], fields)
                for letter in letter_answer
            ]
        else:
            # Free response should be returned as is.
            assert isinstance(letter_answer, str)
            return letter_answer

    def _get_responses(
        self, questions: List[CritiqueQuestionTemplate], results: List[List[RequestResult]], fields: Dict[str, str]
    ) -> List[CritiqueResponse]:
        """Convert a list of request results to a list of CritiqueResponses."""
        assert len(questions) == len(results)

        responses: List[CritiqueResponse] = []
        for respondent_id in range(len(results[0])):
            answers: Dict[str, Union[str, List[str]]] = {}
            for question_index, result in enumerate(results):
                question = questions[question_index]
                answer: Union[str, List[str]] = ""
                if not result[respondent_id].success:
                    raise RuntimeError(f"Request failed: {result[respondent_id]}.")
                if question.question_type == "multiple_choice":
                    answer = self._multiple_choice_completion_to_answer(question, result[respondent_id].completions[0])
                elif question.question_type == "checkbox":
                    answer = self._checkbox_completion_to_answer(question, result[respondent_id].completions[0])
                elif question.question_type == "free_response":
                    answer = self._free_response_completion_to_answer(question, result[respondent_id].completions[0])
                else:
                    raise ValueError(f"Unknown question type: {question.question_type}")
                mapped_answer: Union[str, List[str]] = self._letter_answer_to_mapped_answer(answer, question, fields)
                answers[question.name] = mapped_answer
            responses.append(CritiqueResponse(id=str(respondent_id), respondent_id=str(respondent_id), answers=answers))
        return responses

    def make_critique_request(self, request: CritiqueRequest) -> CritiqueRequestResult:
        """Queries the model specified in the constructor to answer a CritiqueRequest."""

        # This returns one request per question. We still need to duplicate each request
        # for the number of respondents.
        requests: List[Request] = self._task_to_requests(request.template, request.fields)

        # This returns a list (for each question) of lists (for each respondent) of RequestResults.
        results: List[List[RequestResult]] = self._execute_requests(requests, request.template.num_respondents)

        # Parse the completions into CritiqueResponses.
        responses: List[CritiqueResponse] = self._get_responses(request.template.questions, results, request.fields)

=======
>>>>>>> c6ba3d5e
        return CritiqueRequestResult(responses)<|MERGE_RESOLUTION|>--- conflicted
+++ resolved
@@ -1,26 +1,14 @@
 from abc import ABC, abstractmethod
 import random
 from typing import Dict, List, Union
-import string
 
-<<<<<<< HEAD
-from cattrs import unstructure
-import dataclasses
-import surge
-from surge import questions as surge_questions
-
-from helm.common.hierarchical_logger import hlog
-from helm.common.cache import Cache, CacheConfig
-=======
->>>>>>> c6ba3d5e
 from helm.common.critique_request import (
     CritiqueRequest,
     CritiqueRequestResult,
     CritiqueResponse,
     QuestionType,
 )
-from helm.common.request import Request, RequestResult, Sequence
-from helm.proxy.clients.client import Client
+
 
 class CritiqueClient(ABC):
     """A client that allows making critique requests."""
@@ -51,322 +39,4 @@
             responses.append(
                 CritiqueResponse(id=str(respondent_index), respondent_id=str(respondent_index), answers=answers)
             )
-<<<<<<< HEAD
-        return CritiqueRequestResult(responses)
-
-
-class SurgeAICritiqueClient(CritiqueClient):
-    """A CritiqueClient that creates tasks for workers on Surge AI.
-
-    Surge AI concepts:
-
-    - A **project** contains **instructions** and **questions**, which are templates that can contain
-      placeholders.
-    - A **task** is created in a project and contains **fields** that are interpolated into the
-      placeholders in the project's instructions and questions templates to instantiate the actual instructions
-      and questions in the task.
-    - A **task response** is a response to a task by a single worker and contains answers to all the questions
-      in the task.
-
-    Mapping of HELM concepts to Surge AI concepts:
-
-    - A `CritiqueTaskTemplate` maps to a **project**.
-    - A `CritiqueQuestionTemplate` maps to a **question** template in a project.
-    - A `CritiqueRequest` maps to a **task**
-        - `CritiqueRequest.template` indicates which **project** the task should be created in.
-        - `CritiqueRequest.fields` provides the fields that are interpolated into the placeholders in the
-          projects' instructions and questions templates.
-    - A `CritiqueResponse` maps to a **task response**.
-    - A `CritiqueRequestResult` maps to a list of **task responses** across multiple workers for a task.
-    """
-
-    def __init__(self, api_key: str, cache_config: CacheConfig):
-        surge.api_key = api_key
-        self._cache = Cache(cache_config)
-
-    def _to_surge_question(self, question: CritiqueQuestionTemplate) -> surge_questions.MultipleChoiceQuestion:
-        if question.question_type != "multiple_choice":
-            raise ValueError("Currently, only multiple_choice questions are supported")
-        return surge_questions.MultipleChoiceQuestion(
-            text=question.text,
-            options=question.options,
-        )
-
-    def _get_or_create_surge_project(self, template: CritiqueTaskTemplate) -> str:
-        """Get or create a project on Surge AI and return the Surge AI project ID.
-
-        Attempt to find a Surge AI project for the template from the cache. If one exists, reuse that project.
-        Otherwise, create a new project using the template and save it to the cache. Return the Surge AI project ID."""
-
-        def create_surge_project():
-            project = surge.Project.create(
-                name=template.name,
-                instructions=template.instructions,
-                questions=[self._to_surge_question(question) for question in template.questions],
-                num_workers_per_task=template.num_respondents,
-            )
-            return {"id": project.id}
-
-        with _surge_cache_lock:
-            # Example cache key:
-            # {
-            #   "template": {
-            #     # See CritiqueQuestionTemplate for complete schema
-            #     "name": "some_name",
-            #     "instructions": "some_instructions",
-            #     "num_respondents": 1,
-            #     "questions": []
-            #   }
-            # }
-            #
-            # Example cache value:
-            # {"id": "17e323f1-f7e4-427c-a2d5-456743aba8"}
-            #
-            # Note:
-            # We do not cache the additional fields returned by surge.Project.create()
-            # because they are mutable server-side, and server-side mutations may cause
-            # stale cache issues.
-            project_response, is_cached = self._cache.get({"template": unstructure(template)}, create_surge_project)
-        project_id = project_response["id"]
-        if is_cached:
-            hlog(f"Reusing existing Surge AI project: {project_id}")
-        else:
-            hlog(f"Creating new Surge AI project: {project_id}")
-        return project_id
-
-    def _get_or_create_task(self, project_id: str, fields: Dict[str, str]) -> str:
-        """Get or create a task on Surge AI and return the Surge AI project ID.
-
-        Attempt to find a Surge AI task inside this project for the fields from the cache.
-        If one exists, reuse that task. Otherwise, create a new task inside the project using the fields.
-        and save it to the cache. Return the Surge AI task ID."""
-        project = surge.Project.retrieve(project_id)
-
-        def create_surge_task():
-            tasks = project.create_tasks([fields], launch=False)  # TODO: Make launch parameter configurable
-            if len(tasks) != 1:
-                return RuntimeError(f"Expected one task in Surge response, but got {len(tasks)} tasks")
-            task = tasks[0]
-            return {"id": task.id}
-
-        with _surge_cache_lock:
-            # Example cache key:
-            # {
-            #   "project_id": "17e323f1-f7e4-427c-a2d5-456743aba8",
-            #   "fields": {
-            #     "some_field": "some_value"
-            #   }
-            # }
-            #
-            # Example cache value:
-            # {"id": "17e323f1-f7e4-427c-a2d5-456743aba8"}
-            #
-            # Note:
-            # We do not cache the additional fields returned by surge.Project.create()
-            # because they are mutable server-side, and server-side mutations may cause
-            # stale cache issues.
-            task_response, is_cached = self._cache.get({"project_id": project_id, "fields": fields}, create_surge_task)
-        task_id = task_response["id"]
-        if is_cached:
-            hlog(f"Reusing existing Surge AI task: {task_id}")
-        else:
-            hlog(f"Creating new Surge AI task: {task_id}")
-        return task_id
-
-    def _get_worker_responses(self, task_id: str, questions: List[CritiqueQuestionTemplate]) -> List[CritiqueResponse]:
-        task = surge.Task.retrieve(task_id)
-        return [
-            CritiqueResponse(
-                id=task_response.id,
-                respondent_id=task_response.worker_id,
-                answers={question.name: task_response.data[question.name] for question in questions},
-            )
-            for task_response in task.responses
-        ]
-
-    def make_critique_request(self, request: CritiqueRequest) -> CritiqueRequestResult:
-        """Create a task on Surge AI and fetch responses from Surge AI if available.
-
-        Returns CritiqueRequestResult if worker answers are complete, or None otherwise.
-        The intended use is to call it once to create the task, wait a while, and then call it
-        later to fetch answers.
-
-        First, attempt to find a Surge AI project for the template. If one exists, reuse that project.
-        Otherwise, create a new project using the template.
-
-        Second, attempt to find a Surge AI task inside this project for the fields. If one exists,
-        reuse that task. Otherwise, create a new task inside the project using the fields.
-
-        Finally, check if responses are available by checking if the number of workers who have responded
-        is equal to the requested number of workers. If so, return those responses.
-
-        This method is idempotent, because projects and tasks are not created if they already exist.
-
-        The cache will store the mappings from template to Surge AI Project ID and from fields to Surge AI
-        question ID. If the cache is deleted, the mappings will be lost, and this method will not be able
-        to fetch results from the previous projects and tasks, and will have to create new projects and tasks.
-        Note that worker responses are currently not cached."""
-        project_id = self._get_or_create_surge_project(request.template)
-        task_id = self._get_or_create_task(project_id, request.fields)
-        worker_responses = self._get_worker_responses(task_id, request.template.questions)
-        return CritiqueRequestResult(worker_responses)
-
-
-class CritiqueParseError(Exception):
-    pass
-
-
-class ModelCritiqueClient(CritiqueClient):
-    """A CritiqueClient that queries a Model to answer CritiqueRequests."""
-
-    def __init__(self, client: Client, model_name):
-        self._client = client
-        self._model_name = model_name
-
-    def _interpolate_fields(self, text: str, fields: Dict[str, str]) -> str:
-        for key, value in fields.items():
-            text = text.replace("{{" + key + "}}", value)
-        return text
-
-    def _question_to_prompt(self, question: CritiqueQuestionTemplate, fields: Dict[str, str]) -> str:
-        prompt: str = self._interpolate_fields(question.text, fields)
-        if question.question_type == "free_response":
-            prompt += "\nAnswer: "
-        else:
-            prompt += "\nOptions: "
-            for i, letter in enumerate(string.ascii_uppercase[: len(question.options)]):
-                prompt += f"\n{letter}. {question.options[i]}"
-            if question.question_type == "multiple_choice":
-                prompt += "\nAnswer with a single letter corresponding to the option.\nAnswer: "
-            elif question.question_type == "checkbox":
-                prompt += (
-                    "\nAnswer with all letters seperated by commas, corresponding to the selected options.\nAnswer: "
-                )
-        return prompt
-
-    def _task_to_requests(self, task: CritiqueTaskTemplate, fields: Dict[str, str]) -> List[Request]:
-        base_prompt: str = self._interpolate_fields(task.instructions, fields)
-
-        requests: List[Request] = []
-        for question in task.questions:
-            prompt: str = base_prompt + "\n\n" + self._question_to_prompt(question, fields)
-            if question.question_type == "free_response":
-                # TODO: Make max_tokens configurable
-                max_tokens = 100
-            elif question.question_type == "checkbox":
-                # We multiply by 2 because the model will generate a comma after each option.
-                max_tokens = len(question.options) * 2
-            else:
-                max_tokens = 1
-            request = Request(
-                model=self._model_name,
-                prompt=prompt,
-                max_tokens=max_tokens,
-                echo_prompt=False,
-            )
-            requests.append(request)
-        return requests
-
-    def _execute_requests(self, requests: List[Request], num_respondents: int) -> List[List[RequestResult]]:
-        """Execute a list of requests and return the responses."""
-        responses: List[List[RequestResult]] = []
-        for request in requests:
-            responses.append([])
-            for i in range(num_respondents):
-                request_with_random = dataclasses.replace(request, random=str(i))
-                response: RequestResult = self._client.make_request(request_with_random)
-                responses[-1].append(response)
-        return responses
-
-    def _parse_completion_to_question_choice(self, completion: str) -> List[str]:
-        """Convert a completion to a list of answer represented by a list of capital letters."""
-        completion_parsed = completion.replace(" ", "").replace("\n", "").replace(".", "").upper()
-        answers = completion_parsed.split(",")
-        assert len(answers) >= 1, f"Invalid answer: {completion}. There are no answers once parsed: {answers}."
-        assert all(
-            [answer in string.ascii_uppercase for answer in answers]
-        ), f"Invalid answer: {completion}. Some answers are not capital letters, once parsed: {answers}."
-        return answers
-
-    def _multiple_choice_completion_to_answer(self, question: CritiqueQuestionTemplate, completion: Sequence) -> str:
-        """Convert a multiple choice completion to an answer."""
-        assert question.question_type == "multiple_choice"
-        answers: List[str] = self._parse_completion_to_question_choice(completion.text)
-        assert len(answers) == 1, f"Invalid answer: {completion}. Multiple choice questions should have one answer."
-        return answers[0]
-
-    def _checkbox_completion_to_answer(self, question: CritiqueQuestionTemplate, completion: Sequence) -> List[str]:
-        """Convert a checkbox completion to an answer."""
-        assert question.question_type == "checkbox"
-        answers: List[str] = self._parse_completion_to_question_choice(completion.text)
-        assert len(answers) <= len(
-            question.options
-        ), f"Invalid answer: {completion}. Checkbox questions should have at most one answer per option."
-        return answers
-
-    def _free_response_completion_to_answer(self, question: CritiqueQuestionTemplate, completion: Sequence) -> str:
-        """Convert a free response completion to an answer."""
-        assert question.question_type == "free_response"
-        return completion.text
-
-    def _letter_answer_to_mapped_answer(
-        self, letter_answer: Union[str, List[str]], question: CritiqueQuestionTemplate, fields: Dict[str, str]
-    ) -> Union[str, List[str]]:
-        """Convert a letter answer to a mapped answer."""
-        if question.question_type == "multiple_choice":
-            assert isinstance(letter_answer, str)
-            return self._interpolate_fields(question.options[string.ascii_uppercase.index(letter_answer)], fields)
-        elif question.question_type == "checkbox":
-            assert isinstance(letter_answer, str)
-            return [
-                self._interpolate_fields(question.options[string.ascii_uppercase.index(letter)], fields)
-                for letter in letter_answer
-            ]
-        else:
-            # Free response should be returned as is.
-            assert isinstance(letter_answer, str)
-            return letter_answer
-
-    def _get_responses(
-        self, questions: List[CritiqueQuestionTemplate], results: List[List[RequestResult]], fields: Dict[str, str]
-    ) -> List[CritiqueResponse]:
-        """Convert a list of request results to a list of CritiqueResponses."""
-        assert len(questions) == len(results)
-
-        responses: List[CritiqueResponse] = []
-        for respondent_id in range(len(results[0])):
-            answers: Dict[str, Union[str, List[str]]] = {}
-            for question_index, result in enumerate(results):
-                question = questions[question_index]
-                answer: Union[str, List[str]] = ""
-                if not result[respondent_id].success:
-                    raise RuntimeError(f"Request failed: {result[respondent_id]}.")
-                if question.question_type == "multiple_choice":
-                    answer = self._multiple_choice_completion_to_answer(question, result[respondent_id].completions[0])
-                elif question.question_type == "checkbox":
-                    answer = self._checkbox_completion_to_answer(question, result[respondent_id].completions[0])
-                elif question.question_type == "free_response":
-                    answer = self._free_response_completion_to_answer(question, result[respondent_id].completions[0])
-                else:
-                    raise ValueError(f"Unknown question type: {question.question_type}")
-                mapped_answer: Union[str, List[str]] = self._letter_answer_to_mapped_answer(answer, question, fields)
-                answers[question.name] = mapped_answer
-            responses.append(CritiqueResponse(id=str(respondent_id), respondent_id=str(respondent_id), answers=answers))
-        return responses
-
-    def make_critique_request(self, request: CritiqueRequest) -> CritiqueRequestResult:
-        """Queries the model specified in the constructor to answer a CritiqueRequest."""
-
-        # This returns one request per question. We still need to duplicate each request
-        # for the number of respondents.
-        requests: List[Request] = self._task_to_requests(request.template, request.fields)
-
-        # This returns a list (for each question) of lists (for each respondent) of RequestResults.
-        results: List[List[RequestResult]] = self._execute_requests(requests, request.template.num_respondents)
-
-        # Parse the completions into CritiqueResponses.
-        responses: List[CritiqueResponse] = self._get_responses(request.template.questions, results, request.fields)
-
-=======
->>>>>>> c6ba3d5e
         return CritiqueRequestResult(responses)