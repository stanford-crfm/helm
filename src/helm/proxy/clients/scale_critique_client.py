--- conflicted
+++ resolved
@@ -142,12 +142,8 @@
                 "field_id": question.name,  # This must be unique, so we use the question name
                 "title": question.name,
                 "description": self._interpolate_fields(question.text, fields),
-<<<<<<< HEAD
-                "choices": [{"label": question.options[i], "value": i + 1} for i in range(len(question.options))],
-=======
                 # Scale's consensus function requires the values to be a number.
                 "choices": [{"label": question.options[i], "value": i} for i in range(len(question.options))],
->>>>>>> 46dc01e2
                 "min_choices": 0 if question.question_type == "checkbox" else 1,
                 "max_choices": len(question.options) if question.question_type == "checkbox" else 1,
             }
