import requests
from typing import Any, Dict, List, Optional, TypedDict

from helm.proxy.retry import NonRetriableException
from helm.common.cache import CacheConfig
from helm.common.optional_dependencies import handle_module_not_found_error
<<<<<<< HEAD
from helm.common.request import wrap_request_time, Request, RequestResult, GeneratedOutput, Token
from helm.common.tokenization_request import (
    TokenizationRequest,
    TokenizationRequestResult,
)
=======
from helm.common.request import wrap_request_time, Request, RequestResult, Sequence
>>>>>>> 2db78bc1
from helm.proxy.tokenizers.tokenizer import Tokenizer
from .client import CachingClient, truncate_and_tokenize_response_text

try:
    from mistralai.client import MistralClient
    from mistralai.models.chat_completion import ChatMessage, ChatCompletionResponse
except ModuleNotFoundError as e:
    handle_module_not_found_error(e, ["mistral"])


class MistralAIRequest(TypedDict):
    """Data passed between make_request and _send_request. Used as the cache key."""

    model: str
    prompt: str
    max_tokens: int
    temperature: float
    top_p: float
    random_seed: Optional[int]


class MistralAIClient(CachingClient):
    """
    Client for Mistral API.
    """

    def __init__(
        self,
        tokenizer: Tokenizer,
        tokenizer_name: str,
        cache_config: CacheConfig,
        api_key: str,
        mistral_model: Optional[str] = None,
    ):
        super().__init__(cache_config=cache_config)
        self.api_key: str = api_key
        self.tokenizer = tokenizer
        self.tokenizer_name = tokenizer_name
        self._client = MistralClient(api_key=self.api_key)
        self.mistral_model = mistral_model

    def _send_request(self, raw_request: MistralAIRequest) -> Dict[str, Any]:
        messages = [ChatMessage(role="user", content=raw_request["prompt"])]

        chat_response: ChatCompletionResponse = self._client.chat(
            model=raw_request["model"],
            messages=messages,
            temperature=raw_request["temperature"],
            max_tokens=raw_request["max_tokens"],
            top_p=raw_request["top_p"],
            random_seed=raw_request["random_seed"],
            safe_prompt=False,  # Disable safe_prompt
        )
        # Documentation: "If mode is 'json', the output will only contain JSON serializable types."
        # Source: https://docs.pydantic.dev/latest/api/base_model/#pydantic.BaseModel.model_dump
        #
        # We need to ensure that the output only contains JSON serializable types because the output
        # will be serialized for storage in the cache.
        return chat_response.model_dump(mode="json")

    def _get_random_seed(self, request: Request, completion_index: int) -> Optional[int]:
        if request.random is None and completion_index == 0:
            return None

        # Treat the user's request.random as an integer for the random seed.
        try:
            request_random_seed = int(request.random) if request.random is not None else 0
        except ValueError:
            raise NonRetriableException("MistralAIClient only supports integer values for request.random")

        # A large prime is used so that the resulting values are unlikely to collide
        # with request.random values chosen by the user.
        fixed_large_prime = 1911011
        completion_index_random_seed = completion_index * fixed_large_prime

        return request_random_seed + completion_index_random_seed

    def make_request(self, request: Request) -> RequestResult:
        """Make a request"""
        completions: List[GeneratedOutput] = []

        # `num_completions` is not supported, so instead make `num_completions` separate requests.
        for completion_index in range(request.num_completions):
            try:
                raw_request: MistralAIRequest = {
                    "model": self.mistral_model or request.model_engine,
                    "prompt": request.prompt,
                    "max_tokens": request.max_tokens,
                    "temperature": request.temperature,
                    "top_p": request.top_p,
                    "random_seed": self._get_random_seed(request, completion_index),
                }

                def do_it():
                    result: Dict[str, Any] = self._send_request(raw_request)
                    return result

                # We need to include the engine's name to differentiate among requests made for different model
                # engines since the engine name is not included in the request itself.
                # In addition, we want to make `request.num_completions` fresh
                # requests, cache key should contain the completion_index.
                # Echoing the original prompt is not officially supported by Mistral. We instead prepend the
                # completion with the prompt when `echo_prompt` is true, so keep track of it in the cache key.
                cache_key = CachingClient.make_cache_key(raw_request, request)

                response, cached = self.cache.get(cache_key, wrap_request_time(do_it))
            except (requests.exceptions.RequestException, AssertionError) as e:
                error: str = f"MistralClient error: {e}"
                return RequestResult(success=False, cached=False, error=error, completions=[], embedding=[])

            response_message: Dict[str, Any] = response["choices"][0]["message"]
            assert response_message["role"] == "assistant"
            response_text: str = response_message["content"]

            # The Mistral API doesn't support echo. If `echo_prompt` is true, combine the prompt and completion.
            text: str = request.prompt + response_text if request.echo_prompt else response_text
<<<<<<< HEAD
            # The Mistral API doesn't return us tokens or logprobs, so we tokenize ourselves.
            tokenization_result: TokenizationRequestResult = self.tokenizer.tokenize(
                TokenizationRequest(text, tokenizer=self.tokenizer_name)
            )

            # Log probs are not currently not supported by Mistral, so set to 0 for now.
            tokens: List[Token] = [Token(text=str(text), logprob=0) for text in tokenization_result.raw_tokens]

            completion = GeneratedOutput(text=response_text, logprob=0, tokens=tokens)
            completion = truncate_sequence(completion, request, print_warning=True)
            completions.append(completion)
=======
            sequence = truncate_and_tokenize_response_text(text, request, self.tokenizer, self.tokenizer_name)
            completions.append(sequence)
>>>>>>> 2db78bc1

        return RequestResult(
            success=True,
            cached=cached,
            request_time=response["request_time"],
            request_datetime=response["request_datetime"],
            completions=completions,
            embedding=[],
        )<|MERGE_RESOLUTION|>--- conflicted
+++ resolved
@@ -4,15 +4,12 @@
 from helm.proxy.retry import NonRetriableException
 from helm.common.cache import CacheConfig
 from helm.common.optional_dependencies import handle_module_not_found_error
-<<<<<<< HEAD
 from helm.common.request import wrap_request_time, Request, RequestResult, GeneratedOutput, Token
 from helm.common.tokenization_request import (
     TokenizationRequest,
     TokenizationRequestResult,
 )
-=======
 from helm.common.request import wrap_request_time, Request, RequestResult, Sequence
->>>>>>> 2db78bc1
 from helm.proxy.tokenizers.tokenizer import Tokenizer
 from .client import CachingClient, truncate_and_tokenize_response_text
 
@@ -129,22 +126,8 @@
 
             # The Mistral API doesn't support echo. If `echo_prompt` is true, combine the prompt and completion.
             text: str = request.prompt + response_text if request.echo_prompt else response_text
-<<<<<<< HEAD
-            # The Mistral API doesn't return us tokens or logprobs, so we tokenize ourselves.
-            tokenization_result: TokenizationRequestResult = self.tokenizer.tokenize(
-                TokenizationRequest(text, tokenizer=self.tokenizer_name)
-            )
-
-            # Log probs are not currently not supported by Mistral, so set to 0 for now.
-            tokens: List[Token] = [Token(text=str(text), logprob=0) for text in tokenization_result.raw_tokens]
-
-            completion = GeneratedOutput(text=response_text, logprob=0, tokens=tokens)
-            completion = truncate_sequence(completion, request, print_warning=True)
+            completion = truncate_and_tokenize_response_text(text, request, self.tokenizer, self.tokenizer_name)
             completions.append(completion)
-=======
-            sequence = truncate_and_tokenize_response_text(text, request, self.tokenizer, self.tokenizer_name)
-            completions.append(sequence)
->>>>>>> 2db78bc1
 
         return RequestResult(
             success=True,
