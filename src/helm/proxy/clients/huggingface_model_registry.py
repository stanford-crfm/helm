from typing import Dict, Optional, Union
from dataclasses import dataclass
import re
import os
from helm.common.hierarchical_logger import hlog
from helm.proxy.models import (
    Model,
    ALL_MODELS,
    MODEL_NAME_TO_MODEL,
    TEXT_MODEL_TAG,
    FULL_FUNCTIONALITY_TEXT_MODEL_TAG,
    LOCAL_HUGGINGFACE_MODEL_TAG,
)

# The path where local HuggingFace models should be downloaded or symlinked, e.g. ./huggingface_models/llama-7b
LOCAL_HUGGINGFACE_MODEL_DIR = "./huggingface_models"

@dataclass(frozen=True)
class HuggingFaceHubModelConfig:
    namespace: Optional[str]
    """Name of the group or user that owns the model. e.g. 'stanford-crfm'

    May be None if the model (e.g. gpt2) does not have a namespace."""

    model_name: str
    """Name of the model. e.g. 'BioMedLM'

    Does not include the namespace."""

    revision: Optional[str]
    """Revision of the model to use e.g. 'main'.

    If None, use the default revision."""

    path: Optional[str] = None
    """Local path to the Hugging Face model weights. 
    For pre-registered local models that are already in _huggingface_model_registry below,
    this will get set to LOCAL_HUGGINGFACE_MODEL_DIR by default.
    Otherwise, this is specified using the flag --enable-local-huggingface-models <path>.

    If None, the model will be loaded from Hugging Face Hub using self.model_id instead."""

    @property
    def model_id(self) -> str:
        """Return the model ID.

        Examples:
        - 'gpt2'
        - 'stanford-crfm/BioMedLM'"""
        if self.namespace:
            return f"{self.namespace}/{self.model_name}"
        return self.model_name

    def __str__(self) -> str:
        """Return the full model name used by HELM in the format "[namespace/]model_name[@revision]".

        Examples:
        - 'gpt2'
        - 'stanford-crfm/BioMedLM'
        - 'stanford-crfm/BioMedLM@main'"""
        result = self.model_name
        if self.namespace:
            result = f"{self.namespace}/{result}"
        if self.revision:
            result = f"{result}@{self.revision}"
        return result

    @staticmethod
    def from_string(raw: str) -> "HuggingHubFaceModelConfig":
        """Parses a string in the format "[namespace/]model_name[@revision]" to a HuggingFaceHubModelConfig.

        Examples:
        - 'gpt2'
        - 'stanford-crfm/BioMedLM'
        - 'stanford-crfm/BioMedLM@main'"""
        pattern = r"((?P<namespace>[^/@]+)/)?(?P<model_name>[^/@]+)(@(?P<revision>[^/@]+))?"
        match = re.fullmatch(pattern, raw)
        if not match:
            raise ValueError(f"Could not parse model name: '{raw}'; Expected format: [namespace/]model_name[@revision]")
        model_name = match.group("model_name")
        assert model_name
        return HuggingFaceHubModelConfig(
            namespace=match.group("namespace"), model_name=model_name, revision=match.group("revision")
        )


@dataclass(frozen=True)
class HuggingFaceLocalModelConfig:
    model_name: str
    """Name of the model. e.g. 'llama-7b'"""

    path: str
    """Local path to the Hugging Face model weights. 
    For pre-registered local models that are already in _huggingface_model_registry below,
    this will get set to LOCAL_HUGGINGFACE_MODEL_DIR by default.
    Otherwise, this is specified using the flag --enable-local-huggingface-models <path>."""

    @property
    def model_id(self) -> str:
        """Return the model ID.

        Examples:
        - 'huggingface/llama-7b'"""
        return f"huggingface/{self.model_name}"

    def __str__(self) -> str:
        """Return the full model name used by HELM in the format "[namespace/]model_name[@revision]".
        Local models don't have a revision and the namespace is set to huggingface.

        Examples:
        - 'huggingface/llama-7b'"""
        return f"huggingface/{self.model_name}"

    @staticmethod
    def from_path(path: str) -> "HuggingFaceLocalModelConfig":
        """Generates a HuggingFaceHubModelConfig from a (relative or absolute) path to a local HuggingFace model."""
        pattern = r"((?P<containing_dir>.+?)/)?(?P<model_name>[^/]+)/?"
        match = re.fullmatch(pattern, path)
        if not match:
            raise ValueError(f"Could not parse model path: '{path}'; Expected format: /path/to/model_name")
        model_name = match.group("model_name")
        assert model_name
        return HuggingFaceHubModelConfig(
            model_name=model_name,
            path=path
        )

HuggingFaceModelConfig = Union[HuggingFaceHubModelConfig, HuggingFaceLocalModelConfig]


# Initialize registry with local models from models.py
_huggingface_model_registry: Dict[str, HuggingFaceModelConfig] = {
    model.name: HuggingFaceLocalModelConfig(
        model_name=model.name.split("/")[1],
        path=os.path.join(LOCAL_HUGGINGFACE_MODEL_DIR, model.name.split("/")[1])
    )
    for model in ALL_MODELS
    if LOCAL_HUGGINGFACE_MODEL_TAG in model.tags
}


def register_huggingface_model_config(model_name: str) -> HuggingFaceHubModelConfig:
    """Register a AutoModelForCausalLM model from Hugging Face Model Hub for later use.

    model_name format: namespace/model_name[@revision]"""
    config = HuggingFaceHubModelConfig.from_string(model_name)
    if config.model_id in _huggingface_model_registry:
        raise ValueError(f"A Hugging Face model is already registered for model_id {model_name}")
    _huggingface_model_registry[config.model_id] = config

    # HELM model names require a namespace
    if not config.namespace:
        raise Exception("Registration of Hugging Face models without a namespace is not supported")
    if config.model_name in MODEL_NAME_TO_MODEL:
        raise ValueError(f"A HELM model is already registered for model name: {model_name}")
    description = f"HuggingFace model {config.model_id}"
    if config.revision:
        description += f" at revision {config.revision}"
    model = Model(
        group=config.namespace,
<<<<<<< HEAD
        name=config.model_id,
        display_name=config.model_id,
        creator_organization=config.namespace,
        description=description,
=======
        name=model_name,
>>>>>>> f65220b6
        tags=[TEXT_MODEL_TAG, FULL_FUNCTIONALITY_TEXT_MODEL_TAG],
    )
    MODEL_NAME_TO_MODEL[config.model_id] = model
    ALL_MODELS.append(model)
    hlog(f"Registered Hugging Face model: {model} config: {config}")
    return config

def register_huggingface_local_model_config(path: str) -> HuggingFaceLocalModelConfig:
    """Register a AutoModelForCausalLM model from a local directory for later use.

    path: a path to your HF model"""
    config = HuggingFaceLocalModelConfig.from_path(model_name)
    if config.model_id in _huggingface_model_registry:
        raise ValueError(f"A Hugging Face model is already registered for model_id {model_name}")
    _huggingface_model_registry[config.model_id] = config

    if config.model_name in MODEL_NAME_TO_MODEL:
        raise ValueError(f"A HELM model is already registered for model name: {model_name}")
    description = f"HuggingFace model {config.model_id}"
    model = Model(
        group="huggingface",
        name=config.model_id,
        display_name=config.model_id,
        creator_organization="unknown",
        description=description,
        tags=[TEXT_MODEL_TAG, FULL_FUNCTIONALITY_TEXT_MODEL_TAG, LOCAL_HUGGINGFACE_MODEL_TAG],
    )
    MODEL_NAME_TO_MODEL[config.model_id] = model
    ALL_MODELS.append(model)
    hlog(f"Registered Hugging Face model: {model} config: {config}")
    return config

def get_huggingface_model_config(model_name: str) -> Optional[HuggingFaceModelConfig]:
    """Returns a HuggingFaceModelConfig for the model_id."""
    return _huggingface_model_registry.get(model_name)<|MERGE_RESOLUTION|>--- conflicted
+++ resolved
@@ -158,14 +158,7 @@
         description += f" at revision {config.revision}"
     model = Model(
         group=config.namespace,
-<<<<<<< HEAD
-        name=config.model_id,
-        display_name=config.model_id,
-        creator_organization=config.namespace,
-        description=description,
-=======
         name=model_name,
->>>>>>> f65220b6
         tags=[TEXT_MODEL_TAG, FULL_FUNCTIONALITY_TEXT_MODEL_TAG],
     )
     MODEL_NAME_TO_MODEL[config.model_id] = model
