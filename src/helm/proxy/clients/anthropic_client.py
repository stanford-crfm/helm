--- conflicted
+++ resolved
@@ -193,15 +193,9 @@
                     else:
                         tokens = self.tokenizer.encode(request.text, add_special_tokens=False)
                 else:
-<<<<<<< HEAD
-                    tokens = [TokenizationToken(self.tokenizer.decode([token])) for token in encoding.ids]
-                if request.truncation:
-                    tokens = tokens[: request.max_length]
-=======
                     tokens = [
                         self.tokenizer.convert_tokens_to_string([i]) for i in self.tokenizer.tokenize(request.text)
                     ]
->>>>>>> 88c9e557
                 return {"tokens": tokens}
 
             result, cached = self.cache.get(cache_key, wrap_request_time(do_it))
@@ -225,25 +219,6 @@
         try:
 
             def do_it():
-<<<<<<< HEAD
-                ids = request.tokens
-                if len(ids) > 0 and isinstance(ids[0], str):
-                    ids = [self.tokenizer.encode(token).ids[0] for token in ids]
-                text = self.tokenizer.decode(ids)
-                return {"text": text}
-
-            response, cached = self.cache.get(cache_key, wrap_request_time(do_it))
-
-            return DecodeRequestResult(
-                success=True,
-                cached=cached,
-                text=str(response["text"]),
-                request_time=response["request_time"],
-                error=None,
-            )
-        except Exception as error:
-            raise ValueError(f"Anthropic tokenizer error: {error}")
-=======
                 return {
                     "text": self.tokenizer.decode(
                         request.tokens, clean_up_tokenization_spaces=request.clean_up_tokenization_spaces
@@ -258,7 +233,6 @@
         return DecodeRequestResult(
             success=True, cached=cached, text=result["text"], request_time=result["request_time"]
         )
->>>>>>> 88c9e557
 
 
 class AnthropicRequestError(Exception):
