import os
from typing import Any, Dict, Optional

from transformers import AutoTokenizer

from helm.common.hierarchical_logger import htrack_block, hlog

from helm.proxy.clients.huggingface_model_registry import get_huggingface_model_config


class HuggingFaceTokenizers:

    tokenizers: Dict[str, Any] = {}

    @staticmethod
    def get_tokenizer(tokenizer_name: str) -> Any:
        """
        Checks if the desired tokenizer is cached. Creates the tokenizer if it's not cached.
        Returns the tokenizer.
        """

        def load_tokenizer(hf_tokenizer_name: str, revision: Optional[str] = None):
            """Loads tokenizer using files from disk if they exist. Otherwise, downloads from HuggingFace."""
            tokenizer_kwargs = {}
            if revision is not None:
                tokenizer_kwargs["revision"] = revision
            try:
                # From the Hugging Face documentation, "local_files_only(defaults to False) —
                # Whether or not to only look at local files".
                # Running `local_files_only=False` requires an internet connection even if the files are downloaded
                # and cached. We need to first run with `local_files_only=True` just in case the machine
                # we are running this code has connection issues. If the tokenizer files are not cached,
                # we attempt to download them from HuggingFace.
                # From https://huggingface.co/course/chapter6/3, "slow tokenizers are those written in Python inside
                # the Hugging Face Transformers library, while the fast versions are the ones provided by Hugging Face
                # Tokenizers, which are written in Rust." So, use the "fast" version of the tokenizers if available.
                return AutoTokenizer.from_pretrained(
                    hf_tokenizer_name, local_files_only=True, use_fast=True, **tokenizer_kwargs
                )
            except OSError:
                hlog(f"Local files do not exist for HuggingFace tokenizer: {hf_tokenizer_name}. Downloading...")
                return AutoTokenizer.from_pretrained(
                    hf_tokenizer_name, local_files_only=False, use_fast=True, **tokenizer_kwargs
                )

        if tokenizer_name not in HuggingFaceTokenizers.tokenizers:
            with htrack_block(f"Loading {tokenizer_name} with Hugging Face Transformers"):
                # To avoid deadlocks when using HuggingFace tokenizers with multiple processes
                os.environ["TOKENIZERS_PARALLELISM"] = "False"

                # Weights are cached at ~/.cache/huggingface/transformers.
                hf_tokenizer_name: str
                revision: Optional[str] = None
                model_config = get_huggingface_model_config(tokenizer_name)
                if model_config:
                    hf_tokenizer_name = model_config.model_id
                    revision = model_config.revision
                elif tokenizer_name == "huggingface/gpt2":
                    hf_tokenizer_name = "gpt2"
                elif tokenizer_name == "EleutherAI/gpt-j-6B":
                    # Not a typo: Named "gpt-j-6B" instead of "gpt-j-6b" in Hugging Face
                    hf_tokenizer_name = "EleutherAI/gpt-j-6B"
                elif tokenizer_name == "EleutherAI/gpt-neox-20b":
                    hf_tokenizer_name = "EleutherAI/gpt-neox-20b"
                elif tokenizer_name == "bigscience/bloom":
                    hf_tokenizer_name = "bigscience/bloom"
                elif tokenizer_name == "bigscience/T0pp":
                    hf_tokenizer_name = "bigscience/T0pp"
                elif tokenizer_name == "facebook/opt-66b":
                    hf_tokenizer_name = "facebook/opt-66b"
                elif tokenizer_name == "google/t5-11b":
                    hf_tokenizer_name = "t5-11b"
                elif tokenizer_name == "google/ul2":
                    hf_tokenizer_name = "google/ul2"
                elif tokenizer_name == "google/flan-t5-xxl":
                    hf_tokenizer_name = "google/flan-t5-xxl"
                elif tokenizer_name == "bigcode/santacoder":
                    hf_tokenizer_name = "bigcode/santacoder"
<<<<<<< HEAD
                elif tokenizer_name == "Writer/palmyra-base":
                    hf_tokenizer_name = "Writer/palmyra-base"
=======
                elif tokenizer_name == "bigcode/large-model":
                    hf_tokenizer_name = "bigcode/large-model"
>>>>>>> 80ecb204
                else:
                    raise ValueError(f"Unsupported HuggingFace tokenizer: {tokenizer_name}")

                # Keep the tokenizer in memory, so we don't recreate it for future requests
                HuggingFaceTokenizers.tokenizers[tokenizer_name] = load_tokenizer(hf_tokenizer_name, revision)

        return HuggingFaceTokenizers.tokenizers[tokenizer_name]<|MERGE_RESOLUTION|>--- conflicted
+++ resolved
@@ -76,13 +76,10 @@
                     hf_tokenizer_name = "google/flan-t5-xxl"
                 elif tokenizer_name == "bigcode/santacoder":
                     hf_tokenizer_name = "bigcode/santacoder"
-<<<<<<< HEAD
                 elif tokenizer_name == "Writer/palmyra-base":
                     hf_tokenizer_name = "Writer/palmyra-base"
-=======
                 elif tokenizer_name == "bigcode/large-model":
                     hf_tokenizer_name = "bigcode/large-model"
->>>>>>> 80ecb204
                 else:
                     raise ValueError(f"Unsupported HuggingFace tokenizer: {tokenizer_name}")
 
