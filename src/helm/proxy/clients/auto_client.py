--- conflicted
+++ resolved
@@ -68,14 +68,9 @@
         client: Optional[Client] = self.clients.get(model)
 
         if client is None:
-<<<<<<< HEAD
-            host_group: str = model.split("/")[0]
-            cache_config: CacheConfig = self._build_cache_config(host_group)
-=======
             organization: str = model.split("/")[0]
             cache_config: CacheConfig = self._build_cache_config(organization)
             tokenizer: Tokenizer = self._get_tokenizer(organization)
->>>>>>> 50e65652
 
             # TODO: Migrate all clients to use model deployments
             # TODO(PR): Remove the TODO above.
@@ -98,7 +93,7 @@
 
                 # Get tokenizer from model deployment
                 tokenizer_name = model_deployment.tokenizer_name or model_deployment.name
-                tokenizer: Tokenizer = self._get_tokenizer(tokenizer_name)
+                tokenizer = self._get_tokenizer(tokenizer_name)
 
                 # TODO(PR): Support the following arguments:
                 # - org_id (OpenAI, GooseAI, Microsoft)
@@ -124,7 +119,6 @@
                     provider_bindings={"api_key": provide_api_key},
                 )
                 client = create_object(client_spec)
-<<<<<<< HEAD
 
             # TODO(PR): Remove all of this and set it up in the model deployment registry.
             # elif host_group == "neurips":
@@ -254,135 +248,6 @@
             #     from helm.proxy.clients.vision_language.idefics_client import IDEFICSClient
 
             #     client = IDEFICSClient(tokenizer=tokenizer, cache_config=cache_config)
-=======
-            elif organization == "neurips":
-                client = HTTPModelClient(tokenizer=tokenizer, cache_config=cache_config)
-            elif organization == "openai":
-                from helm.proxy.clients.openai_client import OpenAIClient
-
-                org_id = self.credentials.get("openaiOrgId", None)
-                api_key = self.credentials.get("openaiApiKey", None)
-                client = OpenAIClient(
-                    tokenizer=tokenizer,
-                    cache_config=cache_config,
-                    api_key=api_key,
-                    org_id=org_id,
-                )
-            elif organization == "AlephAlpha":
-                from helm.proxy.clients.aleph_alpha_client import AlephAlphaClient
-
-                client = AlephAlphaClient(
-                    tokenizer=tokenizer,
-                    api_key=self.credentials["alephAlphaKey"],
-                    cache_config=cache_config,
-                )
-            elif organization == "ai21":
-                from helm.proxy.clients.ai21_client import AI21Client
-
-                client = AI21Client(
-                    tokenizer=tokenizer,
-                    api_key=self.credentials["ai21ApiKey"],
-                    cache_config=cache_config,
-                )
-            elif organization == "cohere":
-                from helm.proxy.clients.cohere_client import CohereClient
-
-                client = CohereClient(
-                    tokenizer=tokenizer,
-                    api_key=self.credentials["cohereApiKey"],
-                    cache_config=cache_config,
-                )
-            elif organization == "gooseai":
-                from helm.proxy.clients.goose_ai_client import GooseAIClient
-
-                org_id = self.credentials.get("gooseaiOrgId", None)
-                client = GooseAIClient(
-                    tokenizer=tokenizer,
-                    api_key=self.credentials["gooseaiApiKey"],
-                    cache_config=cache_config,
-                    org_id=org_id,
-                )
-            elif organization == "huggingface":
-                from helm.proxy.clients.huggingface_client import HuggingFaceClient
-
-                client = HuggingFaceClient(tokenizer=tokenizer, cache_config=cache_config)
-            elif organization == "anthropic":
-                from helm.proxy.clients.anthropic_client import AnthropicClient
-
-                client = AnthropicClient(
-                    api_key=self.credentials.get("anthropicApiKey", None),
-                    tokenizer=tokenizer,
-                    cache_config=cache_config,
-                )
-            elif organization == "microsoft":
-                from helm.proxy.clients.microsoft_client import MicrosoftClient
-
-                org_id = self.credentials.get("microsoftOrgId", None)
-                lock_file_path: str = os.path.join(self.cache_path, f"{organization}.lock")
-                client = MicrosoftClient(
-                    api_key=self.credentials.get("microsoftApiKey", None),
-                    tokenizer=tokenizer,
-                    lock_file_path=lock_file_path,
-                    cache_config=cache_config,
-                    org_id=org_id,
-                )
-            elif organization == "google":
-                from helm.proxy.clients.google_client import GoogleClient
-
-                client = GoogleClient(
-                    tokenizer=tokenizer,
-                    cache_config=cache_config,
-                )
-            elif organization in [
-                "together",
-                "databricks",
-                "eleutherai",
-                "lmsys",
-                "meta",
-                "mistralai",
-                "mosaicml",
-                "stabilityai",
-                "stanford",
-                "tiiuae",
-            ]:
-                from helm.proxy.clients.together_client import TogetherClient
-
-                client = TogetherClient(
-                    api_key=self.credentials.get("togetherApiKey", None),
-                    tokenizer=tokenizer,
-                    cache_config=cache_config,
-                )
-            elif organization == "simple":
-                from helm.proxy.clients.simple_client import SimpleClient
-
-                client = SimpleClient(tokenizer=tokenizer, cache_config=cache_config)
-            elif organization == "writer":
-                from helm.proxy.clients.palmyra_client import PalmyraClient
-
-                client = PalmyraClient(
-                    api_key=self.credentials["writerApiKey"],
-                    tokenizer=tokenizer,
-                    cache_config=cache_config,
-                )
-            elif organization == "nvidia":
-                from helm.proxy.clients.megatron_client import MegatronClient
-
-                client = MegatronClient(tokenizer=tokenizer, cache_config=cache_config)
-
-            elif organization == "lightningai":
-                from helm.proxy.clients.lit_gpt_client import LitGPTClient
-
-                client = LitGPTClient(
-                    tokenizer=tokenizer,
-                    cache_config=cache_config,
-                    checkpoint_dir=Path(os.environ.get("LIT_GPT_CHECKPOINT_DIR", "")),
-                    precision=os.environ.get("LIT_GPT_PRECISION", "bf16-true"),
-                )
-            elif organization == "HuggingFaceM4":
-                from helm.proxy.clients.vision_language.idefics_client import IDEFICSClient
-
-                client = IDEFICSClient(tokenizer=tokenizer, cache_config=cache_config)
->>>>>>> 50e65652
             else:
                 raise ValueError(f"Could not find client for model: {model}")
             self.clients[model] = client
@@ -418,11 +283,8 @@
         cache_config: CacheConfig = self._build_cache_config(organization)
 
         # TODO: Migrate all clients to use tokenizer configs
-<<<<<<< HEAD
         # TODO(PR): Do the migration in the tokenizer registry.
         # And remove all of this.
-=======
->>>>>>> 50e65652
         tokenizer_config = get_tokenizer_config(tokenizer)
         if tokenizer_config:
             tokenizer_spec = inject_object_spec_args(
