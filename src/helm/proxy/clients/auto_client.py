import os
from dataclasses import replace
from typing import Dict, Optional, TYPE_CHECKING

from retrying import RetryError, Attempt

from helm.common.cache import CacheConfig, MongoCacheConfig, SqliteCacheConfig, request_to_key
from helm.common.file_caches.file_cache import FileCache
from helm.common.file_caches.local_file_cache import LocalFileCache
from helm.common.hierarchical_logger import hlog
from helm.common.request import Request, TextToImageRequest, RequestResult
from helm.common.tokenization_request import (
    TokenizationRequest,
    TokenizationRequestResult,
    DecodeRequest,
    DecodeRequestResult,
)
from helm.proxy.retry import retry_request
<<<<<<< HEAD
from .critique_client import CritiqueClient, RandomCritiqueClient, ScaleCritiqueClient
from .surge_ai_critique_client import SurgeAICritiqueClient
from .mechanical_turk_critique_client import MechanicalTurkCritiqueClient
from .client import Client
from .ai21_client import AI21Client
from .aleph_alpha_client import AlephAlphaClient
from .anthropic_client import AnthropicClient
from .chat_gpt_client import ChatGPTClient
from .cohere_client import CohereClient
from .together_client import TogetherClient
from .google_client import GoogleClient
from .goose_ai_client import GooseAIClient
from .huggingface_client import HuggingFaceClient
from .huggingface_model_registry import get_huggingface_model_config
from .ice_tokenizer_client import ICETokenizerClient
from .megatron_client import MegatronClient
from .openai_client import OpenAIClient
from .moderation_api_client import ModerationAPIClient
from .microsoft_client import MicrosoftClient
from .nudity_check_client import NudityCheckClient
from .gcs_client import GCSClient
from .clip_score_client import CLIPScoreClient
from .perspective_api_client import PerspectiveAPIClient
from .palmyra_client import PalmyraClient
from .yalm_tokenizer_client import YaLMTokenizerClient
from .simple_client import SimpleClient
from .aleph_alpha_vision_client import AlephAlphaVisionClient
from .dalle2_client import DALLE2Client
from .mindalle_client import MinDALLEClient
from .dalle_mini_client import DALLEMiniClient
from .cogview2_client import CogView2Client
from .huggingface_diffusers_client import HuggingFaceDiffusersClient
from .together_vision_client import TogetherVisionClient
from .adobe_vision_client import AdobeVisionClient
from .deep_floyd_client import DeepFloydClient
from .lexica_client import LexicaClient
=======
from helm.proxy.clients.critique_client import CritiqueClient
from helm.proxy.clients.client import Client
from helm.proxy.clients.huggingface_model_registry import get_huggingface_model_config
from helm.proxy.clients.toxicity_classifier_client import ToxicityClassifierClient


if TYPE_CHECKING:
    import helm.proxy.clients.huggingface_client
>>>>>>> 6d777712


class AutoClient(Client):
    """Automatically dispatch to the proper `Client` based on the organization.

    The modules for each client are lazily imported when the respective client is created.
    This greatly speeds up the import time of this module, and allows the client modules to
    use optional dependencies."""

    OUTPUT_FILES_DIR_NAME: str = "output"

    def __init__(self, credentials: Dict[str, str], cache_path: str, mongo_uri: str = ""):
        self.credentials = credentials
        self.cache_path = cache_path
        self.mongo_uri = mongo_uri
        self.clients: Dict[str, Client] = {}
        self.tokenizer_clients: Dict[str, Client] = {}
        # self._huggingface_client is lazily instantiated by get_huggingface_client()
        self._huggingface_client: Optional["helm.proxy.clients.huggingface_client.HuggingFaceClient"] = None
        # self._critique_client is lazily instantiated by get_critique_client()
        self._critique_client: Optional[CritiqueClient] = None
        hlog(f"AutoClient: cache_path = {cache_path}")
        hlog(f"AutoClient: mongo_uri = {mongo_uri}")

    def _build_cache_config(self, organization: str) -> CacheConfig:
        if self.mongo_uri:
            return MongoCacheConfig(self.mongo_uri, collection_name=organization)

        client_cache_path: str = os.path.join(self.cache_path, f"{organization}.sqlite")
        # TODO: Allow setting CacheConfig.follower_cache_path from a command line flag.
        return SqliteCacheConfig(client_cache_path)

    def _get_client(self, request: Request) -> Client:
        """Return a client based on the model, creating it if necessary."""
        organization: str = request.model_organization
        is_text_to_image_request: bool = isinstance(request, TextToImageRequest)
        key: str = request_to_key({"organization": organization, "is_text_to_image": is_text_to_image_request})
        client: Optional[Client] = self.clients.get(key)

        # Initialize `FileCache` for text-to-image model APIs
        local_file_cache_path: str = os.path.join(self.cache_path, self.OUTPUT_FILES_DIR_NAME, organization)
        file_cache: FileCache = LocalFileCache(local_file_cache_path, file_extension="png", binary_mode=True)

        if client is None:
            cache_config: CacheConfig = self._build_cache_config(organization)

<<<<<<< HEAD
            if get_huggingface_model_config(request.model):
                client = HuggingFaceClient(cache_config=cache_config)
            elif organization == "openai":
=======
            if get_huggingface_model_config(model):
                from helm.proxy.clients.huggingface_client import HuggingFaceClient

                client = HuggingFaceClient(cache_config=cache_config)
            elif organization == "openai":
                from helm.proxy.clients.chat_gpt_client import ChatGPTClient
                from helm.proxy.clients.openai_client import OpenAIClient

                # TODO: add ChatGPT to the OpenAIClient when it's supported.
                #       We're using a separate client for now since we're using an unofficial Python library.
                # See https://github.com/acheong08/ChatGPT/wiki/Setup on how to get a valid session token.
                chat_gpt_client: ChatGPTClient = ChatGPTClient(
                    session_token=self.credentials.get("chatGPTSessionToken", ""),
                    lock_file_path=os.path.join(self.cache_path, "ChatGPT.lock"),
                    # TODO: use `cache_config` above. Since this feature is still experimental,
                    #       save queries and responses in a separate collection.
                    cache_config=self._build_cache_config("ChatGPT"),
                    tokenizer_client=self._get_tokenizer_client("huggingface"),
                )

>>>>>>> 6d777712
                org_id = self.credentials.get("openaiOrgId", None)
                api_key = self.credentials.get("openaiApiKey", None)

                if is_text_to_image_request:
                    client = DALLE2Client(
                        api_key=self.credentials["openaiApiKey"],
                        cache_config=cache_config,
                        file_cache=file_cache,
                        moderation_api_client=self.get_moderation_api_client(),
                        org_id=org_id,
                    )
                else:
                    # TODO: add ChatGPT to the OpenAIClient when it's supported.
                    #       We're using a separate client for now since we're using an unofficial Python library.
                    # See https://github.com/acheong08/ChatGPT/wiki/Setup on how to get a valid session token.
                    chat_gpt_client: ChatGPTClient = ChatGPTClient(
                        session_token=self.credentials.get("chatGPTSessionToken", ""),
                        lock_file_path=os.path.join(self.cache_path, "ChatGPT.lock"),
                        # TODO: use `cache_config` above. Since this feature is still experimental,
                        #       save queries and responses in a separate collection.
                        cache_config=self._build_cache_config("ChatGPT"),
                        tokenizer_client=self._get_tokenizer_client("huggingface"),
                    )
                    client = OpenAIClient(
                        cache_config=cache_config,
                        chat_gpt_client=chat_gpt_client,
                        api_key=api_key,
                        org_id=org_id,
                    )
            elif organization == "AlephAlpha":
<<<<<<< HEAD
                if is_text_to_image_request:
                    cache_config = self._build_cache_config("AlephAlphaVision")
                    client = AlephAlphaVisionClient(cache_config)
                else:
                    client = AlephAlphaClient(api_key=self.credentials["alephAlphaKey"], cache_config=cache_config)
=======
                from helm.proxy.clients.aleph_alpha_client import AlephAlphaClient

                client = AlephAlphaClient(api_key=self.credentials["alephAlphaKey"], cache_config=cache_config)
>>>>>>> 6d777712
            elif organization == "ai21":
                from helm.proxy.clients.ai21_client import AI21Client

                client = AI21Client(api_key=self.credentials["ai21ApiKey"], cache_config=cache_config)
            elif organization == "cohere":
                from helm.proxy.clients.cohere_client import CohereClient

                client = CohereClient(api_key=self.credentials["cohereApiKey"], cache_config=cache_config)
            elif organization == "gooseai":
                from helm.proxy.clients.goose_ai_client import GooseAIClient

                org_id = self.credentials.get("gooseaiOrgId", None)
                client = GooseAIClient(
                    api_key=self.credentials["gooseaiApiKey"], cache_config=cache_config, org_id=org_id
                )
<<<<<<< HEAD
            elif organization == "huggingface":
                if is_text_to_image_request:
                    cache_config = self._build_cache_config("diffusers")
                    client = HuggingFaceDiffusersClient(
                        hf_auth_token=self.credentials["huggingfaceAuthToken"],
                        cache_config=cache_config,
                        file_cache=file_cache,
                    )
                else:
                    client = self.huggingface_client
=======
            elif organization == "huggingface" or organization == "mosaicml":
                from helm.proxy.clients.huggingface_client import HuggingFaceClient

                client = HuggingFaceClient(cache_config)
>>>>>>> 6d777712
            elif organization == "anthropic":
                from helm.proxy.clients.anthropic_client import AnthropicClient

                client = AnthropicClient(
                    api_key=self.credentials.get("anthropicApiKey", None),
                    cache_config=cache_config,
                )
            elif organization == "microsoft":
                from helm.proxy.clients.microsoft_client import MicrosoftClient

                org_id = self.credentials.get("microsoftOrgId", None)
                lock_file_path: str = os.path.join(self.cache_path, f"{organization}.lock")
                client = MicrosoftClient(
                    api_key=self.credentials.get("microsoftApiKey", None),
                    lock_file_path=lock_file_path,
                    cache_config=cache_config,
                    org_id=org_id,
                )
            elif organization == "google":
                from helm.proxy.clients.google_client import GoogleClient

                client = GoogleClient(cache_config=cache_config)
<<<<<<< HEAD
            elif organization == "together":
                together_api_key: Optional[str] = self.credentials.get("togetherApiKey", None)
                if is_text_to_image_request:
                    client = TogetherVisionClient(cache_config, file_cache, api_key=together_api_key)
                else:
                    client = TogetherClient(cache_config, api_key=together_api_key)
            elif organization == "lexica":
                client = LexicaClient(cache_config, file_cache)
            elif organization == "adobe":
                client = AdobeVisionClient(cache_config)
            elif organization == "DeepFloyd":
                client = DeepFloydClient(cache_config)
            elif organization == "kakaobrain":
                client = MinDALLEClient(cache_config, file_cache)
            elif organization == "craiyon":
                client = DALLEMiniClient(cache_config, file_cache)
            elif organization == "thudm":
                client = CogView2Client(cache_config, file_cache)
=======
            elif organization in ["together", "databricks", "stabilityai"]:
                from helm.proxy.clients.together_client import TogetherClient

                client = TogetherClient(api_key=self.credentials.get("togetherApiKey", None), cache_config=cache_config)
>>>>>>> 6d777712
            elif organization == "simple":
                from helm.proxy.clients.simple_client import SimpleClient

                client = SimpleClient(cache_config=cache_config)
            elif organization == "writer":
                from helm.proxy.clients.palmyra_client import PalmyraClient

                client = PalmyraClient(
                    api_key=self.credentials["writerApiKey"],
                    cache_config=cache_config,
                    tokenizer_client=self._get_tokenizer_client("huggingface/gpt2"),
                )
            elif organization == "nvidia":
                from helm.proxy.clients.megatron_client import MegatronClient

                client = MegatronClient(cache_config=cache_config)
            else:
                raise ValueError(f"Could not find client for model: {request.model}")

            # Cache the client
            self.clients[key] = client
        return client

    def make_request(self, request: Request) -> RequestResult:
        """
        Dispatch based on the name of the model (e.g., openai/davinci).
        Retries if request fails.
        """

        # TODO: need to revisit this because this swallows up any exceptions that are raised.
        @retry_request
        def make_request_with_retry(client: Client, request: Request) -> RequestResult:
            return client.make_request(request)

        client: Client = self._get_client(request)

        try:
            return make_request_with_retry(client=client, request=request)
        except RetryError as e:
            last_attempt: Attempt = e.last_attempt
            retry_error: str = (
                f"Failed to make request to {request.model} after retrying {last_attempt.attempt_number} times"
            )
            hlog(retry_error)

            # Notify our user that we failed to make the request even after retrying.
            return replace(last_attempt.value, error=f"{retry_error}. Error: {last_attempt.value.error}")

    def _get_tokenizer_client(self, tokenizer: str) -> Client:
        """Return a client based on the tokenizer, creating it if necessary."""
        organization: str = tokenizer.split("/")[0]
        client: Optional[Client] = self.tokenizer_clients.get(tokenizer)

        if client is None:
            cache_config: CacheConfig = self._build_cache_config(organization)
            if get_huggingface_model_config(tokenizer):
                from helm.proxy.clients.huggingface_client import HuggingFaceClient

                client = HuggingFaceClient(cache_config=cache_config)
<<<<<<< HEAD
            elif (
                organization
                in [
                    "bigscience",
                    "bigcode",
                    "EleutherAI",
                    "facebook",
                    "google",
                    "gooseai",
                    "huggingface",
                    "microsoft",
                    "Writer",
                    "hf-internal-testing",
                ]
                or tokenizer == "openai/clip-vit-large-patch14"
            ):
=======
            elif organization in [
                "bigscience",
                "bigcode",
                "EleutherAI",
                "facebook",
                "google",
                "gooseai",
                "huggingface",
                "microsoft",
                "hf-internal-testing",
            ]:
                from helm.proxy.clients.huggingface_client import HuggingFaceClient

>>>>>>> 6d777712
                client = HuggingFaceClient(cache_config=cache_config)
            elif organization == "openai":
                from helm.proxy.clients.openai_client import OpenAIClient

                client = OpenAIClient(
                    cache_config=cache_config,
                )
            elif organization == "AlephAlpha":
                from helm.proxy.clients.aleph_alpha_client import AlephAlphaClient

                client = AlephAlphaClient(api_key=self.credentials["alephAlphaKey"], cache_config=cache_config)
            elif organization == "anthropic":
                from helm.proxy.clients.anthropic_client import AnthropicClient

                client = AnthropicClient(
                    api_key=self.credentials.get("anthropicApiKey", None), cache_config=cache_config
                )
            elif organization == "TsinghuaKEG":
                from helm.proxy.clients.ice_tokenizer_client import ICETokenizerClient

                client = ICETokenizerClient(cache_config=cache_config)
            elif organization == "Yandex":
                from helm.proxy.clients.yalm_tokenizer_client import YaLMTokenizerClient

                client = YaLMTokenizerClient(cache_config=cache_config)
            elif organization == "ai21":
                from helm.proxy.clients.ai21_client import AI21Client

                client = AI21Client(api_key=self.credentials["ai21ApiKey"], cache_config=cache_config)
            elif organization == "cohere":
                from helm.proxy.clients.cohere_client import CohereClient

                client = CohereClient(api_key=self.credentials["cohereApiKey"], cache_config=cache_config)
            elif organization == "simple":
                from helm.proxy.clients.simple_client import SimpleClient

                client = SimpleClient(cache_config=cache_config)
            elif organization == "nvidia":
                from helm.proxy.clients.megatron_client import MegatronClient

                client = MegatronClient(cache_config=cache_config)
            else:
                raise ValueError(f"Could not find tokenizer client for model: {tokenizer}")
            self.tokenizer_clients[tokenizer] = client
        return client

    def tokenize(self, request: TokenizationRequest) -> TokenizationRequestResult:
        """Tokenizes based on the name of the tokenizer (e.g., huggingface/gpt2)."""

        def tokenize_with_retry(client: Client, request: TokenizationRequest) -> TokenizationRequestResult:
            return client.tokenize(request)

        client: Client = self._get_tokenizer_client(request.tokenizer)

        try:
            return tokenize_with_retry(client=client, request=request)
        except RetryError as e:
            last_attempt: Attempt = e.last_attempt
            retry_error: str = f"Failed to tokenize after retrying {last_attempt.attempt_number} times"
            hlog(retry_error)
            return replace(last_attempt.value, error=f"{retry_error}. Error: {last_attempt.value.error}")

    def decode(self, request: DecodeRequest) -> DecodeRequestResult:
        """Decodes based on the name of the tokenizer (e.g., huggingface/gpt2)."""

        def decode_with_retry(client: Client, request: DecodeRequest) -> DecodeRequestResult:
            return client.decode(request)

        client: Client = self._get_tokenizer_client(request.tokenizer)

        try:
            return decode_with_retry(client=client, request=request)
        except RetryError as e:
            last_attempt: Attempt = e.last_attempt
            retry_error: str = f"Failed to decode after retrying {last_attempt.attempt_number} times"
            hlog(retry_error)
            return replace(last_attempt.value, error=f"{retry_error}. Error: {last_attempt.value.error}")

<<<<<<< HEAD
    def get_gcs_client(self) -> GCSClient:
        bucket_name: str = self.credentials["gcsBucketName"]
        cache_config: CacheConfig = self._build_cache_config("gcs")
        return GCSClient(bucket_name, cache_config)

    def get_nudity_check_client(self) -> NudityCheckClient:
        cache_config: CacheConfig = self._build_cache_config("nudity")
        return NudityCheckClient(cache_config)

    def get_clip_score_client(self) -> CLIPScoreClient:
        cache_config: CacheConfig = self._build_cache_config("clip_score")
        return CLIPScoreClient(cache_config)

    def get_toxicity_classifier_client(self) -> PerspectiveAPIClient:
=======
    def get_toxicity_classifier_client(self) -> ToxicityClassifierClient:
>>>>>>> 6d777712
        """Get the toxicity classifier client. We currently only support Perspective API."""
        from helm.proxy.clients.perspective_api_client import PerspectiveAPIClient

        cache_config: CacheConfig = self._build_cache_config("perspectiveapi")
        return PerspectiveAPIClient(self.credentials.get("perspectiveApiKey", ""), cache_config)

    def get_moderation_api_client(self) -> ModerationAPIClient:
        """Get the ModerationAPI client."""
        cache_config: CacheConfig = self._build_cache_config("ModerationAPI")
        return ModerationAPIClient(self.credentials.get("openaiApiKey", ""), cache_config)

    def get_critique_client(self) -> CritiqueClient:
        """Get the critique client."""
        if self._critique_client:
            return self._critique_client
        critique_type = self.credentials.get("critiqueType")
        if critique_type == "random":
            from helm.proxy.clients.critique_client import RandomCritiqueClient

            self._critique_client = RandomCritiqueClient()
        elif critique_type == "mturk":
            from helm.proxy.clients.mechanical_turk_critique_client import MechanicalTurkCritiqueClient

            self._critique_client = MechanicalTurkCritiqueClient()
        elif critique_type == "surgeai":
            from helm.proxy.clients.surge_ai_critique_client import SurgeAICritiqueClient

            surgeai_credentials = self.credentials.get("surgeaiApiKey")
            if not surgeai_credentials:
                raise ValueError("surgeaiApiKey credentials are required for SurgeAICritiqueClient")
            self._critique_client = SurgeAICritiqueClient(surgeai_credentials, self._build_cache_config("surgeai"))
        elif critique_type == "model":
            from helm.proxy.clients.model_critique_client import ModelCritiqueClient

            model_name: Optional[str] = self.credentials.get("critiqueModelName")
            if model_name is None:
                raise ValueError("critiqueModelName is required for ModelCritiqueClient")
            client: Client = self._get_client(model_name)
            self._critique_client = ModelCritiqueClient(client, model_name)
        elif critique_type == "scale":
            from helm.proxy.clients.scale_critique_client import ScaleCritiqueClient

            scale_credentials = self.credentials.get("scaleApiKey")
            scale_project = self.credentials.get("scaleProject", None)
            if not scale_project:
                raise ValueError("scaleProject is required for ScaleCritiqueClient.")
            if not scale_credentials:
                raise ValueError("scaleApiKey is required for ScaleCritiqueClient")
            self._critique_client = ScaleCritiqueClient(
                scale_credentials, self._build_cache_config("scale"), scale_project
            )
        else:
            raise ValueError(
                "CritiqueClient is not configured; set critiqueType to 'mturk',"
                "'mturk-sandbox', 'surgeai', 'scale' or 'random'"
            )
        return self._critique_client

    def get_huggingface_client(self) -> "helm.proxy.clients.huggingface_client.HuggingFaceClient":
        """Get the Hugging Face client."""
        from helm.proxy.clients.huggingface_client import HuggingFaceClient

        if self._huggingface_client:
            assert isinstance(self._huggingface_client, HuggingFaceClient)
            return self._huggingface_client
        self._huggingface_client = HuggingFaceClient(self._build_cache_config("huggingface"))
        return self._huggingface_client<|MERGE_RESOLUTION|>--- conflicted
+++ resolved
@@ -16,44 +16,6 @@
     DecodeRequestResult,
 )
 from helm.proxy.retry import retry_request
-<<<<<<< HEAD
-from .critique_client import CritiqueClient, RandomCritiqueClient, ScaleCritiqueClient
-from .surge_ai_critique_client import SurgeAICritiqueClient
-from .mechanical_turk_critique_client import MechanicalTurkCritiqueClient
-from .client import Client
-from .ai21_client import AI21Client
-from .aleph_alpha_client import AlephAlphaClient
-from .anthropic_client import AnthropicClient
-from .chat_gpt_client import ChatGPTClient
-from .cohere_client import CohereClient
-from .together_client import TogetherClient
-from .google_client import GoogleClient
-from .goose_ai_client import GooseAIClient
-from .huggingface_client import HuggingFaceClient
-from .huggingface_model_registry import get_huggingface_model_config
-from .ice_tokenizer_client import ICETokenizerClient
-from .megatron_client import MegatronClient
-from .openai_client import OpenAIClient
-from .moderation_api_client import ModerationAPIClient
-from .microsoft_client import MicrosoftClient
-from .nudity_check_client import NudityCheckClient
-from .gcs_client import GCSClient
-from .clip_score_client import CLIPScoreClient
-from .perspective_api_client import PerspectiveAPIClient
-from .palmyra_client import PalmyraClient
-from .yalm_tokenizer_client import YaLMTokenizerClient
-from .simple_client import SimpleClient
-from .aleph_alpha_vision_client import AlephAlphaVisionClient
-from .dalle2_client import DALLE2Client
-from .mindalle_client import MinDALLEClient
-from .dalle_mini_client import DALLEMiniClient
-from .cogview2_client import CogView2Client
-from .huggingface_diffusers_client import HuggingFaceDiffusersClient
-from .together_vision_client import TogetherVisionClient
-from .adobe_vision_client import AdobeVisionClient
-from .deep_floyd_client import DeepFloydClient
-from .lexica_client import LexicaClient
-=======
 from helm.proxy.clients.critique_client import CritiqueClient
 from helm.proxy.clients.client import Client
 from helm.proxy.clients.huggingface_model_registry import get_huggingface_model_config
@@ -62,7 +24,6 @@
 
 if TYPE_CHECKING:
     import helm.proxy.clients.huggingface_client
->>>>>>> 6d777712
 
 
 class AutoClient(Client):
@@ -109,32 +70,15 @@
         if client is None:
             cache_config: CacheConfig = self._build_cache_config(organization)
 
-<<<<<<< HEAD
             if get_huggingface_model_config(request.model):
-                client = HuggingFaceClient(cache_config=cache_config)
-            elif organization == "openai":
-=======
-            if get_huggingface_model_config(model):
                 from helm.proxy.clients.huggingface_client import HuggingFaceClient
 
                 client = HuggingFaceClient(cache_config=cache_config)
             elif organization == "openai":
                 from helm.proxy.clients.chat_gpt_client import ChatGPTClient
+                from helm.proxy.clients.dalle2_client import DALLE2Client
                 from helm.proxy.clients.openai_client import OpenAIClient
 
-                # TODO: add ChatGPT to the OpenAIClient when it's supported.
-                #       We're using a separate client for now since we're using an unofficial Python library.
-                # See https://github.com/acheong08/ChatGPT/wiki/Setup on how to get a valid session token.
-                chat_gpt_client: ChatGPTClient = ChatGPTClient(
-                    session_token=self.credentials.get("chatGPTSessionToken", ""),
-                    lock_file_path=os.path.join(self.cache_path, "ChatGPT.lock"),
-                    # TODO: use `cache_config` above. Since this feature is still experimental,
-                    #       save queries and responses in a separate collection.
-                    cache_config=self._build_cache_config("ChatGPT"),
-                    tokenizer_client=self._get_tokenizer_client("huggingface"),
-                )
-
->>>>>>> 6d777712
                 org_id = self.credentials.get("openaiOrgId", None)
                 api_key = self.credentials.get("openaiApiKey", None)
 
@@ -165,17 +109,14 @@
                         org_id=org_id,
                     )
             elif organization == "AlephAlpha":
-<<<<<<< HEAD
+                from helm.proxy.clients.aleph_alpha_client import AlephAlphaClient
+                from helm.proxy.clients.aleph_alpha_vision_client import AlephAlphaVisionClient
+
                 if is_text_to_image_request:
                     cache_config = self._build_cache_config("AlephAlphaVision")
                     client = AlephAlphaVisionClient(cache_config)
                 else:
                     client = AlephAlphaClient(api_key=self.credentials["alephAlphaKey"], cache_config=cache_config)
-=======
-                from helm.proxy.clients.aleph_alpha_client import AlephAlphaClient
-
-                client = AlephAlphaClient(api_key=self.credentials["alephAlphaKey"], cache_config=cache_config)
->>>>>>> 6d777712
             elif organization == "ai21":
                 from helm.proxy.clients.ai21_client import AI21Client
 
@@ -191,8 +132,10 @@
                 client = GooseAIClient(
                     api_key=self.credentials["gooseaiApiKey"], cache_config=cache_config, org_id=org_id
                 )
-<<<<<<< HEAD
-            elif organization == "huggingface":
+            elif organization == "huggingface" or organization == "mosaicml":
+                from helm.proxy.clients.huggingface_client import HuggingFaceClient
+                from helm.proxy.clients.huggingface_diffusers_client import HuggingFaceDiffusersClient
+
                 if is_text_to_image_request:
                     cache_config = self._build_cache_config("diffusers")
                     client = HuggingFaceDiffusersClient(
@@ -201,13 +144,7 @@
                         file_cache=file_cache,
                     )
                 else:
-                    client = self.huggingface_client
-=======
-            elif organization == "huggingface" or organization == "mosaicml":
-                from helm.proxy.clients.huggingface_client import HuggingFaceClient
-
-                client = HuggingFaceClient(cache_config)
->>>>>>> 6d777712
+                    client = HuggingFaceClient(cache_config)
             elif organization == "anthropic":
                 from helm.proxy.clients.anthropic_client import AnthropicClient
 
@@ -230,31 +167,39 @@
                 from helm.proxy.clients.google_client import GoogleClient
 
                 client = GoogleClient(cache_config=cache_config)
-<<<<<<< HEAD
-            elif organization == "together":
+            elif organization in ["together", "databricks", "stabilityai"]:
+                from helm.proxy.clients.together_client import TogetherClient
+                from helm.proxy.clients.together_vision_client import TogetherVisionClient
+
                 together_api_key: Optional[str] = self.credentials.get("togetherApiKey", None)
                 if is_text_to_image_request:
                     client = TogetherVisionClient(cache_config, file_cache, api_key=together_api_key)
                 else:
                     client = TogetherClient(cache_config, api_key=together_api_key)
             elif organization == "lexica":
+                from helm.proxy.clients.lexica_client import LexicaClient
+
                 client = LexicaClient(cache_config, file_cache)
             elif organization == "adobe":
+                from helm.proxy.clients.adobe_vision_client import AdobeVisionClient
+
                 client = AdobeVisionClient(cache_config)
             elif organization == "DeepFloyd":
+                from helm.proxy.clients.deep_floyd_client import DeepFloydClient
+
                 client = DeepFloydClient(cache_config)
             elif organization == "kakaobrain":
+                from helm.proxy.clients.mindalle_client import MinDALLEClient
+
                 client = MinDALLEClient(cache_config, file_cache)
             elif organization == "craiyon":
+                from helm.proxy.clients.dalle_mini_client import DALLEMiniClient
+
                 client = DALLEMiniClient(cache_config, file_cache)
             elif organization == "thudm":
+                from helm.proxy.clients.cogview2_client import CogView2Client
+
                 client = CogView2Client(cache_config, file_cache)
-=======
-            elif organization in ["together", "databricks", "stabilityai"]:
-                from helm.proxy.clients.together_client import TogetherClient
-
-                client = TogetherClient(api_key=self.credentials.get("togetherApiKey", None), cache_config=cache_config)
->>>>>>> 6d777712
             elif organization == "simple":
                 from helm.proxy.clients.simple_client import SimpleClient
 
@@ -314,7 +259,6 @@
                 from helm.proxy.clients.huggingface_client import HuggingFaceClient
 
                 client = HuggingFaceClient(cache_config=cache_config)
-<<<<<<< HEAD
             elif (
                 organization
                 in [
@@ -326,26 +270,12 @@
                     "gooseai",
                     "huggingface",
                     "microsoft",
-                    "Writer",
                     "hf-internal-testing",
                 ]
                 or tokenizer == "openai/clip-vit-large-patch14"
             ):
-=======
-            elif organization in [
-                "bigscience",
-                "bigcode",
-                "EleutherAI",
-                "facebook",
-                "google",
-                "gooseai",
-                "huggingface",
-                "microsoft",
-                "hf-internal-testing",
-            ]:
                 from helm.proxy.clients.huggingface_client import HuggingFaceClient
 
->>>>>>> 6d777712
                 client = HuggingFaceClient(cache_config=cache_config)
             elif organization == "openai":
                 from helm.proxy.clients.openai_client import OpenAIClient
@@ -424,32 +354,37 @@
             hlog(retry_error)
             return replace(last_attempt.value, error=f"{retry_error}. Error: {last_attempt.value.error}")
 
-<<<<<<< HEAD
-    def get_gcs_client(self) -> GCSClient:
+    def get_gcs_client(self) -> "helm.proxy.clients.gcs_client.GCSClient":
+        from .gcs_client import GCSClient
+
         bucket_name: str = self.credentials["gcsBucketName"]
         cache_config: CacheConfig = self._build_cache_config("gcs")
         return GCSClient(bucket_name, cache_config)
 
-    def get_nudity_check_client(self) -> NudityCheckClient:
+    def get_nudity_check_client(self) -> "helm.proxy.clients.nudity_check_client.NudityCheckClient":
+        from .nudity_check_client import NudityCheckClient
+
         cache_config: CacheConfig = self._build_cache_config("nudity")
         return NudityCheckClient(cache_config)
 
-    def get_clip_score_client(self) -> CLIPScoreClient:
+    def get_clip_score_client(self) -> "helm.proxy.clients.clip_score_client.CLIPScoreClient":
+        from .clip_score_client import CLIPScoreClient
+
         cache_config: CacheConfig = self._build_cache_config("clip_score")
         return CLIPScoreClient(cache_config)
 
-    def get_toxicity_classifier_client(self) -> PerspectiveAPIClient:
-=======
+    # def get_toxicity_classifier_client(self) -> PerspectiveAPIClient:
     def get_toxicity_classifier_client(self) -> ToxicityClassifierClient:
->>>>>>> 6d777712
         """Get the toxicity classifier client. We currently only support Perspective API."""
         from helm.proxy.clients.perspective_api_client import PerspectiveAPIClient
 
         cache_config: CacheConfig = self._build_cache_config("perspectiveapi")
         return PerspectiveAPIClient(self.credentials.get("perspectiveApiKey", ""), cache_config)
 
-    def get_moderation_api_client(self) -> ModerationAPIClient:
+    def get_moderation_api_client(self) -> "helm.proxy.clients.moderation_api_client.ModerationAPIClient":
         """Get the ModerationAPI client."""
+        from .moderation_api_client import ModerationAPIClient
+
         cache_config: CacheConfig = self._build_cache_config("ModerationAPI")
         return ModerationAPIClient(self.credentials.get("openaiApiKey", ""), cache_config)
 
@@ -479,7 +414,7 @@
             model_name: Optional[str] = self.credentials.get("critiqueModelName")
             if model_name is None:
                 raise ValueError("critiqueModelName is required for ModelCritiqueClient")
-            client: Client = self._get_client(model_name)
+            client: Client = self._get_client(Request(model=model_name))
             self._critique_client = ModelCritiqueClient(client, model_name)
         elif critique_type == "scale":
             from helm.proxy.clients.scale_critique_client import ScaleCritiqueClient
