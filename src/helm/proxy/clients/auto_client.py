import os
from dataclasses import replace
from typing import Dict, Optional

from retrying import RetryError, Attempt

from helm.common.cache import CacheConfig, MongoCacheConfig, SqliteCacheConfig
from helm.common.hierarchical_logger import hlog
from helm.common.request import Request, RequestResult
from helm.common.tokenization_request import (
    TokenizationRequest,
    TokenizationRequestResult,
    DecodeRequest,
    DecodeRequestResult,
)
from helm.proxy.retry import retry_request
<<<<<<< HEAD
from .critique_client import CritiqueClient, RandomCritiqueClient, SurgeAICritiqueClient, LLMCritiqueClient
=======
from .critique_client import CritiqueClient, RandomCritiqueClient
from .scale_critique_client import ScaleCritiqueClient
from .surge_ai_critique_client import SurgeAICritiqueClient
>>>>>>> c6ba3d5e
from .mechanical_turk_critique_client import MechanicalTurkCritiqueClient
from .client import Client
from .ai21_client import AI21Client
from .aleph_alpha_client import AlephAlphaClient
from .anthropic_client import AnthropicClient
from .chat_gpt_client import ChatGPTClient
from .cohere_client import CohereClient
from .together_client import TogetherClient
from .google_client import GoogleClient
from .goose_ai_client import GooseAIClient
from .huggingface_client import HuggingFaceClient
from .ice_tokenizer_client import ICETokenizerClient
from .megatron_client import MegatronClient
from .openai_client import OpenAIClient
from .microsoft_client import MicrosoftClient
from .perspective_api_client import PerspectiveAPIClient
from .palmyra_client import PalmyraClient
from .yalm_tokenizer_client import YaLMTokenizerClient
from .simple_client import SimpleClient
from helm.proxy.clients.huggingface_model_registry import get_huggingface_model_config


class AutoClient(Client):
    """Automatically dispatch to the proper `Client` based on the organization."""

    def __init__(self, credentials: Dict[str, str], cache_path: str, mongo_uri: str = ""):
        self.credentials = credentials
        self.cache_path = cache_path
        self.mongo_uri = mongo_uri
        self.clients: Dict[str, Client] = {}
        self.tokenizer_clients: Dict[str, Client] = {}
        # self.critique_client is lazily instantiated by get_critique_client()
        self.critique_client: Optional[CritiqueClient] = None
        huggingface_cache_config = self._build_cache_config("huggingface")
        self.huggingface_client = HuggingFaceClient(huggingface_cache_config)
        hlog(f"AutoClient: cache_path = {cache_path}")
        hlog(f"AutoClient: mongo_uri = {mongo_uri}")

    def _build_cache_config(self, organization: str) -> CacheConfig:
        if self.mongo_uri:
            return MongoCacheConfig(self.mongo_uri, collection_name=organization)

        client_cache_path: str = os.path.join(self.cache_path, f"{organization}.sqlite")
        # TODO: Allow setting CacheConfig.follower_cache_path from a command line flag.
        return SqliteCacheConfig(client_cache_path)

    def _get_client(self, model: str) -> Client:
        """Return a client based on the model, creating it if necessary."""
        client: Optional[Client] = self.clients.get(model)

        if client is None:
            organization: str = model.split("/")[0]
            cache_config: CacheConfig = self._build_cache_config(organization)

            if get_huggingface_model_config(model):
                client = HuggingFaceClient(cache_config=cache_config)
            elif organization == "openai":
                # TODO: add ChatGPT to the OpenAIClient when it's supported.
                #       We're using a separate client for now since we're using an unofficial Python library.
                # See https://github.com/acheong08/ChatGPT/wiki/Setup on how to get a valid session token.
                chat_gpt_client: ChatGPTClient = ChatGPTClient(
                    session_token=self.credentials.get("chatGPTSessionToken", ""),
                    lock_file_path=os.path.join(self.cache_path, "ChatGPT.lock"),
                    # TODO: use `cache_config` above. Since this feature is still experimental,
                    #       save queries and responses in a separate collection.
                    cache_config=self._build_cache_config("ChatGPT"),
                    tokenizer_client=self._get_tokenizer_client("huggingface"),
                )

                org_id = self.credentials.get("openaiOrgId", None)
                api_key = self.credentials.get("openaiApiKey", None)
                client = OpenAIClient(
                    cache_config=cache_config,
                    chat_gpt_client=chat_gpt_client,
                    api_key=api_key,
                    org_id=org_id,
                )
            elif organization == "AlephAlpha":
                client = AlephAlphaClient(api_key=self.credentials["alephAlphaKey"], cache_config=cache_config)
            elif organization == "ai21":
                client = AI21Client(api_key=self.credentials["ai21ApiKey"], cache_config=cache_config)
            elif organization == "cohere":
                client = CohereClient(api_key=self.credentials["cohereApiKey"], cache_config=cache_config)
            elif organization == "gooseai":
                org_id = self.credentials.get("gooseaiOrgId", None)
                client = GooseAIClient(
                    api_key=self.credentials["gooseaiApiKey"], cache_config=cache_config, org_id=org_id
                )
            elif organization == "huggingface":
                client = self.huggingface_client
            elif organization == "anthropic":
                client = AnthropicClient(
                    api_key=self.credentials.get("anthropicApiKey", None),
                    cache_config=cache_config,
                )
            elif organization == "microsoft":
                org_id = self.credentials.get("microsoftOrgId", None)
                lock_file_path: str = os.path.join(self.cache_path, f"{organization}.lock")
                client = MicrosoftClient(
                    api_key=self.credentials.get("microsoftApiKey", None),
                    lock_file_path=lock_file_path,
                    cache_config=cache_config,
                    org_id=org_id,
                )
            elif organization == "google":
                client = GoogleClient(cache_config=cache_config)
            elif organization == "together":
                client = TogetherClient(api_key=self.credentials.get("togetherApiKey", None), cache_config=cache_config)
            elif organization == "simple":
                client = SimpleClient(cache_config=cache_config)
            elif organization == "writer":
                client = PalmyraClient(
                    api_key=self.credentials["writerApiKey"],
                    cache_config=cache_config,
                    tokenizer_client=self._get_tokenizer_client("huggingface"),
                )
            elif organization == "nvidia":
                client = MegatronClient(cache_config=cache_config)
            else:
                raise ValueError(f"Could not find client for model: {model}")
            self.clients[model] = client
        return client

    def make_request(self, request: Request) -> RequestResult:
        """
        Dispatch based on the the name of the model (e.g., openai/davinci).
        Retries if request fails.
        """

        # TODO: need to revisit this because this swallows up any exceptions that are raised.
        @retry_request
        def make_request_with_retry(client: Client, request: Request) -> RequestResult:
            return client.make_request(request)

        client: Client = self._get_client(request.model)

        try:
            return make_request_with_retry(client=client, request=request)
        except RetryError as e:
            last_attempt: Attempt = e.last_attempt
            retry_error: str = (
                f"Failed to make request to {request.model} after retrying {last_attempt.attempt_number} times"
            )
            hlog(retry_error)

            # Notify our user that we failed to make the request even after retrying.
            return replace(last_attempt.value, error=f"{retry_error}. Error: {last_attempt.value.error}")

    def _get_tokenizer_client(self, tokenizer: str) -> Client:
        """Return a client based on the tokenizer, creating it if necessary."""
        organization: str = tokenizer.split("/")[0]
        client: Optional[Client] = self.tokenizer_clients.get(tokenizer)

        if client is None:
            cache_config: CacheConfig = self._build_cache_config(organization)
            if get_huggingface_model_config(tokenizer):
                client = HuggingFaceClient(cache_config=cache_config)
            elif organization in [
                "bigscience",
                "bigcode",
                "EleutherAI",
                "facebook",
                "google",
                "gooseai",
                "huggingface",
                "microsoft",
                "Writer",
                "hf-internal-testing",
            ]:
                client = HuggingFaceClient(cache_config=cache_config)
            elif organization == "openai":
                client = OpenAIClient(
                    cache_config=cache_config,
                )
            elif organization == "AlephAlpha":
                client = AlephAlphaClient(api_key=self.credentials["alephAlphaKey"], cache_config=cache_config)
            elif organization == "anthropic":
                client = AnthropicClient(
                    api_key=self.credentials.get("anthropicApiKey", None), cache_config=cache_config
                )
            elif organization == "TsinghuaKEG":
                client = ICETokenizerClient(cache_config=cache_config)
            elif organization == "Yandex":
                client = YaLMTokenizerClient(cache_config=cache_config)
            elif organization == "ai21":
                client = AI21Client(api_key=self.credentials["ai21ApiKey"], cache_config=cache_config)
            elif organization == "cohere":
                client = CohereClient(api_key=self.credentials["cohereApiKey"], cache_config=cache_config)
            elif organization == "simple":
                client = SimpleClient(cache_config=cache_config)
            elif organization == "nvidia":
                client = MegatronClient(cache_config=cache_config)
            else:
                raise ValueError(f"Could not find tokenizer client for model: {tokenizer}")
            self.tokenizer_clients[tokenizer] = client
        return client

    def tokenize(self, request: TokenizationRequest) -> TokenizationRequestResult:
        """Tokenizes based on the name of the tokenizer (e.g., huggingface/gpt2)."""

        @retry_request
        def tokenize_with_retry(client: Client, request: TokenizationRequest) -> TokenizationRequestResult:
            return client.tokenize(request)

        client: Client = self._get_tokenizer_client(request.tokenizer)

        try:
            return tokenize_with_retry(client=client, request=request)
        except RetryError as e:
            last_attempt: Attempt = e.last_attempt
            retry_error: str = f"Failed to tokenize after retrying {last_attempt.attempt_number} times"
            hlog(retry_error)
            return replace(last_attempt.value, error=f"{retry_error}. Error: {last_attempt.value.error}")

    def decode(self, request: DecodeRequest) -> DecodeRequestResult:
        """Decodes based on the the name of the tokenizer (e.g., huggingface/gpt2)."""

        @retry_request
        def decode_with_retry(client: Client, request: DecodeRequest) -> DecodeRequestResult:
            return client.decode(request)

        client: Client = self._get_tokenizer_client(request.tokenizer)

        try:
            return decode_with_retry(client=client, request=request)
        except RetryError as e:
            last_attempt: Attempt = e.last_attempt
            retry_error: str = f"Failed to decode after retrying {last_attempt.attempt_number} times"
            hlog(retry_error)
            return replace(last_attempt.value, error=f"{retry_error}. Error: {last_attempt.value.error}")

    def get_toxicity_classifier_client(self) -> PerspectiveAPIClient:
        """Get the toxicity classifier client. We currently only support Perspective API."""
        cache_config: CacheConfig = self._build_cache_config("perspectiveapi")
        return PerspectiveAPIClient(self.credentials.get("perspectiveApiKey", ""), cache_config)

    def get_critique_client(self) -> CritiqueClient:
        """Get the critique client."""
        critique_type = self.credentials.get("critiqueType")
        if critique_type == "random":
            self.critique_client = RandomCritiqueClient()
        elif critique_type == "mturk":
            self.critique_client = MechanicalTurkCritiqueClient()
        elif critique_type == "surgeai":
            surgeai_credentials = self.credentials.get("surgeaiApiKey")
            if not surgeai_credentials:
                raise ValueError("surgeaiApiKey credentials are required for SurgeAICritiqueClient")
            self.critique_client = SurgeAICritiqueClient(surgeai_credentials, self._build_cache_config("surgeai"))
<<<<<<< HEAD
        elif critique_type == "model":
            model_name: Optional[str] = self.credentials.get("critiqueModelName")
            if model_name is None:
                raise ValueError("critiqueModelName is required for ModelCritiqueClient")
            client: Client = self._get_client(model_name)
            self.critique_client = ModelCritiqueClient(client, model_name)
=======

        elif critique_type == "scale":
            scale_credentials = self.credentials.get("scaleApiKey")
            scale_project = self.credentials.get("scaleProject", None)
            if not scale_project:
                raise ValueError("scaleProject is required for ScaleCritiqueClient.")
            if not scale_credentials:
                raise ValueError("scaleApiKey is required for ScaleCritiqueClient")
            self.critique_client = ScaleCritiqueClient(
                scale_credentials, self._build_cache_config("scale"), scale_project
            )
>>>>>>> c6ba3d5e
        else:
            raise ValueError(
                "CritiqueClient is not configured; set critiqueType to 'mturk',"
                "'mturk-sandbox', 'surgeai', 'scale' or 'random'"
            )
        return self.critique_client<|MERGE_RESOLUTION|>--- conflicted
+++ resolved
@@ -14,13 +14,10 @@
     DecodeRequestResult,
 )
 from helm.proxy.retry import retry_request
-<<<<<<< HEAD
-from .critique_client import CritiqueClient, RandomCritiqueClient, SurgeAICritiqueClient, LLMCritiqueClient
-=======
 from .critique_client import CritiqueClient, RandomCritiqueClient
+from .model_critique_client import ModelCritiqueClient
 from .scale_critique_client import ScaleCritiqueClient
 from .surge_ai_critique_client import SurgeAICritiqueClient
->>>>>>> c6ba3d5e
 from .mechanical_turk_critique_client import MechanicalTurkCritiqueClient
 from .client import Client
 from .ai21_client import AI21Client
@@ -269,15 +266,12 @@
             if not surgeai_credentials:
                 raise ValueError("surgeaiApiKey credentials are required for SurgeAICritiqueClient")
             self.critique_client = SurgeAICritiqueClient(surgeai_credentials, self._build_cache_config("surgeai"))
-<<<<<<< HEAD
         elif critique_type == "model":
             model_name: Optional[str] = self.credentials.get("critiqueModelName")
             if model_name is None:
                 raise ValueError("critiqueModelName is required for ModelCritiqueClient")
             client: Client = self._get_client(model_name)
             self.critique_client = ModelCritiqueClient(client, model_name)
-=======
-
         elif critique_type == "scale":
             scale_credentials = self.credentials.get("scaleApiKey")
             scale_project = self.credentials.get("scaleProject", None)
@@ -288,7 +282,6 @@
             self.critique_client = ScaleCritiqueClient(
                 scale_credentials, self._build_cache_config("scale"), scale_project
             )
->>>>>>> c6ba3d5e
         else:
             raise ValueError(
                 "CritiqueClient is not configured; set critiqueType to 'mturk',"
