import os
from dataclasses import replace
from typing import Dict, Optional, TYPE_CHECKING

from retrying import RetryError, Attempt

from helm.common.cache import CacheConfig, MongoCacheConfig, SqliteCacheConfig, request_to_key
from helm.common.file_caches.file_cache import FileCache
from helm.common.file_caches.local_file_cache import LocalFileCache
from helm.common.hierarchical_logger import hlog
from helm.common.request import Request, TextToImageRequest, RequestResult
from helm.common.tokenization_request import (
    TokenizationRequest,
    TokenizationRequestResult,
    DecodeRequest,
    DecodeRequestResult,
)
from helm.proxy.retry import retry_request
from helm.proxy.clients.critique_client import CritiqueClient
from helm.proxy.clients.client import Client
from helm.proxy.clients.huggingface_model_registry import get_huggingface_model_config
from helm.proxy.clients.toxicity_classifier_client import ToxicityClassifierClient


if TYPE_CHECKING:
    import helm.proxy.clients.huggingface_client


class AutoClient(Client):
    """Automatically dispatch to the proper `Client` based on the organization.

    The modules for each client are lazily imported when the respective client is created.
    This greatly speeds up the import time of this module, and allows the client modules to
    use optional dependencies."""

    OUTPUT_FILES_DIR_NAME: str = "output"

    def __init__(self, credentials: Dict[str, str], cache_path: str, mongo_uri: str = ""):
        self.credentials = credentials
        self.cache_path = cache_path
        self.mongo_uri = mongo_uri
        self.clients: Dict[str, Client] = {}
        self.tokenizer_clients: Dict[str, Client] = {}
        # self._huggingface_client is lazily instantiated by get_huggingface_client()
        self._huggingface_client: Optional["helm.proxy.clients.huggingface_client.HuggingFaceClient"] = None
        # self._critique_client is lazily instantiated by get_critique_client()
        self._critique_client: Optional[CritiqueClient] = None
        hlog(f"AutoClient: cache_path = {cache_path}")
        hlog(f"AutoClient: mongo_uri = {mongo_uri}")

    def _build_cache_config(self, organization: str) -> CacheConfig:
        if self.mongo_uri:
            return MongoCacheConfig(self.mongo_uri, collection_name=organization)

        client_cache_path: str = os.path.join(self.cache_path, f"{organization}.sqlite")
        # TODO: Allow setting CacheConfig.follower_cache_path from a command line flag.
        return SqliteCacheConfig(client_cache_path)

    def _get_client(self, request: Request) -> Client:
        """Return a client based on the model, creating it if necessary."""
        organization: str = request.model_organization
        is_text_to_image_request: bool = isinstance(request, TextToImageRequest)
        key: str = request_to_key({"organization": organization, "is_text_to_image": is_text_to_image_request})
        client: Optional[Client] = self.clients.get(key)

        # Initialize `FileCache` for text-to-image model APIs
        local_file_cache_path: str = os.path.join(self.cache_path, self.OUTPUT_FILES_DIR_NAME, organization)
        file_cache: FileCache = LocalFileCache(local_file_cache_path, file_extension="png", binary_mode=True)

        if client is None:
            cache_config: CacheConfig = self._build_cache_config(organization)

            if get_huggingface_model_config(request.model):
                from helm.proxy.clients.huggingface_client import HuggingFaceClient

                client = HuggingFaceClient(cache_config=cache_config)
            elif organization == "openai":
                from helm.proxy.clients.chat_gpt_client import ChatGPTClient
                from helm.proxy.clients.image_generation.dalle2_client import DALLE2Client
                from helm.proxy.clients.openai_client import OpenAIClient

                org_id = self.credentials.get("openaiOrgId", None)
                api_key = self.credentials.get("openaiApiKey", None)

                if is_text_to_image_request:
                    client = DALLE2Client(
                        api_key=self.credentials["openaiApiKey"],
                        cache_config=cache_config,
                        file_cache=file_cache,
                        moderation_api_client=self.get_moderation_api_client(),
                        org_id=org_id,
                    )
                else:
                    # TODO: add ChatGPT to the OpenAIClient when it's supported.
                    #       We're using a separate client for now since we're using an unofficial Python library.
                    # See https://github.com/acheong08/ChatGPT/wiki/Setup on how to get a valid session token.
                    chat_gpt_client: ChatGPTClient = ChatGPTClient(
                        session_token=self.credentials.get("chatGPTSessionToken", ""),
                        lock_file_path=os.path.join(self.cache_path, "ChatGPT.lock"),
                        # TODO: use `cache_config` above. Since this feature is still experimental,
                        #       save queries and responses in a separate collection.
                        cache_config=self._build_cache_config("ChatGPT"),
                        tokenizer_client=self._get_tokenizer_client("huggingface"),
                    )
                    client = OpenAIClient(
                        cache_config=cache_config,
                        chat_gpt_client=chat_gpt_client,
                        api_key=api_key,
                        org_id=org_id,
                    )
            elif organization == "AlephAlpha":
                from helm.proxy.clients.aleph_alpha_client import AlephAlphaClient
                from helm.proxy.clients.image_generation.aleph_alpha_vision_client import AlephAlphaVisionClient

                if is_text_to_image_request:
                    cache_config = self._build_cache_config("AlephAlphaVision")
                    client = AlephAlphaVisionClient(cache_config)
                else:
                    client = AlephAlphaClient(api_key=self.credentials["alephAlphaKey"], cache_config=cache_config)
            elif organization == "ai21":
                from helm.proxy.clients.ai21_client import AI21Client

                client = AI21Client(api_key=self.credentials["ai21ApiKey"], cache_config=cache_config)
            elif organization == "cohere":
                from helm.proxy.clients.cohere_client import CohereClient

                client = CohereClient(api_key=self.credentials["cohereApiKey"], cache_config=cache_config)
            elif organization == "gooseai":
                from helm.proxy.clients.goose_ai_client import GooseAIClient

                org_id = self.credentials.get("gooseaiOrgId", None)
                client = GooseAIClient(
                    api_key=self.credentials["gooseaiApiKey"], cache_config=cache_config, org_id=org_id
                )
            elif organization == "huggingface" or organization == "mosaicml":
                from helm.proxy.clients.huggingface_client import HuggingFaceClient
                from helm.proxy.clients.image_generation.huggingface_diffusers_client import HuggingFaceDiffusersClient

                if is_text_to_image_request:
                    cache_config = self._build_cache_config("diffusers")
                    client = HuggingFaceDiffusersClient(
                        hf_auth_token=self.credentials["huggingfaceAuthToken"],
                        cache_config=cache_config,
                        file_cache=file_cache,
                    )
                else:
                    client = HuggingFaceClient(cache_config)
            elif organization == "anthropic":
                from helm.proxy.clients.anthropic_client import AnthropicClient

                client = AnthropicClient(
                    api_key=self.credentials.get("anthropicApiKey", None),
                    cache_config=cache_config,
                )
            elif organization == "microsoft":
                from helm.proxy.clients.microsoft_client import MicrosoftClient

                org_id = self.credentials.get("microsoftOrgId", None)
                lock_file_path: str = os.path.join(self.cache_path, f"{organization}.lock")
                client = MicrosoftClient(
                    api_key=self.credentials.get("microsoftApiKey", None),
                    lock_file_path=lock_file_path,
                    cache_config=cache_config,
                    org_id=org_id,
                )
            elif organization == "google":
                from helm.proxy.clients.google_client import GoogleClient

                client = GoogleClient(cache_config=cache_config)
            elif organization in ["together", "databricks", "meta", "stabilityai"]:
                from helm.proxy.clients.together_client import TogetherClient
                from helm.proxy.clients.image_generation.together_vision_client import TogetherVisionClient

                together_api_key: Optional[str] = self.credentials.get("togetherApiKey", None)
                if is_text_to_image_request:
                    client = TogetherVisionClient(cache_config, file_cache, api_key=together_api_key)
                else:
                    client = TogetherClient(cache_config, api_key=together_api_key)
            elif organization == "lexica":
                from helm.proxy.clients.image_generation.lexica_client import LexicaClient

                client = LexicaClient(cache_config, file_cache)
            elif organization == "adobe":
                from helm.proxy.clients.image_generation.adobe_vision_client import AdobeVisionClient

                client = AdobeVisionClient(cache_config)
            elif organization == "DeepFloyd":
                from helm.proxy.clients.image_generation.deep_floyd_client import DeepFloydClient

                client = DeepFloydClient(cache_config)
            elif organization == "kakaobrain":
                from helm.proxy.clients.image_generation.mindalle_client import MinDALLEClient

                client = MinDALLEClient(cache_config, file_cache)
            elif organization == "craiyon":
                from helm.proxy.clients.image_generation.dalle_mini_client import DALLEMiniClient

                client = DALLEMiniClient(cache_config, file_cache)
            elif organization == "thudm":
                from helm.proxy.clients.image_generation.cogview2_client import CogView2Client

                client = CogView2Client(cache_config, file_cache)
            elif organization == "simple":
                from helm.proxy.clients.simple_client import SimpleClient

                client = SimpleClient(cache_config=cache_config)
            elif organization == "writer":
                from helm.proxy.clients.palmyra_client import PalmyraClient

                client = PalmyraClient(
                    api_key=self.credentials["writerApiKey"],
                    cache_config=cache_config,
                    tokenizer_client=self._get_tokenizer_client("huggingface/gpt2"),
                )
            elif organization == "nvidia":
                from helm.proxy.clients.megatron_client import MegatronClient

                client = MegatronClient(cache_config=cache_config)
            else:
                raise ValueError(f"Could not find client for model: {request.model}")

            # Cache the client
            self.clients[key] = client
        return client

    def make_request(self, request: Request) -> RequestResult:
        """
        Dispatch based on the name of the model (e.g., openai/davinci).
        Retries if request fails.
        """

        # TODO: need to revisit this because this swallows up any exceptions that are raised.
        @retry_request
        def make_request_with_retry(client: Client, request: Request) -> RequestResult:
            return client.make_request(request)

        client: Client = self._get_client(request)

        try:
            return make_request_with_retry(client=client, request=request)
        except RetryError as e:
            last_attempt: Attempt = e.last_attempt
            retry_error: str = (
                f"Failed to make request to {request.model} after retrying {last_attempt.attempt_number} times"
            )
            hlog(retry_error)

            # Notify our user that we failed to make the request even after retrying.
            return replace(last_attempt.value, error=f"{retry_error}. Error: {last_attempt.value.error}")

    def _get_tokenizer_client(self, tokenizer: str) -> Client:
        """Return a client based on the tokenizer, creating it if necessary."""
        organization: str = tokenizer.split("/")[0]
        client: Optional[Client] = self.tokenizer_clients.get(tokenizer)

        if client is None:
            cache_config: CacheConfig = self._build_cache_config(organization)
            if get_huggingface_model_config(tokenizer):
                from helm.proxy.clients.huggingface_client import HuggingFaceClient

                client = HuggingFaceClient(cache_config=cache_config)
<<<<<<< HEAD
            elif (
                organization
                in [
                    "bigscience",
                    "bigcode",
                    "EleutherAI",
                    "facebook",
                    "google",
                    "gooseai",
                    "huggingface",
                    "microsoft",
                    "hf-internal-testing",
                ]
                or tokenizer == "openai/clip-vit-large-patch14"
            ):
=======
            elif organization in [
                "bigscience",
                "bigcode",
                "EleutherAI",
                "facebook",
                "google",
                "gooseai",
                "huggingface",
                "meta-llama",
                "microsoft",
                "hf-internal-testing",
            ]:
>>>>>>> abfdcd8a
                from helm.proxy.clients.huggingface_client import HuggingFaceClient

                client = HuggingFaceClient(cache_config=cache_config)
            elif organization == "openai":
                from helm.proxy.clients.openai_client import OpenAIClient

                client = OpenAIClient(
                    cache_config=cache_config,
                )
            elif organization == "AlephAlpha":
                from helm.proxy.clients.aleph_alpha_client import AlephAlphaClient

                client = AlephAlphaClient(api_key=self.credentials["alephAlphaKey"], cache_config=cache_config)
            elif organization == "anthropic":
                from helm.proxy.clients.anthropic_client import AnthropicClient

                client = AnthropicClient(
                    api_key=self.credentials.get("anthropicApiKey", None), cache_config=cache_config
                )
            elif organization == "TsinghuaKEG":
                from helm.proxy.clients.ice_tokenizer_client import ICETokenizerClient

                client = ICETokenizerClient(cache_config=cache_config)
            elif organization == "Yandex":
                from helm.proxy.clients.yalm_tokenizer_client import YaLMTokenizerClient

                client = YaLMTokenizerClient(cache_config=cache_config)
            elif organization == "ai21":
                from helm.proxy.clients.ai21_client import AI21Client

                client = AI21Client(api_key=self.credentials["ai21ApiKey"], cache_config=cache_config)
            elif organization == "cohere":
                from helm.proxy.clients.cohere_client import CohereClient

                client = CohereClient(api_key=self.credentials["cohereApiKey"], cache_config=cache_config)
            elif organization == "simple":
                from helm.proxy.clients.simple_client import SimpleClient

                client = SimpleClient(cache_config=cache_config)
            elif organization == "nvidia":
                from helm.proxy.clients.megatron_client import MegatronClient

                client = MegatronClient(cache_config=cache_config)
            else:
                raise ValueError(f"Could not find tokenizer client for model: {tokenizer}")
            self.tokenizer_clients[tokenizer] = client
        return client

    def tokenize(self, request: TokenizationRequest) -> TokenizationRequestResult:
        """Tokenizes based on the name of the tokenizer (e.g., huggingface/gpt2)."""

        def tokenize_with_retry(client: Client, request: TokenizationRequest) -> TokenizationRequestResult:
            return client.tokenize(request)

        client: Client = self._get_tokenizer_client(request.tokenizer)

        try:
            return tokenize_with_retry(client=client, request=request)
        except RetryError as e:
            last_attempt: Attempt = e.last_attempt
            retry_error: str = f"Failed to tokenize after retrying {last_attempt.attempt_number} times"
            hlog(retry_error)
            return replace(last_attempt.value, error=f"{retry_error}. Error: {last_attempt.value.error}")

    def decode(self, request: DecodeRequest) -> DecodeRequestResult:
        """Decodes based on the name of the tokenizer (e.g., huggingface/gpt2)."""

        def decode_with_retry(client: Client, request: DecodeRequest) -> DecodeRequestResult:
            return client.decode(request)

        client: Client = self._get_tokenizer_client(request.tokenizer)

        try:
            return decode_with_retry(client=client, request=request)
        except RetryError as e:
            last_attempt: Attempt = e.last_attempt
            retry_error: str = f"Failed to decode after retrying {last_attempt.attempt_number} times"
            hlog(retry_error)
            return replace(last_attempt.value, error=f"{retry_error}. Error: {last_attempt.value.error}")

    def get_gcs_client(self) -> "helm.proxy.clients.gcs_client.GCSClient":
        from .gcs_client import GCSClient

        bucket_name: str = self.credentials["gcsBucketName"]
        cache_config: CacheConfig = self._build_cache_config("gcs")
        return GCSClient(bucket_name, cache_config)

    def get_nudity_check_client(self) -> "helm.proxy.clients.image_generation.nudity_check_client.NudityCheckClient":
        from helm.proxy.clients.image_generation.nudity_check_client import NudityCheckClient

        cache_config: CacheConfig = self._build_cache_config("nudity")
        return NudityCheckClient(cache_config)

    def get_clip_score_client(self) -> "helm.proxy.clients.clip_score_client.CLIPScoreClient":
        from .clip_score_client import CLIPScoreClient

        cache_config: CacheConfig = self._build_cache_config("clip_score")
        return CLIPScoreClient(cache_config)

    # def get_toxicity_classifier_client(self) -> PerspectiveAPIClient:
    def get_toxicity_classifier_client(self) -> ToxicityClassifierClient:
        """Get the toxicity classifier client. We currently only support Perspective API."""
        from helm.proxy.clients.perspective_api_client import PerspectiveAPIClient

        cache_config: CacheConfig = self._build_cache_config("perspectiveapi")
        return PerspectiveAPIClient(self.credentials.get("perspectiveApiKey", ""), cache_config)

    def get_moderation_api_client(self) -> "helm.proxy.clients.moderation_api_client.ModerationAPIClient":
        """Get the ModerationAPI client."""
        from .moderation_api_client import ModerationAPIClient

        cache_config: CacheConfig = self._build_cache_config("ModerationAPI")
        return ModerationAPIClient(self.credentials.get("openaiApiKey", ""), cache_config)

    def get_critique_client(self) -> CritiqueClient:
        """Get the critique client."""
        if self._critique_client:
            return self._critique_client
        critique_type = self.credentials.get("critiqueType")
        if critique_type == "random":
            from helm.proxy.clients.critique_client import RandomCritiqueClient

            self._critique_client = RandomCritiqueClient()
        elif critique_type == "mturk":
            from helm.proxy.clients.mechanical_turk_critique_client import MechanicalTurkCritiqueClient

            self._critique_client = MechanicalTurkCritiqueClient()
        elif critique_type == "surgeai":
            from helm.proxy.clients.surge_ai_critique_client import SurgeAICritiqueClient

            surgeai_credentials = self.credentials.get("surgeaiApiKey")
            if not surgeai_credentials:
                raise ValueError("surgeaiApiKey credentials are required for SurgeAICritiqueClient")
            self._critique_client = SurgeAICritiqueClient(surgeai_credentials, self._build_cache_config("surgeai"))
        elif critique_type == "model":
            from helm.proxy.clients.model_critique_client import ModelCritiqueClient

            model_name: Optional[str] = self.credentials.get("critiqueModelName")
            if model_name is None:
                raise ValueError("critiqueModelName is required for ModelCritiqueClient")
            client: Client = self._get_client(Request(model=model_name))
            self._critique_client = ModelCritiqueClient(client, model_name)
        elif critique_type == "scale":
            from helm.proxy.clients.scale_critique_client import ScaleCritiqueClient

            scale_credentials = self.credentials.get("scaleApiKey")
            scale_project = self.credentials.get("scaleProject", None)
            if not scale_project:
                raise ValueError("scaleProject is required for ScaleCritiqueClient.")
            if not scale_credentials:
                raise ValueError("scaleApiKey is required for ScaleCritiqueClient")
            self._critique_client = ScaleCritiqueClient(
                scale_credentials, self._build_cache_config("scale"), scale_project
            )
        else:
            raise ValueError(
                "CritiqueClient is not configured; set critiqueType to 'mturk',"
                "'mturk-sandbox', 'surgeai', 'scale' or 'random'"
            )
        return self._critique_client

    def get_huggingface_client(self) -> "helm.proxy.clients.huggingface_client.HuggingFaceClient":
        """Get the Hugging Face client."""
        from helm.proxy.clients.huggingface_client import HuggingFaceClient

        if self._huggingface_client:
            assert isinstance(self._huggingface_client, HuggingFaceClient)
            return self._huggingface_client
        self._huggingface_client = HuggingFaceClient(self._build_cache_config("huggingface"))
        return self._huggingface_client<|MERGE_RESOLUTION|>--- conflicted
+++ resolved
@@ -259,7 +259,6 @@
                 from helm.proxy.clients.huggingface_client import HuggingFaceClient
 
                 client = HuggingFaceClient(cache_config=cache_config)
-<<<<<<< HEAD
             elif (
                 organization
                 in [
@@ -270,25 +269,12 @@
                     "google",
                     "gooseai",
                     "huggingface",
+                    "meta-llama",
                     "microsoft",
                     "hf-internal-testing",
                 ]
                 or tokenizer == "openai/clip-vit-large-patch14"
             ):
-=======
-            elif organization in [
-                "bigscience",
-                "bigcode",
-                "EleutherAI",
-                "facebook",
-                "google",
-                "gooseai",
-                "huggingface",
-                "meta-llama",
-                "microsoft",
-                "hf-internal-testing",
-            ]:
->>>>>>> abfdcd8a
                 from helm.proxy.clients.huggingface_client import HuggingFaceClient
 
                 client = HuggingFaceClient(cache_config=cache_config)
