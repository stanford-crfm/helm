--- conflicted
+++ resolved
@@ -93,14 +93,14 @@
                 client = HuggingFaceClient(cache_config=cache_config)
             elif organization == "openai":
                 org_id = self.credentials.get("openaiOrgId", None)
-<<<<<<< HEAD
+                api_key = self.credentials.get("openaiApiKey", None)
+
                 if is_text_to_image_request:
                     client = DALLE2Client(
                         api_key=self.credentials["openaiApiKey"],
                         cache_config=cache_config,
                         file_cache=file_cache,
                         moderation_api_client=self.get_moderation_api_client(),
-                        tokenizer_client=self._get_tokenizer_client("huggingface"),
                         org_id=org_id,
                     )
                 else:
@@ -115,23 +115,12 @@
                         cache_config=self._build_cache_config("ChatGPT"),
                         tokenizer_client=self._get_tokenizer_client("huggingface"),
                     )
-
                     client = OpenAIClient(
-                        api_key=self.credentials["openaiApiKey"],
                         cache_config=cache_config,
-                        tokenizer_client=self._get_tokenizer_client("huggingface"),
                         chat_gpt_client=chat_gpt_client,
+                        api_key=api_key,
                         org_id=org_id,
                     )
-=======
-                api_key = self.credentials.get("openaiApiKey", None)
-                client = OpenAIClient(
-                    cache_config=cache_config,
-                    chat_gpt_client=chat_gpt_client,
-                    api_key=api_key,
-                    org_id=org_id,
-                )
->>>>>>> a8038748
             elif organization == "AlephAlpha":
                 if is_text_to_image_request:
                     cache_config = self._build_cache_config("AlephAlphaVision")
