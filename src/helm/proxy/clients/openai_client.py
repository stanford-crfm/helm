--- conflicted
+++ resolved
@@ -2,11 +2,7 @@
 from dataclasses import replace
 from typing import Any, Dict, List, Optional, cast, Union
 
-<<<<<<< HEAD
-from helm.benchmark.model_metadata_registry import model_has_tag, VISION_LANGUAGE_MODEL_TAG
-=======
 from helm.benchmark.model_metadata_registry import is_vlm
->>>>>>> bd6127a0
 from helm.common.cache import CacheConfig
 from helm.common.media_object import TEXT_TYPE
 from helm.common.request import wrap_request_time, Request, RequestResult, Sequence, Token
@@ -119,11 +115,7 @@
 
             # OpenAI's vision API doesn't allow None values for stop.
             # Fails with "body -> stop: none is not an allowed value" if None is passed.
-<<<<<<< HEAD
-            if model_has_tag(request.model, VISION_LANGUAGE_MODEL_TAG) and raw_request["stop"] is None:
-=======
             if is_vlm(request.model) and raw_request["stop"] is None:
->>>>>>> bd6127a0
                 raw_request.pop("stop")
         else:
             raw_request = {
