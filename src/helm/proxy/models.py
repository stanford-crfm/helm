--- conflicted
+++ resolved
@@ -1,5 +1,5 @@
 from dataclasses import dataclass, field
-from typing import List, Dict
+from typing import List, Dict, Optional
 
 # Different modalities
 TEXT_MODEL_TAG: str = "text"
@@ -81,6 +81,9 @@
     # Tags corresponding to the properties of the model.
     tags: List[str] = field(default_factory=list)
 
+    # Estimated training co2e cost of this model
+    training_co2e_cost: Optional[float] = None
+
     @property
     def organization(self) -> str:
         """
@@ -115,7 +118,10 @@
     # AI21: https://studio.ai21.com/pricing
     Model(
         group="jurassic",
+        creator_organization="AI21 Labs",
         name="ai21/j1-jumbo",
+        display_name="Jurassic-1 Jumbo (178B)",
+        description="Jurassic-1 Jumbo (178B parameters)",
         tags=[TEXT_MODEL_TAG, FULL_FUNCTIONALITY_TEXT_MODEL_TAG, AI21_TOKENIZER_TAG],
     ),
     # From AI21: "the new model is a mid-point in terms of size, cost and performance between Jumbo and Large.
@@ -123,23 +129,35 @@
     # help the unit economics on your end compared to Jumbo, without compromising too much on quality."
     Model(
         group="jurassic",
+        creator_organization="AI21 Labs",
         name="ai21/j1-grande",
+        display_name="Jurassic-1 Grande (17B)",
+        description="Jurassic-1 Grande (17B parameters) with a few tweaks to the training process.",
         tags=[TEXT_MODEL_TAG, FULL_FUNCTIONALITY_TEXT_MODEL_TAG, AI21_TOKENIZER_TAG],
     ),
     Model(
         group="jurassic",
+        creator_organization="AI21 Labs",
         name="ai21/j1-grande-v2-beta",
+        display_name="Jurassic-1 Grande v2 beta (17B)",
+        description="Jurassic-1 Grande v2 beta (17B parameters)",
         tags=[TEXT_MODEL_TAG, FULL_FUNCTIONALITY_TEXT_MODEL_TAG, AI21_TOKENIZER_TAG],
     ),
     Model(
         group="jurassic",
+        creator_organization="AI21 Labs",
         name="ai21/j1-large",
+        display_name="Jurassic-1 Large (7.5B)",
+        description="Jurassic-1 Large (7.5B parameters)",
         tags=[TEXT_MODEL_TAG, FULL_FUNCTIONALITY_TEXT_MODEL_TAG, AI21_TOKENIZER_TAG],
     ),
     # AI21 Jurassic-2 Models: https://www.ai21.com/blog/introducing-j2
     Model(
         group="jurassic",
+        creator_organization="AI21 Labs",
         name="ai21/j2-jumbo",
+        display_name="Jurassic-2 Jumbo (178B)",
+        description="Jurassic-2 Jumbo (178B parameters)",
         tags=[
             TEXT_MODEL_TAG,
             AI21_JURASSIC_2_JUMBO_CONTEXT_WINDOW_TAG,
@@ -149,30 +167,45 @@
     ),
     Model(
         group="jurassic",
+        creator_organization="AI21 Labs",
         name="ai21/j2-grande",
+        display_name="Jurassic-2 Grande (17B)",
+        description="Jurassic-2 Grande (17B parameters) with a few tweaks to the training process.",
         tags=[TEXT_MODEL_TAG, AI21_WIDER_CONTEXT_WINDOW_TAG, FULL_FUNCTIONALITY_TEXT_MODEL_TAG, AI21_TOKENIZER_TAG],
     ),
     Model(
         group="jurassic",
+        creator_organization="AI21 Labs",
         name="ai21/j2-large",
+        display_name="Jurassic-2 Large (7.5B)",
+        description="Jurassic-2 Large (7.5B parameters)",
         tags=[TEXT_MODEL_TAG, AI21_WIDER_CONTEXT_WINDOW_TAG, FULL_FUNCTIONALITY_TEXT_MODEL_TAG, AI21_TOKENIZER_TAG],
     ),
     # Aleph Alpha's Luminous models: https://docs.aleph-alpha.com/docs/introduction/luminous
     Model(
         group="luminous",
+        creator_organization="Aleph Alpha",
         name="AlephAlpha/luminous-base",
+        display_name="Luminous Base (13B)",
+        description="Luminous Base (13B parameters)",
         # Does not support echo
         tags=[TEXT_MODEL_TAG, IMAGE_MODEL_TAG, LIMITED_FUNCTIONALITY_TEXT_MODEL_TAG],
     ),
     Model(
         group="luminous",
+        creator_organization="Aleph Alpha",
         name="AlephAlpha/luminous-extended",
+        display_name="Luminous Extended (30B)",
+        description="Luminous Extended (30B parameters)",
         # Does not support echo
         tags=[TEXT_MODEL_TAG, IMAGE_MODEL_TAG, LIMITED_FUNCTIONALITY_TEXT_MODEL_TAG],
     ),
     Model(
         group="luminous",
+        creator_organization="Aleph Alpha",
         name="AlephAlpha/luminous-supreme",
+        display_name="Luminous Supreme (70B)",
+        description="Luminous Supreme (70B parameters)",
         # Does not support echo.
         # TODO: images will be supported in the near future. Add IMAGE_MODEL_TAG.
         tags=[TEXT_MODEL_TAG, LIMITED_FUNCTIONALITY_TEXT_MODEL_TAG],
@@ -180,18 +213,27 @@
     # TODO: coming soon. Uncomment out the following when Luminous World is released.
     # Model(
     #     group="luminous",
+    #     creator_organization="Aleph Alpha",
     #     name="AlephAlpha/luminous-world",
+    #     display_name="Luminous World",
+    #     description="Luminous World",
     #     tags=[TEXT_MODEL_TAG, LIMITED_FUNCTIONALITY_TEXT_MODEL_TAG],
     # ),
     # Anthropic
     Model(
         group="anthropic",
+        creator_organization="Anthropic",
         name="anthropic/stanford-online-all-v4-s3",
+        display_name="Anthropic-LM (52B)",
+        description="Anthropic model (52B parameters)",
         tags=[TEXT_MODEL_TAG, FULL_FUNCTIONALITY_TEXT_MODEL_TAG, GPT2_TOKENIZER_TAG, ABLATION_MODEL_TAG],
     ),
     Model(
         group="anthropic",
+        creator_organization="Anthropic",
         name="anthropic/claude-v1.3",
+        display_name="Anthropic Claude (52B)",
+        description="Anthropic Claude V1.3 (52B parameters)",
         tags=[
             ANTHROPIC_MODEL_TAG,
             TEXT_MODEL_TAG,
@@ -202,7 +244,10 @@
     ),
     Model(
         group="anthropic",
+        creator_organization="Anthropic",
         name="anthropic/claude-instant-v1",
+        display_name="Anthropic Claude Instant (TBD)",
+        description="Anthropic Claude Instant (TBD parameters)",
         tags=[
             ANTHROPIC_MODEL_TAG,
             TEXT_MODEL_TAG,
@@ -214,26 +259,22 @@
     # BigScience
     Model(
         group="together",
+        creator_organization="BigScience",
         name="together/bloom",
-<<<<<<< HEAD
         display_name="BLOOM (176B)",
         # From https://bigscience.huggingface.co/blog/bloom
         description="BLOOM (176B parameters) is an autoregressive model similar to GPT-3 trained "
-                    "on 46 natural languages and 13 programming languages.",
-=======
->>>>>>> 6fc7c8ed
+        "on 46 natural languages and 13 programming languages.",
         tags=[TEXT_MODEL_TAG, FULL_FUNCTIONALITY_TEXT_MODEL_TAG, ABLATION_MODEL_TAG],
     ),
     Model(
         group="together",
+        creator_organization="BigScience",
         name="together/t0pp",
-<<<<<<< HEAD
         display_name="T0++ (11B)",
         # From https://huggingface.co/bigscience/T0pp
         description="T0pp (11B parameters) is an encoder-decoder model trained on a large set of different tasks "
-                    "specified in natural language prompts.",
-=======
->>>>>>> 6fc7c8ed
+        "specified in natural language prompts.",
         # Does not support echo=True
         tags=[TEXT_MODEL_TAG, LIMITED_FUNCTIONALITY_TEXT_MODEL_TAG, ABLATION_MODEL_TAG, NO_NEWLINES_TAG],
     ),
@@ -250,60 +291,77 @@
     # the_pile:subset=PubMed Central
     Model(
         group="cohere",
+        creator_organization="Cohere",
         name="cohere/xlarge-20220609",
+        display_name="Cohere xlarge v20220609 (52.4B)",
+        description="Cohere xlarge v20220609 (52.4B parameters)",
         tags=[TEXT_MODEL_TAG, FULL_FUNCTIONALITY_TEXT_MODEL_TAG, COHERE_TOKENIZER_TAG],
     ),
     Model(
         group="cohere",
+        creator_organization="Cohere",
         name="cohere/xlarge-20221108",
+        display_name="Cohere xlarge v20221108 (52.4B)",
+        description="Cohere xlarge v20221108 (52.4B parameters)",
         tags=[TEXT_MODEL_TAG, FULL_FUNCTIONALITY_TEXT_MODEL_TAG, COHERE_TOKENIZER_TAG],
     ),
     Model(
         group="cohere",
+        creator_organization="Cohere",
         name="cohere/large-20220720",
+        display_name="Cohere large v20220720 (13.1B)",
+        description="Cohere large v20220720 (13.1B parameters)",
         tags=[TEXT_MODEL_TAG, FULL_FUNCTIONALITY_TEXT_MODEL_TAG, COHERE_TOKENIZER_TAG],
     ),
     Model(
         group="cohere",
+        creator_organization="Cohere",
         name="cohere/medium-20220720",
+        display_name="Cohere medium v20220720 (6.1B)",
+        description="Cohere medium v20220720 (6.1B parameters)",
         tags=[TEXT_MODEL_TAG, FULL_FUNCTIONALITY_TEXT_MODEL_TAG, COHERE_TOKENIZER_TAG],
     ),
     Model(
         group="cohere",
+        creator_organization="Cohere",
         name="cohere/medium-20221108",
+        display_name="Cohere medium v20221108 (6.1B)",
+        description="Cohere medium v20221108 (6.1B parameters)",
         tags=[TEXT_MODEL_TAG, FULL_FUNCTIONALITY_TEXT_MODEL_TAG, COHERE_TOKENIZER_TAG],
     ),
     Model(
         group="cohere",
+        creator_organization="Cohere",
         name="cohere/small-20220720",
+        display_name="Cohere small v20220720 (410M)",
+        description="Cohere small v20220720 (410M parameters)",
         tags=[TEXT_MODEL_TAG, FULL_FUNCTIONALITY_TEXT_MODEL_TAG, COHERE_TOKENIZER_TAG],
     ),
     Model(
         group="cohere",
+        creator_organization="Cohere",
         name="cohere/command-medium-beta",
-<<<<<<< HEAD
         display_name="Cohere Command beta (6.1B)",
         description="Cohere Command beta (6.1B parameters) is fine-tuned from the medium model "
-                    "to respond well with instruction-like prompts",
-=======
->>>>>>> 6fc7c8ed
+        "to respond well with instruction-like prompts",
         tags=[TEXT_MODEL_TAG, FULL_FUNCTIONALITY_TEXT_MODEL_TAG, COHERE_TOKENIZER_TAG],
     ),
     Model(
         group="cohere",
+        creator_organization="Cohere",
         name="cohere/command-xlarge-beta",
-<<<<<<< HEAD
         display_name="Cohere Command beta (52.4B)",
         description="Cohere Command beta (52.4B parameters) is fine-tuned from the XL model "
-                    "to respond well with instruction-like prompts",
-=======
->>>>>>> 6fc7c8ed
+        "to respond well with instruction-like prompts",
         tags=[TEXT_MODEL_TAG, FULL_FUNCTIONALITY_TEXT_MODEL_TAG, COHERE_TOKENIZER_TAG],
     ),
     # EleutherAI
     Model(
         group="together",
+        creator_organization="EleutherAI",
         name="together/gpt-j-6b",
+        display_name="GPT-J (6B)",
+        description="GPT-J (6B parameters) autoregressive language model trained on The Pile",
         tags=[
             TEXT_MODEL_TAG,
             FULL_FUNCTIONALITY_TEXT_MODEL_TAG,
@@ -314,78 +372,93 @@
     ),
     Model(
         group="together",
+        creator_organization="EleutherAI",
         name="together/gpt-neox-20b",
+        display_name="GPT-NeoX (20B)",
+        description="GPT-NeoX (20B parameters) autoregressive language model trained on The Pile.",
         tags=[TEXT_MODEL_TAG, FULL_FUNCTIONALITY_TEXT_MODEL_TAG, ABLATION_MODEL_TAG, GPTNEO_TOKENIZER_TAG],
     ),
     # GooseAI supported models
     Model(
         group="gooseai",
+        creator_organization="EleutherAI",
         name="gooseai/gpt-neo-20b",
+        display_name="GPT-NeoX (20B, GooseAI)",
+        description="GPT-NeoX (20B parameters) autoregressive language model trained on The Pile.",
         tags=[TEXT_MODEL_TAG, FULL_FUNCTIONALITY_TEXT_MODEL_TAG, GPTNEO_TOKENIZER_TAG],
     ),
     Model(
         group="gooseai",
+        creator_organization="EleutherAI",
         name="gooseai/gpt-j-6b",
+        display_name="GPT-J (6B, GooseAI)",
+        description="GPT-J (6B parameters) autoregressive language model trained on The Pile.",
         tags=[TEXT_MODEL_TAG, FULL_FUNCTIONALITY_TEXT_MODEL_TAG, GPTJ_TOKENIZER_TAG],
     ),
     # HuggingFace
     Model(
         group="huggingface",
+        creator_organization="OpenAI",
         name="huggingface/gpt2",
+        display_name="GPT-2 (1.5B)",
+        description="GPT-2 (1.5B parameters)",
         tags=[TEXT_MODEL_TAG, FULL_FUNCTIONALITY_TEXT_MODEL_TAG, GPT2_TOKENIZER_TAG],
     ),
     Model(
         group="huggingface",
+        creator_organization="EleutherAI",
         name="huggingface/gpt-j-6b",
+        display_name="GPT-J (6B, HuggingFace)",
+        description="GPT-J (6B parameters) autoregressive language model trained on The Pile.",
         tags=[TEXT_MODEL_TAG, FULL_FUNCTIONALITY_TEXT_MODEL_TAG, GPTJ_TOKENIZER_TAG],
     ),
     Model(
         group="huggingface",
+        creator_organization="BigCode",
         name="huggingface/santacoder",
-<<<<<<< HEAD
         display_name="SantaCoder (1.1B)",
         description="SantaCoder (1.1B parameters) model trained on the Python, Java, and "
-                    "JavaScript subset of The Stack (v1.1).",
-=======
->>>>>>> 6fc7c8ed
+        "JavaScript subset of The Stack (v1.1).",
         tags=[CODE_MODEL_TAG],
     ),
     Model(
         group="huggingface",
+        creator_organization="BigCode",
         name="huggingface/starcoder",
+        display_name="StarCoder (15.5B)",
+        description="StarCoder (15.5B parameter) model trained on 80+ programming languages from The Stack (v1.2)",
         tags=[CODE_MODEL_TAG],
     ),
     # Google
     Model(
         group="together",
+        creator_organization="Google",
         name="together/t5-11b",
-<<<<<<< HEAD
         display_name="T5 (11B)",
         # From https://huggingface.co/docs/transformers/v4.20.1/en/model_doc/t5
         description="T5 (11B parameters) is an encoder-decoder model pre-trained on a multi-task mixture of "
-                    "unsupervised and supervised tasks and for which each task is converted into a text-to-text "
-                    "format.",
-=======
->>>>>>> 6fc7c8ed
+        "unsupervised and supervised tasks and for which each task is converted into a text-to-text "
+        "format.",
         # Does not support echo=True
         tags=[TEXT_MODEL_TAG, LIMITED_FUNCTIONALITY_TEXT_MODEL_TAG, ABLATION_MODEL_TAG, NO_NEWLINES_TAG],
     ),
     Model(
         group="together",
+        creator_organization="Google",
         name="together/flan-t5-xxl",
+        display_name="Flan-T5 (11B)",
+        description="Flan-T5 (11B parameters) is T5 fine-tuned on 1.8K tasks.",
         # Does not support echo=True
         tags=[TEXT_MODEL_TAG, LIMITED_FUNCTIONALITY_TEXT_MODEL_TAG, ABLATION_MODEL_TAG, NO_NEWLINES_TAG],
     ),
     Model(
         group="together",
+        creator_organization="Google",
         name="together/ul2",
-<<<<<<< HEAD
         display_name="UL2 (20B)",
         # From https://huggingface.co/google/ul2
         description="UL2 (20B parameters) is an encoder-decoder model trained on the C4 corpus. It's similar to T5"
-                    "but trained with a different objective and slightly different scaling knobs.",
-=======
->>>>>>> 6fc7c8ed
+        "but trained with a different objective and slightly different scaling knobs.",
         # Does not support echo=True
         tags=[
             TEXT_MODEL_TAG,
@@ -398,44 +471,41 @@
     # H3 model
     Model(
         group="together",
+        creator_organization="HazyResearch",
         name="together/h3-2.7b",
+        display_name="H3 (2.7B)",
+        description="H3 (2.7B parameters) is a decoder-only language model based on state space models.",
         tags=[TEXT_MODEL_TAG, FULL_FUNCTIONALITY_TEXT_MODEL_TAG, GPT2_TOKENIZER_TAG],
     ),
     # OPT
     Model(
         group="together",
+        creator_organization="Meta",
         name="together/opt-175b",
-<<<<<<< HEAD
         display_name="OPT (175B)",
         # From https://arxiv.org/pdf/2205.01068.pdf
         description="Open Pre-trained Transformers (175B parameters) is a suite of decoder-only pre-trained "
-                    "transformers that are fully and responsibly shared with interested researchers.",
-=======
->>>>>>> 6fc7c8ed
+        "transformers that are fully and responsibly shared with interested researchers.",
         tags=[TEXT_MODEL_TAG, FULL_FUNCTIONALITY_TEXT_MODEL_TAG, ABLATION_MODEL_TAG, OPT_TOKENIZER_TAG],
     ),
     Model(
         group="together",
+        creator_organization="Meta",
         name="together/opt-66b",
-<<<<<<< HEAD
         display_name="OPT (66B)",
         # From https://arxiv.org/pdf/2205.01068.pdf
         description="Open Pre-trained Transformers (66B parameters) is a suite of decoder-only pre-trained "
-                    "transformers that are fully and responsibly shared with interested researchers.",
-=======
->>>>>>> 6fc7c8ed
+        "transformers that are fully and responsibly shared with interested researchers.",
         tags=[TEXT_MODEL_TAG, FULL_FUNCTIONALITY_TEXT_MODEL_TAG, ABLATION_MODEL_TAG, OPT_TOKENIZER_TAG],
     ),
     Model(
         group="together",
+        creator_organization="Meta",
         name="together/opt-6.7b",
-<<<<<<< HEAD
         display_name="OPT (6.7B)",
         # From https://arxiv.org/pdf/2205.01068.pdf
         description="Open Pre-trained Transformers (6.7B parameters) is a suite of decoder-only pre-trained "
-                    "transformers that are fully and responsibly shared with interested researchers.",
-=======
->>>>>>> 6fc7c8ed
+        "transformers that are fully and responsibly shared with interested researchers.",
         tags=[
             TEXT_MODEL_TAG,
             FULL_FUNCTIONALITY_TEXT_MODEL_TAG,
@@ -446,14 +516,12 @@
     ),
     Model(
         group="together",
+        creator_organization="Meta",
         name="together/opt-1.3b",
-<<<<<<< HEAD
         display_name="OPT (1.3B)",
         # From https://arxiv.org/pdf/2205.01068.pdf
         description="Open Pre-trained Transformers (1.3B parameters) is a suite of decoder-only pre-trained "
-                    "transformers that are fully and responsibly shared with interested researchers.",
-=======
->>>>>>> 6fc7c8ed
+        "transformers that are fully and responsibly shared with interested researchers.",
         tags=[
             TEXT_MODEL_TAG,
             FULL_FUNCTIONALITY_TEXT_MODEL_TAG,
@@ -465,118 +533,141 @@
     # Microsoft/NVIDIA
     Model(
         group="microsoft",
+        creator_organization="Microsoft/NVIDIA",
         name="microsoft/TNLGv2_530B",
-<<<<<<< HEAD
         display_name="TNLGv2 (530B)",
         description="TNLGv2 (530B parameters) autoregressive language model. "
-                    "It is trained on a filtered subset of the Pile and CommonCrawl.",
-=======
->>>>>>> 6fc7c8ed
+        "It is trained on a filtered subset of the Pile and CommonCrawl.",
         tags=[TEXT_MODEL_TAG, FULL_FUNCTIONALITY_TEXT_MODEL_TAG, GPT2_TOKENIZER_TAG],
     ),
     Model(
         group="microsoft",
+        creator_organization="Microsoft/NVIDIA",
         name="microsoft/TNLGv2_7B",
-<<<<<<< HEAD
         display_name="TNLGv2 (7B)",
         description="TNLGv2 (7B parameters) autoregressive language model. "
-                    "It is trained on a filtered subset of the Pile and CommonCrawl.",
-=======
->>>>>>> 6fc7c8ed
+        "It is trained on a filtered subset of the Pile and CommonCrawl.",
         tags=[TEXT_MODEL_TAG, FULL_FUNCTIONALITY_TEXT_MODEL_TAG, GPT2_TOKENIZER_TAG],
     ),
     # OpenAI: https://beta.openai.com/docs/engines/gpt-3
     Model(
         group="gpt3",
+        creator_organization="OpenAI",
         name="openai/davinci",
-        tags=[TEXT_MODEL_TAG, FULL_FUNCTIONALITY_TEXT_MODEL_TAG, GPT2_TOKENIZER_TAG],
-    ),
-    Model(
-        group="gpt3",
+        display_name="davinci (175B)",
+        description="Original GPT-3 (175B parameters) autoregressive language model.",
+        tags=[TEXT_MODEL_TAG, FULL_FUNCTIONALITY_TEXT_MODEL_TAG, GPT2_TOKENIZER_TAG],
+    ),
+    Model(
+        group="gpt3",
+        creator_organization="OpenAI",
         name="openai/curie",
-        tags=[TEXT_MODEL_TAG, FULL_FUNCTIONALITY_TEXT_MODEL_TAG, GPT2_TOKENIZER_TAG],
-    ),
-    Model(
-        group="gpt3",
+        display_name="curie (6.7B)",
+        description="Original GPT-3 (6.7B parameters) autoregressive language model.",
+        tags=[TEXT_MODEL_TAG, FULL_FUNCTIONALITY_TEXT_MODEL_TAG, GPT2_TOKENIZER_TAG],
+    ),
+    Model(
+        group="gpt3",
+        creator_organization="OpenAI",
         name="openai/babbage",
-        tags=[TEXT_MODEL_TAG, FULL_FUNCTIONALITY_TEXT_MODEL_TAG, GPT2_TOKENIZER_TAG],
-    ),
-    Model(
-        group="gpt3",
+        display_name="babbage (1.3B)",
+        description="Original GPT-3 (1.3B parameters) autoregressive language model.",
+        tags=[TEXT_MODEL_TAG, FULL_FUNCTIONALITY_TEXT_MODEL_TAG, GPT2_TOKENIZER_TAG],
+    ),
+    Model(
+        group="gpt3",
+        creator_organization="OpenAI",
         name="openai/ada",
+        display_name="ada (350M)",
+        description="Original GPT-3 (350M parameters) autoregressive language model.",
         tags=[TEXT_MODEL_TAG, FULL_FUNCTIONALITY_TEXT_MODEL_TAG, GPT2_TOKENIZER_TAG],
     ),
     # TODO: text-davinci-002 supports insertion. Support insertion in our framework.
     #       https://github.com/stanford-crfm/benchmarking/issues/359
     Model(
         group="gpt3",
+        creator_organization="OpenAI",
         name="openai/text-davinci-003",
-<<<<<<< HEAD
         display_name="text-davinci-003",
         description="text-davinci-003 model that involves reinforcement learning (PPO) with reward models."
-                    "Derived from text-davinci-002.",
-=======
->>>>>>> 6fc7c8ed
+        "Derived from text-davinci-002.",
         tags=[TEXT_MODEL_TAG, WIDER_CONTEXT_WINDOW_TAG, FULL_FUNCTIONALITY_TEXT_MODEL_TAG, GPT2_TOKENIZER_TAG],
     ),
     Model(
         group="gpt3",
+        creator_organization="OpenAI",
         name="openai/text-davinci-002",
-<<<<<<< HEAD
         display_name="text-davinci-002",
         description="text-davinci-002 model that involves supervised fine-tuning on human-written demonstrations."
-                    "Derived from code-davinci-002.",
-=======
->>>>>>> 6fc7c8ed
+        "Derived from code-davinci-002.",
         tags=[TEXT_MODEL_TAG, WIDER_CONTEXT_WINDOW_TAG, FULL_FUNCTIONALITY_TEXT_MODEL_TAG, GPT2_TOKENIZER_TAG],
     ),
     Model(
         group="gpt3",
+        creator_organization="OpenAI",
         name="openai/text-davinci-001",
-        tags=[TEXT_MODEL_TAG, FULL_FUNCTIONALITY_TEXT_MODEL_TAG, GPT2_TOKENIZER_TAG],
-    ),
-    Model(
-        group="gpt3",
+        display_name="text-davinci-001",
+        description="text-davinci-001 model that involves supervised fine-tuning on human-written demonstrations",
+        tags=[TEXT_MODEL_TAG, FULL_FUNCTIONALITY_TEXT_MODEL_TAG, GPT2_TOKENIZER_TAG],
+    ),
+    Model(
+        group="gpt3",
+        creator_organization="OpenAI",
         name="openai/text-curie-001",
-        tags=[TEXT_MODEL_TAG, FULL_FUNCTIONALITY_TEXT_MODEL_TAG, GPT2_TOKENIZER_TAG],
-    ),
-    Model(
-        group="gpt3",
+        display_name="text-curie-001",
+        description="text-curie-001 model that involves supervised fine-tuning on human-written demonstrations",
+        tags=[TEXT_MODEL_TAG, FULL_FUNCTIONALITY_TEXT_MODEL_TAG, GPT2_TOKENIZER_TAG],
+    ),
+    Model(
+        group="gpt3",
+        creator_organization="OpenAI",
         name="openai/text-babbage-001",
-        tags=[TEXT_MODEL_TAG, FULL_FUNCTIONALITY_TEXT_MODEL_TAG, GPT2_TOKENIZER_TAG],
-    ),
-    Model(
-        group="gpt3",
+        display_name="text-babbage-001",
+        description="text-babbage-001 model that involves supervised fine-tuning on human-written demonstrations",
+        tags=[TEXT_MODEL_TAG, FULL_FUNCTIONALITY_TEXT_MODEL_TAG, GPT2_TOKENIZER_TAG],
+    ),
+    Model(
+        group="gpt3",
+        creator_organization="OpenAI",
         name="openai/text-ada-001",
+        display_name="text-ada-001",
+        description="text-ada-001 model that involves supervised fine-tuning on human-written demonstrations",
         tags=[TEXT_MODEL_TAG, FULL_FUNCTIONALITY_TEXT_MODEL_TAG, GPT2_TOKENIZER_TAG],
     ),
     Model(
         group="codex",
+        creator_organization="OpenAI",
         name="openai/code-davinci-002",
+        display_name="code-davinci-002",
+        description="code-davinci-002 model that is designed for pure code-completion tasks",
         tags=[CODE_MODEL_TAG, WIDER_CONTEXT_WINDOW_TAG, GPT2_TOKENIZER_TAG],
     ),
     Model(
         group="codex",
+        creator_organization="OpenAI",
         name="openai/code-davinci-001",
+        display_name="code-davinci-001",
+        description="code-davinci-001 model",
         tags=[CODE_MODEL_TAG, GPT2_TOKENIZER_TAG],
     ),
     Model(
         group="codex",
+        creator_organization="OpenAI",
         name="openai/code-cushman-001",
+        display_name="code-cushman-001 (12B)",
+        description="Code model that is a stronger, multilingual version of the Codex (12B) model in the paper.",
         tags=[CODE_MODEL_TAG, GPT2_TOKENIZER_TAG],
     ),
     # GPT-4
     Model(
         group="gpt4",
+        creator_organization="OpenAI",
         name="openai/gpt-4-0314",
-<<<<<<< HEAD
         display_name="gpt-4-0314",
         # https://platform.openai.com/docs/models/gpt-4
         description="GPT-4 is a large multimodal model (currently only accepting text inputs and emitting text "
-                    "outputs) that is optimized for chat but works well for traditional completions tasks. Snapshot of gpt-4 "
-                    "from March 14th 2023.",
-=======
->>>>>>> 6fc7c8ed
+        "outputs) that is optimized for chat but works well for traditional completions tasks. Snapshot of gpt-4 "
+        "from March 14th 2023.",
         tags=[
             TEXT_MODEL_TAG,
             GPT4_CONTEXT_WINDOW_TAG,
@@ -587,15 +678,13 @@
     ),
     Model(
         group="gpt4",
+        creator_organization="OpenAI",
         name="openai/gpt-4-32k-0314",
-<<<<<<< HEAD
         display_name="gpt-4-32k-0314",
         # https://platform.openai.com/docs/models/gpt-4
         description="GPT-4 is a large multimodal model (currently only accepting text inputs and emitting text "
-                    "outputs) that is optimized for chat but works well for traditional completions tasks. Snapshot of gpt-4 "
-                    "with a longer context length of 32,768 tokens from March 14th 2023.",
-=======
->>>>>>> 6fc7c8ed
+        "outputs) that is optimized for chat but works well for traditional completions tasks. Snapshot of gpt-4 "
+        "with a longer context length of 32,768 tokens from March 14th 2023.",
         tags=[
             TEXT_MODEL_TAG,
             GPT4_32K_CONTEXT_WINDOW_TAG,
@@ -607,14 +696,12 @@
     # ChatGPT: https://openai.com/blog/chatgpt
     Model(
         group="gpt3",
+        creator_organization="OpenAI",
         name="openai/gpt-3.5-turbo-0301",
-<<<<<<< HEAD
         display_name="gpt-3.5-turbo-0301",
         # https://platform.openai.com/docs/models/gpt-3-5
         description="Sibling model of text-davinci-003 is optimized for chat but works well "
-                    "for traditional completions tasks as well. Snapshot from 2023-03-01.",
-=======
->>>>>>> 6fc7c8ed
+        "for traditional completions tasks as well. Snapshot from 2023-03-01.",
         # The claimed sequence length is 4096, but as of 2023-03-07, the empirical usable
         # sequence length is smaller at 4087 with one user input message and one assistant
         # output message because ChatGPT uses special tokens for message roles and boundaries.
@@ -629,53 +716,72 @@
     ),
     Model(
         group="gpt3",
+        creator_organization="OpenAI",
         name="openai/chat-gpt",
+        display_name="ChatGPT",
+        description="Sibling model to InstructGPT which interacts in a conversational way",
         # TODO: The max context length is unknown. Assume it's the same length as Davinci Instruct for now.
         tags=[TEXT_MODEL_TAG, WIDER_CONTEXT_WINDOW_TAG, GPT2_TOKENIZER_TAG, LIMITED_FUNCTIONALITY_TEXT_MODEL_TAG],
     ),
     # OpenAI similarity embedding models: https://beta.openai.com/docs/guides/embeddings
     Model(
         group="gpt3",
+        creator_organization="OpenAI",
         name="openai/text-similarity-davinci-001",
+        display_name="GPT-3 (12288-dimension embeddings)",
+        description="GPT-3 (12288-dimension embeddings)",
         tags=[EMBEDDING_MODEL_TAG],
     ),
     Model(
         group="gpt3",
+        creator_organization="OpenAI",
         name="openai/text-similarity-curie-001",
+        display_name="GPT-3 (4096-dimension embeddings)",
+        description="GPT-3 (4096-dimension embeddings)",
         tags=[EMBEDDING_MODEL_TAG],
     ),
     Model(
         group="gpt3",
+        creator_organization="OpenAI",
         name="openai/text-similarity-babbage-001",
+        display_name="GPT-3 (2048-dimension embeddings)",
+        description="GPT-3 (2048-dimension embeddings)",
         tags=[EMBEDDING_MODEL_TAG],
     ),
     Model(
         group="gpt3",
+        creator_organization="OpenAI",
         name="openai/text-similarity-ada-001",
+        display_name="GPT-3 (1024-dimension embeddings)",
+        description="GPT-3 (1024-dimension embeddings)",
         tags=[EMBEDDING_MODEL_TAG],
     ),
     # Together
     Model(
         group="together",
+        creator_organization="Together",
         name="together/gpt-jt-6b-v1",
+        display_name="GPT-JT (6B)",
+        description="GPT-JT (6B parameters) is a fork of GPT-J",
         tags=[TEXT_MODEL_TAG, FULL_FUNCTIONALITY_TEXT_MODEL_TAG, GPTJ_TOKENIZER_TAG],
     ),
     Model(
         group="together",
+        creator_organization="Together",
         name="together/gpt-neoxt-chat-base-20b",
+        display_name="GPT-NeoXT-Chat-Base (20B)",
+        description="GPT-NeoXT-Chat-Base (20B parameters) is a fork of GPT-NeoX",
         tags=[TEXT_MODEL_TAG, LIMITED_FUNCTIONALITY_TEXT_MODEL_TAG, CHATML_MODEL_TAG, GPTNEO_TOKENIZER_TAG],
     ),
     # Tsinghua
     Model(
         group="together",
+        creator_organization="Tsinghua KEG",
         name="together/glm",
-<<<<<<< HEAD
         display_name="GLM (130B)",
         # From https://github.com/THUDM/GLM-130B
         description="GLM-130B is an open bilingual (English & Chinese) bidirectional dense model with 130 billion "
-                    "parameters, pre-trained using the algorithm of General Language Model (GLM).",
-=======
->>>>>>> 6fc7c8ed
+        "parameters, pre-trained using the algorithm of General Language Model (GLM).",
         # Inference with echo=True is not feasible -- in the prompt encoding phase, they use
         # bidirectional attention and do not perform predictions on them.
         tags=[TEXT_MODEL_TAG, LIMITED_FUNCTIONALITY_TEXT_MODEL_TAG, ABLATION_MODEL_TAG, NO_NEWLINES_TAG],
@@ -683,74 +789,105 @@
     # Writer
     Model(
         group="palmyra",
+        creator_organization="Writer",
         name="writer/palmyra-base",
+        display_name="Palmyra Base (5B)",
+        description="Autoregressive language model (5B parameters)",
         # Does not support echo
         tags=[TEXT_MODEL_TAG, LIMITED_FUNCTIONALITY_TEXT_MODEL_TAG],
     ),
     Model(
         group="palmyra",
+        creator_organization="Writer",
         name="writer/palmyra-large",
+        display_name="Palmyra Large (20B)",
+        description="Autoregressive language model (20B parameters)",
         # Does not support echo
         tags=[TEXT_MODEL_TAG, LIMITED_FUNCTIONALITY_TEXT_MODEL_TAG],
     ),
     Model(
         group="palmyra",
+        creator_organization="Writer",
         name="writer/palmyra-r",
+        display_name="Palmyra R (30B)",
+        description="Autoregressive language model with Retrieval-Augmented Generation (30B parameters)",
         # Does not support echo
         tags=[TEXT_MODEL_TAG, LIMITED_FUNCTIONALITY_TEXT_MODEL_TAG],
     ),
     Model(
         group="palmyra",
+        creator_organization="Writer",
         name="writer/camel",
+        display_name="Camel (5B)",
+        description="Training language models to follow instructions with human feedback (5B parameters)",
         # Does not support echo
         tags=[TEXT_MODEL_TAG, LIMITED_FUNCTIONALITY_TEXT_MODEL_TAG],
     ),
     Model(
         group="palmyra",
+        creator_organization="Writer",
         name="writer/palmyra-instruct-30",
+        display_name="InstructPalmyra (30B)",
+        description="Training language models to follow instructions with human feedback (30B parameters)",
         # Does not support echo
         tags=[TEXT_MODEL_TAG, LIMITED_FUNCTIONALITY_TEXT_MODEL_TAG],
     ),
     Model(
         group="palmyra",
+        creator_organization="Writer",
         name="writer/palmyra-e",
+        display_name="Palmyra E (30B)",
+        description="Training language models to follow instructions with human feedback (30B parameters)",
         # Does not support echo
         tags=[TEXT_MODEL_TAG, LIMITED_FUNCTIONALITY_TEXT_MODEL_TAG],
     ),
     Model(
         group="palmyra",
+        creator_organization="Writer",
         name="writer/silk-road",
+        display_name="Silk Road (35B)",
+        description="Autoregressive language mode with multi-scale Attention in parallel (35B parameters)",
         # Does not support echo
         tags=[TEXT_MODEL_TAG, LIMITED_FUNCTIONALITY_TEXT_MODEL_TAG],
     ),
     # Yandex
     Model(
         group="together",
+        creator_organization="Yandex",
         name="together/yalm",
+        display_name="YaLM (100B)",
+        # From https://github.com/yandex/YaLM-100B
+        description="YaLM (100B parameters) is an autoregressive language model trained on English and Russian text.",
+        # TODO: change to `FULL_FUNCTIONALITY_TEXT_MODEL_TAG` when we fix the infinite loop in L.M. adaptation
+        #       https://github.com/stanford-crfm/benchmarking/issues/738
         tags=[TEXT_MODEL_TAG, LIMITED_FUNCTIONALITY_TEXT_MODEL_TAG, ABLATION_MODEL_TAG],
     ),
-    # Google
+    # PaLM
     Model(
         group="google",
+        creator_organization="Google",
         name="google/palm",
-<<<<<<< HEAD
         display_name="PaLM (540B)",
         description="Pathways Language Model (540B parameters) is trained using 6144 TPU v4 chips "
-                    "([paper](https://arxiv.org/pdf/2204.02311.pdf)).",
-=======
->>>>>>> 6fc7c8ed
+        "([paper](https://arxiv.org/pdf/2204.02311.pdf)).",
         tags=[TEXT_MODEL_TAG, LIMITED_FUNCTIONALITY_TEXT_MODEL_TAG],
     ),
-    # NVIDIA
+    # Nvidia
     Model(
         group="nvidia",
+        creator_organization="Nvidia",
         name="nvidia/megatron-gpt2",
+        display_name="Megatron GPT-2",
+        description="GPT-2 implemented in Megatron-LM ([paper](https://arxiv.org/abs/1909.08053)).",
         tags=[TEXT_MODEL_TAG, FULL_FUNCTIONALITY_TEXT_MODEL_TAG, GPT2_TOKENIZER_TAG, BUGGY_TEMP_0_TAG],
     ),
     # For debugging
     Model(
         group="simple",
+        creator_organization="Simple",
         name="simple/model1",
+        display_name="Simple Model 1",
+        description="Copy last tokens (for debugging)",
     ),
 ]
 
