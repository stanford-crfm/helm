--- conflicted
+++ resolved
@@ -418,7 +418,15 @@
         "JavaScript subset of The Stack (v1.1).",
         tags=[CODE_MODEL_TAG],
     ),
-<<<<<<< HEAD
+    Model(
+        group="huggingface",
+        creator_organization="BigCode",
+        name="huggingface/starcoder",
+        display_name="StarCoder (15.5B)",
+        description="StarCoder (15.5B parameter) model trained on 80+ programming languages from The Stack (v1.2)",
+        tags=[CODE_MODEL_TAG],
+    ),
+
     # Local HuggingFace models
     # Copy these models (in HuggingFace format) to ./huggingface_models
     Model(
@@ -437,16 +445,8 @@
         description="Alpaca 7B is a model fine-tuned from the LLaMA 7B model on 52K instruction-following "
         "demonstrations.",
         tags=[TEXT_MODEL_TAG, FULL_FUNCTIONALITY_TEXT_MODEL_TAG, LOCAL_HUGGINGFACE_MODEL_TAG]
-=======
-    Model(
-        group="huggingface",
-        creator_organization="BigCode",
-        name="huggingface/starcoder",
-        display_name="StarCoder (15.5B)",
-        description="StarCoder (15.5B parameter) model trained on 80+ programming languages from The Stack (v1.2)",
-        tags=[CODE_MODEL_TAG],
->>>>>>> 10cd3e56
-    ),
+    ),
+
     # Google
     Model(
         group="together",
