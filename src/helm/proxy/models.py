--- conflicted
+++ resolved
@@ -57,13 +57,11 @@
 # prompts to indicate the mode before doing inference.
 NLG_PREFIX_TAG: str = "nlg_prefix_tag"
 
-<<<<<<< HEAD
 # Whether the HuggingFace model needs to be loaded locally
 LOCAL_HUGGINGFACE_MODEL_TAG: str = "local_huggingface_model"
-=======
+
 # Some models can follow instructions.
 INSTRUCTION_FOLLOWING_MODEL_TAG: str = "instruction_following"
->>>>>>> 05ce7e8e
 
 
 @dataclass
