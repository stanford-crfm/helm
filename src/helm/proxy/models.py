--- conflicted
+++ resolved
@@ -362,27 +362,19 @@
         group="cohere",
         creator_organization="Cohere",
         name="cohere/command-medium-beta",
-<<<<<<< HEAD
         display_name="Cohere Command beta (6.1B)",
         description="Cohere Command beta (6.1B parameters) is fine-tuned from the medium model "
         "to respond well with instruction-like prompts",
-        tags=[TEXT_MODEL_TAG, FULL_FUNCTIONALITY_TEXT_MODEL_TAG, COHERE_TOKENIZER_TAG],
-=======
         tags=[TEXT_MODEL_TAG, FULL_FUNCTIONALITY_TEXT_MODEL_TAG, COHERE_TOKENIZER_TAG, INSTRUCTION_FOLLOWING_MODEL_TAG],
->>>>>>> 64ff40be
     ),
     Model(
         group="cohere",
         creator_organization="Cohere",
         name="cohere/command-xlarge-beta",
-<<<<<<< HEAD
         display_name="Cohere Command beta (52.4B)",
         description="Cohere Command beta (52.4B parameters) is fine-tuned from the XL model "
         "to respond well with instruction-like prompts",
-        tags=[TEXT_MODEL_TAG, FULL_FUNCTIONALITY_TEXT_MODEL_TAG, COHERE_TOKENIZER_TAG],
-=======
         tags=[TEXT_MODEL_TAG, FULL_FUNCTIONALITY_TEXT_MODEL_TAG, COHERE_TOKENIZER_TAG, INSTRUCTION_FOLLOWING_MODEL_TAG],
->>>>>>> 64ff40be
     ),
     # EleutherAI
     Model(
@@ -700,12 +692,10 @@
         group="gpt3",
         creator_organization="OpenAI",
         name="openai/text-davinci-003",
-<<<<<<< HEAD
         display_name="text-davinci-003",
         description="text-davinci-003 model that involves reinforcement learning (PPO) with reward models."
         "Derived from text-davinci-002.",
         tags=[TEXT_MODEL_TAG, WIDER_CONTEXT_WINDOW_TAG, FULL_FUNCTIONALITY_TEXT_MODEL_TAG, GPT2_TOKENIZER_TAG],
-=======
         tags=[
             TEXT_MODEL_TAG,
             WIDER_CONTEXT_WINDOW_TAG,
@@ -713,7 +703,6 @@
             GPT2_TOKENIZER_TAG,
             INSTRUCTION_FOLLOWING_MODEL_TAG,
         ],
->>>>>>> 64ff40be
     ),
     Model(
         group="gpt3",
