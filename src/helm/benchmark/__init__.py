# Add any classes that need to be loaded dynamically via `create_object`.

# Scenarios
from .scenarios import simple_scenarios  # noqa
from .scenarios import mmlu_scenario  # noqa
from .scenarios import interactive_qa_mmlu_scenario  # noqa
from .scenarios import msmarco_scenario  # noqa
from .scenarios import commonsense_scenario  # noqa
from .scenarios import twitter_aae_scenario  # noqa
from .scenarios import real_toxicity_prompts_scenario  # noqa
from .scenarios import math_scenario  # noqa
from .scenarios import the_pile_scenario  # noqa
from .scenarios import truthful_qa_scenario  # noqa
from .scenarios import wikifact_scenario  # noqa
from .scenarios import synthetic_reasoning_natural_scenario  # noqa
from .scenarios import copyright_scenario  # noqa
from .scenarios import disinformation_scenario  # noqa
from .scenarios import boolq_scenario  # noqa
from .scenarios import code_scenario  # noqa
from .scenarios import lsat_qa_scenario  # noqa
from .scenarios import gsm_scenario  # noqa
from .scenarios import natural_qa_scenario  # noqa
from .scenarios import quac_scenario  # noqa
from .scenarios import babi_qa_scenario  # noqa
from .scenarios import narrativeqa_scenario  # noqa
from .scenarios import raft_scenario  # noqa
from .scenarios import numeracy_scenario  # noqa
from .scenarios import ice_scenario  # noqa
from .scenarios import summarization_scenario  # noqa
from .scenarios import synthetic_efficiency_scenario  # noqa
from .scenarios import synthetic_reasoning_scenario  # noqa
from .scenarios import newsqa_scenario  # noqa
from .scenarios import wikitext_103_scenario  # noqa
from .scenarios import blimp_scenario  # noqa
from .scenarios import imdb_scenario  # noqa
from .scenarios import dialogue_scenarios  # noqa
from .scenarios import bbq_scenario  # noqa
from .scenarios import bold_scenario  # noqa
from .scenarios import civil_comments_scenario  # noqa
from .scenarios import dyck_language_scenario  # noqa
from .scenarios import legal_support_scenario  # noqa
from .scenarios import legal_summarization_scenario  # noqa
from .scenarios import lex_glue_scenario  # noqa
from .scenarios import lextreme_scenario  # noqa
from .scenarios import entity_matching_scenario  # noqa
from .scenarios import entity_data_imputation_scenario  # noqa
from .scenarios import big_bench_scenario  # noqa
from .scenarios import self_instruct_scenario  # noqa
from .scenarios import grammar_scenario  # noqa
from .scenarios import opinions_qa_scenario  # noqa
from .scenarios import vicuna_scenario  # noqa
from .scenarios import open_assistant_scenario  # noqa
<<<<<<< HEAD
from .scenarios import anthropic_hh_rlhf_scenario  # noqa
=======
from .scenarios import koala_scenario  # noqa
>>>>>>> 2bd89ab8

# Biomedical
from .scenarios import covid_dialog_scenario  # noqa
from .scenarios import me_q_sum_scenario  # noqa
from .scenarios import med_dialog_scenario  # noqa
from .scenarios import med_mcqa_scenario  # noqa
from .scenarios import med_paragraph_simplification_scenario  # noqa
from .scenarios import med_qa_scenario  # noqa
from .scenarios import pubmed_qa_scenario  # noqa
from .scenarios import wmt_14_scenario  # noqa
from .scenarios import verifiability_judgment_scenario  # noqa

#
# Metrics
from .metrics import basic_metrics  # noqa
from .metrics import bbq_metrics  # noqa
from .metrics import bias_metrics  # noqa
from .metrics import classification_metrics  # noqa
from .metrics import code_metrics  # noqa
from .metrics import copyright_metrics  # noqa
from .metrics import disinformation_metrics  # noqa
from .metrics import numeracy_metrics  # noqa
from .metrics import ranking_metrics  # noqa
from .metrics import summarization_metrics  # noqa
from .metrics import toxicity_metrics  # noqa
from .metrics import dry_run_metrics  # noqa
from .metrics import machine_translation_metrics  # noqa
from .metrics import summarization_critique_metrics  # noqa

# Perturbations for data augmentation
from .augmentations.extra_space_perturbation import ExtraSpacePerturbation  # noqa
from .augmentations.misspelling_perturbation import MisspellingPerturbation  # noqa
from .augmentations.contraction_expansion_perturbation import ContractionPerturbation  # noqa
from .augmentations.contraction_expansion_perturbation import ExpansionPerturbation  # noqa
from .augmentations.typos_perturbation import TyposPerturbation  # noqa
from .augmentations.filler_words_perturbation import FillerWordsPerturbation  # noqa
from .augmentations.synonym_perturbation import SynonymPerturbation  # noqa
from .augmentations.contrast_sets_perturbation import ContrastSetsPerturbation  # noqa
from .augmentations.lowercase_perturbation import LowerCasePerturbation  # noqa
from .augmentations.space_perturbation import SpacePerturbation  # noqa
from .augmentations.mild_mix_perturbation import MildMixPerturbation  # noqa
from .augmentations.dialect_perturbation import DialectPerturbation  # noqa
from .augmentations.person_name_perturbation import PersonNamePerturbation  # noqa
from .augmentations.gender_perturbation import GenderPerturbation  # noqa<|MERGE_RESOLUTION|>--- conflicted
+++ resolved
@@ -50,11 +50,8 @@
 from .scenarios import opinions_qa_scenario  # noqa
 from .scenarios import vicuna_scenario  # noqa
 from .scenarios import open_assistant_scenario  # noqa
-<<<<<<< HEAD
 from .scenarios import anthropic_hh_rlhf_scenario  # noqa
-=======
 from .scenarios import koala_scenario  # noqa
->>>>>>> 2bd89ab8
 
 # Biomedical
 from .scenarios import covid_dialog_scenario  # noqa
