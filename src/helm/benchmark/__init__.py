--- conflicted
+++ resolved
@@ -48,11 +48,8 @@
 from .scenarios import self_instruct_scenario  # noqa
 from .scenarios import grammar_scenario  # noqa
 from .scenarios import opinions_qa_scenario  # noqa
-<<<<<<< HEAD
 from .scenarios import vicuna_scenario  # noqa
-=======
 from .scenarios import open_assistant_scenario  # noqa
->>>>>>> 07579caa
 
 # Biomedical
 from .scenarios import covid_dialog_scenario  # noqa
