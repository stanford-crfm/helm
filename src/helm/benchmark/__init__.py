# Add any classes that need to be loaded dynamically via `create_object`.

# Scenarios
from .scenarios import simple_scenarios  # noqa
from .scenarios import mmlu_scenario  # noqa
from .scenarios import interactive_qa_mmlu_scenario  # noqa
from .scenarios import msmarco_scenario  # noqa
from .scenarios import commonsense_scenario  # noqa
from .scenarios import twitter_aae_scenario  # noqa
from .scenarios import real_toxicity_prompts_scenario  # noqa
from .scenarios import math_scenario  # noqa
from .scenarios import the_pile_scenario  # noqa
from .scenarios import truthful_qa_scenario  # noqa
from .scenarios import wikifact_scenario  # noqa
from .scenarios import synthetic_reasoning_natural_scenario  # noqa
from .scenarios import copyright_scenario  # noqa
from .scenarios import disinformation_scenario  # noqa
from .scenarios import boolq_scenario  # noqa
from .scenarios import code_scenario  # noqa
from .scenarios import lsat_qa_scenario  # noqa
from .scenarios import gsm_scenario  # noqa
from .scenarios import natural_qa_scenario  # noqa
from .scenarios import quac_scenario  # noqa
from .scenarios import babi_qa_scenario  # noqa
from .scenarios import narrativeqa_scenario  # noqa
from .scenarios import raft_scenario  # noqa
from .scenarios import numeracy_scenario  # noqa
from .scenarios import ice_scenario  # noqa
from .scenarios import summarization_scenario  # noqa
from .scenarios import synthetic_efficiency_scenario  # noqa
from .scenarios import synthetic_reasoning_scenario  # noqa
from .scenarios import newsqa_scenario  # noqa
from .scenarios import wikitext_103_scenario  # noqa
from .scenarios import blimp_scenario  # noqa
from .scenarios import imdb_scenario  # noqa
from .scenarios import dialogue_scenarios  # noqa
from .scenarios import bbq_scenario  # noqa
from .scenarios import bold_scenario  # noqa
from .scenarios import civil_comments_scenario  # noqa
from .scenarios import dyck_language_scenario  # noqa
from .scenarios import legal_support_scenario  # noqa
from .scenarios import legal_summarization_scenario  # noqa
from .scenarios import lex_glue_scenario  # noqa
from .scenarios import lextreme_scenario  # noqa
from .scenarios import entity_matching_scenario  # noqa
from .scenarios import entity_data_imputation_scenario  # noqa
from .scenarios import big_bench_scenario  # noqa
<<<<<<< HEAD
from .scenarios import self_instruct_scenario  # noqa
from .scenarios import grammar_scenario  # noqa
=======
from .scenarios import opinions_qa_scenario  # noqa

>>>>>>> 878cb80f

# Biomedical
from .scenarios import covid_dialog_scenario  # noqa
from .scenarios import me_q_sum_scenario  # noqa
from .scenarios import med_dialog_scenario  # noqa
from .scenarios import med_mcqa_scenario  # noqa
from .scenarios import med_paragraph_simplification_scenario  # noqa
from .scenarios import med_qa_scenario  # noqa
from .scenarios import pubmed_qa_scenario  # noqa
from .scenarios import wmt_14_scenario  # noqa

# Metrics
from .metrics import basic_metrics  # noqa
from .metrics import bbq_metrics  # noqa
from .metrics import bias_metrics  # noqa
from .metrics import classification_metrics  # noqa
from .metrics import code_metrics  # noqa
from .metrics import copyright_metrics  # noqa
from .metrics import disinformation_metrics  # noqa
from .metrics import numeracy_metrics  # noqa
from .metrics import ranking_metrics  # noqa
from .metrics import summarization_metrics  # noqa
from .metrics import toxicity_metrics  # noqa
from .metrics import dry_run_metrics  # noqa
from .metrics import machine_translation_metrics  # noqa
from .metrics import summarization_critique_metrics  # noqa

# Perturbations for data augmentation
from .augmentations.extra_space_perturbation import ExtraSpacePerturbation  # noqa
from .augmentations.misspelling_perturbation import MisspellingPerturbation  # noqa
from .augmentations.contraction_expansion_perturbation import ContractionPerturbation  # noqa
from .augmentations.contraction_expansion_perturbation import ExpansionPerturbation  # noqa
from .augmentations.typos_perturbation import TyposPerturbation  # noqa
from .augmentations.filler_words_perturbation import FillerWordsPerturbation  # noqa
from .augmentations.synonym_perturbation import SynonymPerturbation  # noqa
from .augmentations.contrast_sets_perturbation import ContrastSetsPerturbation  # noqa
from .augmentations.lowercase_perturbation import LowerCasePerturbation  # noqa
from .augmentations.space_perturbation import SpacePerturbation  # noqa
from .augmentations.mild_mix_perturbation import MildMixPerturbation  # noqa
from .augmentations.dialect_perturbation import DialectPerturbation  # noqa
from .augmentations.person_name_perturbation import PersonNamePerturbation  # noqa
from .augmentations.gender_perturbation import GenderPerturbation  # noqa<|MERGE_RESOLUTION|>--- conflicted
+++ resolved
@@ -45,13 +45,9 @@
 from .scenarios import entity_matching_scenario  # noqa
 from .scenarios import entity_data_imputation_scenario  # noqa
 from .scenarios import big_bench_scenario  # noqa
-<<<<<<< HEAD
 from .scenarios import self_instruct_scenario  # noqa
 from .scenarios import grammar_scenario  # noqa
-=======
 from .scenarios import opinions_qa_scenario  # noqa
-
->>>>>>> 878cb80f
 
 # Biomedical
 from .scenarios import covid_dialog_scenario  # noqa
