/**
 * A very simple static way to visualize the scenarios, runs, and metrics from the benchmarking project.
 * This code doesn't really belong in `proxy`, but is there for convenience.
 */

// Specifies all the information to help us render and understand the fields
// for adapters and metrics.
// Look at `schema.py` for the actual schema.
class Schema {
  constructor(raw) {
    this.models = raw.models;
    this.adapter = raw.adapter;
    this.metrics = raw.metrics;
    this.perturbations = raw.perturbations;
    this.run_groups = raw.run_groups;
    this.metric_groups = raw.metric_groups;

    // Allow for quick lookup
    this.adapterFieldNames = this.adapter.map((field) => field.name);
    this.metricsFieldNames = this.metrics.map((field) => field.name);
  }

  adapterField(name) {
    const field = this.adapter.find((field) => field.name === name);
    if (!field) {
      console.error(`Adapter field ${name} not found`);
      return {};
    }
    return field;
  }

  metricsField(name) {
    const field = this.metrics.find((field) => field.name === name);
    if (!field) {
      console.error(`Metrics field ${name} not found`);
      return {};
    }
    return field;
  }

  metricGroup(name) {
    return this.metric_groups.find((group) => group.name === name);
  }
}

$(function () {
  // Array of String containing RunSpec names for which
  // the JSON for displaying requests has been loaded.
  const runSpecsNamesWithLoadedRequests = [];
  var version;
  var runsToRunSuites = null;
  const urlParams = decodeUrlParams(window.location.search);
  var usingRelease;

  /////////////////////////////////// Pages ////////////////////////////////////

  function renderModels() {
    const $table = $("<table>", { class: "query-table results-table" });
    const $header = $("<tr>").append([
      $("<td>").append("Creator"),
      $("<td>").append("Model"),
      $("<td>").append("Description"),
      $("<td>").append("Access"),
    ]);
    $table.append($header);

    schema.models.forEach((model) => {
      const $name = $("<div>").append([
        $("<div>").append(model.display_name),
        $("<div>", { class: "technical-details" }).append(model.name),
      ]);
      const $row = $("<tr>").append([
        $("<td>").append(model.creator_organization),
        $("<td>").append($name),
        $("<td>").append(renderMarkdown(model.description)),
        $("<td>").append(renderAccess(model.access)),
      ]);
      $table.append($row);
    });
    return $table;
  }

  function renderScenarios() {
    const $table = $("<table>", { class: "query-table results-table" });

    const $header = $("<tr>").append([
      $("<td>").append("Scenario"),
      $("<td>").append("Task"),
      $("<td>").append("What"),
      $("<td>").append("Who"),
      $("<td>").append("When"),
      $("<td>").append("Language"),
      $("<td>").append("Description"),
    ]);
    $table.append($header);

    schema.run_groups.forEach((group) => {
      if (group.category) {
        return;
      }
      const href = groupUrl(group.name);
      const $name = $("<div>").append([
        $("<div>").append($("<a>", { href }).append(group.display_name)),
        $("<div>", { class: "technical-details" }).append(group.name),
      ]);
      const task = group.taxonomy && group.taxonomy.task;
      const what = group.taxonomy && group.taxonomy.what;
      const who = group.taxonomy && group.taxonomy.who;
      const when = group.taxonomy && group.taxonomy.when;
      const language = group.taxonomy && group.taxonomy.language;
      const $row = $("<tr>").append([
        $("<td>").append($name),
        $("<td>").append(task),
        $("<td>").append(what),
        $("<td>").append(who),
        $("<td>").append(when),
        $("<td>").append(language),
        $("<td>").append(renderMarkdown(group.description)),
      ]);
      $table.append($row);
    });
    return $table;
  }

  function renderPlots() {
    const container = $("<div>", { class: "container" });
    const links = $("<div>");
    container.append(links);
    const tableLinks = [];

    function renderPlot(name, title) {
      const plot = $("<div>", { class: "plot" });
      const caption = $("<div>", { class: "plot-caption" }).append(
        plotCaptions[name],
      );

      plot.append($("<h3>").append($("<a>", { id: title }).append(title)));
      plot.append(caption);
      plot.append(
        $("<img>", { src: plotUrl(release, name), class: "img-fluid" }),
      );
      container.append(plot);
      tableLinks.push($("<a>", { href: "#" + title }).append(title));
    }

    renderPlot("generic_summary", "Metric spread for core scenarios");
    renderPlot("model_ranking_all", "Head-to-head win rate per each model");

    renderPlot("accuracy_v_x", "Accuracy as a function of other metrics");
    renderPlot("metric_correlation", "Correlation between metrics");

    renderPlot("accuracy_v_access", "Accuracy as a function of model access");
    renderPlot("accuracy_over_num_parameters", "Accuracy across model sizes");
    renderPlot("accuracy_over_release_date", "Accuracy over time");
    renderPlot(
      "accuracy_over_the_pile_perplexity",
      "Accuracy as a function of The Pile perplexity",
    );

    renderPlot("targeted_evals", "Targeted evaluations");

    renderPlot(
      "in_context_ablations",
      "Number of in-context examples ablation",
    );
    renderPlot("mc_ablations", "Multiple-choice adaptation ablation");

    links.append(renderItems(tableLinks));

    return container;
  }

  function renderRunsOverview(runSpecs) {
    let query = "";
    const $search = $("<input>", {
      type: "text",
      size: 40,
      placeholder: "Enter regex query (enter to open all)",
    });
    console.log(urlParams);
    $search.keyup((e) => {
      // Open up all match specs
      if (e.keyCode === 13) {
        const href = encodeUrlParams(
          Object.assign({}, urlParams, { runSpecRegex: ".*" + query + ".*" }),
        );
        console.log(urlParams, href);
        window.open(href);
      }
      query = $search.val();
      renderRunsTable();
    });

    const $table = $("<table>", { class: "query-table" });

    function renderRunsTable() {
      $table.empty();
      const $header = $("<tr>")
        .append($("<td>").append($("<b>").append("Run")))
        .append($("<td>").append($("<b>").append("Adaptation method")));
      $table.append($header);

      runSpecs.forEach((runSpec) => {
        if (!new RegExp(query).test(runSpec.name)) {
          return;
        }
        const href = encodeUrlParams(
          Object.assign({}, urlParams, { runSpec: runSpec.name }),
        );
        const $row = $("<tr>")
          .append($("<td>").append($("<a>", { href }).append(runSpec.name)))
          .append($("<td>").append(runSpec.adapter_spec.method));
        $table.append($row);
      });
    }

    renderRunsTable();

    return $("<div>").append([$search, $table]);
  }

  // Look at logic in `summarize.py`.
  function getMetricNames(scenarioGroup) {
    // A (scenario/run) group defines a list of metric groups, each of which defines the metrics.
    // Just pull the names from those metrics.
    const names = [];
    scenarioGroup.metric_groups.forEach((metricGroupName) => {
      const metricGroup = schema.metricGroup(metricGroupName);
      metricGroup.metrics.forEach((metric) => {
        // This function is supposed to return per-instance metrics, so exclude
        // metrics that mentions perturbations.
        if (metric.perturbation_name) {
          return;
        }
        names.push(substitute(metric.name, scenarioGroup.environment));
      });
    });
    return names;
  }

  let metricJudgements = null;
  function getMetricJudgements() {
    // Provide information
    // Return dictionary {metric name: {wrongThreshold, correctThreshold, lowerIsBetter}}
    // Example: {exact_match: {wrongThreshold: 0, correctThreshold: 1, lowerIsBetter: true}}
    // TODO: move the hard-coding into schema.yaml
    if (metricJudgements) {
      return metricJudgements;
    }
    metricJudgements = {};
    schema.run_groups.forEach((runGroup) => {
      const name = runGroup.environment && runGroup.environment.main_name;
      if (!["bits_per_byte"].includes(name)) {
        metricJudgements[name] = {
          wrongThreshold: 0,
          correctThreshold: 1,
          lowerIsBetter: false,
        };
      }
    });
    return metricJudgements;
  }

  function getStatClass(name, value) {
    // Return the CSS class to use if a stat has `value`.
    const judgements = getMetricJudgements();
    const judgement = judgements[name];
    if (!judgement) {
      return "";
    }

    // Based on `name` determine whether smaller or larger is better.
    if (judgement.lowerIsBetter === false) {
      if (value >= judgement.correctThreshold) {
        return "correct";
      }
      if (value <= judgement.wrongThreshold) {
        return "wrong";
      }
    }

    if (judgement.lowerIsBetter === true) {
      if (value <= judgement.correctThreshold) {
        return "correct";
      }
      if (value >= judgement.wrongThreshold) {
        return "wrong";
      }
    }

    return "";
  }

  function metricNameCompare(k1, k2) {
    const splitCompare = (k1.split || "").localeCompare(k2.split || "");
    if (splitCompare !== 0) {
      return splitCompare;
    }
    const nameCompare = k1.name.localeCompare(k2.name);
    if (nameCompare !== 0) {
      return nameCompare;
    }
    const perturbationCompare = (
      k1.perturbation ? k1.perturbation.name : ""
    ).localeCompare(k2.perturbation ? k2.perturbation.name : "");
    if (perturbationCompare !== 0) {
      return perturbationCompare;
    }
    return 0;
  }

  function renderGlobalStats(query, keys, statsList, statsPaths) {
    // Render the scenario-level metrics.
    // keys: list of metric names to render (these are the rows of table)
    // statsList: for each run, list of stats
    // statsPath: for each run, list of paths to the stats files
    const $output = $("<div>");
    keys.forEach((key) => {
      // For each key (MetricName - e.g., {name: 'exact_match', ...})

      if (key.perturbation && key.perturbation.computed_on !== "worst") {
        // Only pay attention to worst (match `summarize.py`)
        return;
      }

      const displayKey = renderMetricName(key);
      if (
        query !== "" &&
        !query.split(" ").every((q) => displayKey.includes(q))
      ) {
        return;
      }

      const field = schema.metricsField(key.name);
      const helpText = describeMetricName(field, key);
      const $key = $("<td>").append(
        $("<span>").append(helpIcon(helpText)).append(" ").append(displayKey),
      );
      const $row = $("<tr>").append($("<td>").append($key));
      statsList.forEach((stats) => {
        // stats: list of statistics corresponding to one run (column)
        const stat = stats.find((stat) => metricNameEquals(stat.name, key));
        $row.append(
          $("<td>").append(
            stat ? renderFieldValue(field, round(stat.mean, 3)) : "?",
          ),
        );
      });
      $output.append($row);
    });

    // Link to the JSON file
    $output.append(
      $("<tr>")
        .append($("<td>"))
        .append(
          statsPaths.map((statsPath) =>
            $("<td>").append($("<a>", { href: statsPath }).append("JSON")),
          ),
        ),
    );
    return $output;
  }

  function highlightNewWords(text, origText) {
    // Render `text`, highlighting any words that don't occur in `origText`
    // Ideally, we would form an alignment between `text` and `origText` and
    // show the full diff, but that's too expensive.
    const origWords = {};
    origText.split(" ").forEach((word) => {
      origWords[word] = true;
    });
    return text
      .split(" ")
      .map((word) =>
        !word.trim() || origWords[word] ? word : "<u>" + word + "</u>",
      )
      .join(" ");
  }

  function renderRunsHeader(scenario, scenarioPath, scenarioSpec) {
    const $output = $("<div>");

    $output.append(renderScenarioHeader(scenario, scenarioSpec));

    // Links
    const links = [];
    if (scenario) {
      links.push($("<a>", { href: scenario.definition_path }).append("Code"));
    }
    if (scenarioPath) {
      links.push($("<a>", { href: scenarioPath }).append("Scenario JSON"));
    }
    links.push($("<a>", { href: "#adapter" }).append("Adapter specification"));
    links.push(
      $("<a>", { href: "#instances" }).append("Instances + predictions"),
    );
    links.push($("<a>", { href: "#metrics" }).append("All metrics"));
    $output.append(renderItems(links));

    return $output;
  }

  function renderGroupHeader() {
    const $output = $("<div>");
    $.getJSON(groupsMetadataJsonUrl(version, usingRelease), {}, (response) => {
      const group = response[urlParams.group];
      if (group) {
        let groupName = group.display_name;
        if (urlParams.subgroup) {
          groupName += " / " + urlParams.subgroup;
        }
        $output.append($("<h3>").append(groupName));
        $output.append(
          $("<div>").append($("<i>").append(renderMarkdown(group.description))),
        );
        if (group.taxonomy) {
          const $rows = Object.entries(group.taxonomy).map(([k, v]) => {
            return $("<tr>").append([
              $("<td>").append(`<b>${k}</b>`),
              $("<td>").append(v),
            ]);
          });
          $output.append(
            $("<table>", { class: "taxonomy-table" }).append($rows),
          );
        }
      }
    });
    return $output;
  }

  function renderScenarioHeader(scenario, scenarioSpec) {
    const $output = $("<div>");
    $output.append(
      $("<h3>").append(renderScenarioDisplayName(scenario, scenarioSpec)),
    );
    $output.append(
      $("<div>").append($("<i>").append(renderMarkdown(scenario.description))),
    );
    return $output;
  }

  function instanceKey(instance) {
    // The (instance id, perturbation) should be enough to uniquely identify the instance.
    return JSON.stringify([instance.id, instance.perturbation || "original"]);
  }

  function predictionInstanceKey(prediction) {
    return JSON.stringify([
      prediction.instance_id,
      prediction.perturbation || "original",
    ]);
  }

  function displayRequestInstanceKey(displayRequest) {
    return JSON.stringify([
      displayRequest.instance_id,
      displayRequest.perturbation || "original",
    ]);
  }

  Handlebars.registerHelper("highlightNewWords", (perturbed, unperturbed) => {
    return new Handlebars.SafeString(highlightNewWords(perturbed, unperturbed));
  });

  Handlebars.registerHelper("join", (strings, separator) => {
    return strings.join(separator);
  });

  Handlebars.registerHelper("pluralize", (quantity, singular, plural) => {
    return quantity === 1 ? singular : plural;
  });

  const instanceTemplate = Handlebars.compile(`
    {{#with instance}}
      {{#if perturbation}}
        <br>
      {{else}}
        <hr>
      {{/if}}
      <div class="instance">
        <div>
          <strong>
            Instance {{id}} [split: {{split}}]
            {{#if perturbation}}
              ...with perturbation: {{perturbation.name}}
            {{/if}}
          </strong>
        </div>
        {{#unless ../hideInputOutput}}
          {{#if input}}
            <div>Input:</div>
            <div class="instance-input">
              {{~#if perturbation~}}
                {{highlightNewWords input.text ../unperturbedInstance.input.text}}
              {{~else~}}
                {{input.text}}
              {{~/if~}}
            </div>
          {{/if}}
          {{#if references}}
            <div>{{pluralize references.length "Reference" "References"}}:</div>
            <ul>
              {{#each references}}
                <li>
                  <span class="instance-reference">
                    {{~#if ../perturbation~}}
                      {{highlightNewWords output.text (lookup (lookup (lookup ../../unperturbedInstance.references @index) "output") "text")}}
                    {{~else~}}
                      {{output.text}}
                    {{~/if~}}
                  </span>
                  {{#if tags}} <strong>[{{join tags ","}}]</strong>{{/if}}
                </li>
              {{/each}}
            </ul>
          {{/if}}
        {{/unless}}
        <div class="predictions"></div>
      </div>
    {{/with}}
  `);

  function renderScenarioInstances(instances, $instances) {
    // Render all the instances in a scenario, outputting to $instances.
    // Return a mapping from instance key to the div where
    // we're rendering the instance, so that we can put the predictions in the
    // right spot.
    const instanceKeyToDiv = {};

    // Keep track of the original (unperturbed) instances
    const id2originalInstance = {};
    instances.forEach((instance) => {
      if (!instance.perturbation) {
        id2originalInstance[instance.id] = instance;
      }
    });
    let instancesHtml = "";
    const keys = [];
    instances.forEach((instance) => {
      const key = instanceKey(instance);
      instancesHtml += instanceTemplate({
        instance,
        unperturbedInstance: id2originalInstance[instance.id],
        hideInputOutput: urlParams.hideInputOutput,
      });
      keys.push(key);
    });
    $instances.html(instancesHtml);
    const $divs = $instances.find(".instance");
    if (keys.length !== $divs.length) {
      console.error(
        "Could not map instance keys to divs because " +
          "keys length (" +
          keys.length +
          ") !== divs length (" +
          $divs.length +
          ")",
      );
    } else {
      keys.forEach((key, index) => {
        instanceKeyToDiv[key] = $divs.eq(index);
      });
    }
    return instanceKeyToDiv;
  }

  function loadAndRenderRequests(
    runSpec,
    suite,
    instanceKeyToDiv,
    predictedIndex,
  ) {
    if (runSpecsNamesWithLoadedRequests.includes(runSpec.name)) {
      return;
    }
    runSpecsNamesWithLoadedRequests.push(runSpec.name);
    $.getJSON(requestsJsonUrl(suite, runSpec.name), {}, (displayRequests) => {
      displayRequests.forEach((displayRequest) => {
        $request = instanceKeyToDiv[displayRequestInstanceKey(displayRequest)]
          .find(".request")
          .eq(displayRequest.train_trial_index);
        $request.empty().append(renderRequest(displayRequest.request));
      });
    });
  }

  function renderRequest(request) {
    // Render the request made to the API as a table.
    const $requestTable = $("<table>");

    const $requestTableHeader = $("<h6>").append("Request");
    $requestTable.append($requestTableHeader);

    const $promptRow = $("<tr>").append([
      $("<td>").append("prompt"),
      $('<td class="prompt">').text(request.prompt),
    ]);
    $requestTable.append($promptRow);

    for (let requestKey in request) {
      if (requestKey === "prompt") {
        continue;
      }
      const $requestRow = $("<tr>").append([
        $("<td>").append(requestKey),
        $("<td>").append(
          typeof request[requestKey] === "string"
            ? request[requestKey]
            : JSON.stringify(request[requestKey]),
        ),
      ]);
      $requestTable.append($requestRow);
    }
    return $("<div>").append().append($requestTable);
  }

  Handlebars.registerHelper("joinEach", (context, separator, options) => {
    return context.map(options.fn).join(separator);
  });

  const predictionTemplate = Handlebars.compile(`
    {{#if metrics}}
      <div>
        [
        {{#joinEach metrics " | " }}
          <span{{#if class}} class="{{class}}"{{/if}}>
            {{~name}}: {{value~}}
          </span>
        {{/joinEach}}
        ]
      </div>
    {{/if}}
    <div class="prediction">
      <strong><a href="#" class="load-requests">
        Prediction
        {{~#if runDisplayName~}}
          [{{runDisplayName}}]
        {{~/if~}}
        {{~#if prediction.reference_index~}}
          [ref {{prediction.reference_index}}]
        {{~/if~}}
        {{~#if numTrainTrials~}}
          \{trial {{prediction.train_trial_index~}} \}
        {{~/if~}}
      </a></strong>:
      <span class="prediction-text">{{{predictedText}}}</span>
    </div>
    <div class="request" style="display: none">Loading...</div>
  `);

  function renderPredictions(
    runSpec,
    runSuite,
    runDisplayName,
    predictions,
    instanceKeyToDiv,
    $instances,
  ) {
    // Add the predictions and statistics from `scenarioState` and `perInstanceStats` to the appropriate divs for each instance.
    // Each instance give rises to multiple requests (whose results are in `scenarioState`):
    //
    // Identity of the instance (instanceKey):
    // - instance_id
    // - perturbation
    // Replication:
    // - train_trial_index
    // Instance-level decompositions:
    // - for adapter method = language_modeling, a long instance is broken up into multiple requests
    // - for adapter method = multiple_choice_separate_original, have one request per reference
    // - for adapter method = multiple_choice_separate_calibrated, have two requests per reference
    const method = runSpec.adapter_spec.method;
    const numTrainTrials =
      predictions.reduce(
        (m, prediction) => Math.max(m, prediction.train_trial_index),
        -1,
      ) + 1;

    // Look for the default metrics for the group
    const metricNames = [];
    schema.run_groups.forEach((runGroup) => {
      if (!runSpec.groups.includes(runGroup.name)) {
        return;
      }
      getMetricNames(runGroup).forEach((name) => {
        if (!metricNames.includes(name)) {
          metricNames.push(name);
        }
      });
    });

    // For each request state (across all instances)...
    predictions.forEach((prediction) => {
      const $instanceDiv = instanceKeyToDiv[predictionInstanceKey(prediction)];
      if (!$instanceDiv) {
        console.error("Not found: " + predictionInstanceKey(prediction));
        return;
      }

      // Traverse into the prediction div within the instance div
      const $instance = $instanceDiv.find(".predictions");

      // For multiple_choice_separate_*, only render the request state for the predicted index
      const predictedIndex = prediction.stats["predicted_index"];
      if (
        prediction.reference_index !== undefined &&
        predictedIndex !== undefined &&
        prediction.reference_index !== predictedIndex
      ) {
        return;
      }

      // Render the prediction
      // TODO: Escape the HTML in predictedText properly
      let predictedText = prediction.predicted_text.trim();
      if (method === "multiple_choice_joint") {
        if (prediction.mapped_output !== undefined) {
          predictedText = truncateMiddle(prediction.mapped_output.trim(), 30);
        } else {
          predictedText =
            truncateMiddle(predictedText, 30) +
            '<span style="color: gray"> (unmapped)</span>';
        }
      } else if (method.startsWith("multiple_choice_separate_")) {
        // For adapter method = separate, prediction starts with the prompt, strip it out
        if (prediction.truncated_predicted_text !== undefined) {
          predictedText =
            '<span style="color: lightgray">...</span> ' +
            truncateMiddle(prediction.truncated_predicted_text.trim(), 30);
        } else {
          console.warn(
            "Prompt was not stripped from predicted text",
            predictedText,
          );
          predictedText = truncateMiddle(predictedText, 30);
        }
      } else if (method === "language_modeling") {
        // For language modeling, first token is just padding, so strip it out
        if (prediction.truncated_predicted_text !== undefined) {
          predictedText = truncateMiddle(
            prediction.truncated_predicted_text.trim(),
            30,
          );
        } else {
          console.warn(
            "First token was not stripped from predicted text",
            predictedText,
          );
          predictedText = truncateMiddle(predictedText, 30);
        }
      }
      const metrics = [];
      metricNames.forEach((metricName) => {
        const metricValue = prediction.stats[metricName];
        if (metricValue !== undefined) {
          const displayName = schema.metricsField(metricName).display_name;
          const statClass = getStatClass(metricName, metricValue);
          metrics.push({
            name: displayName,
            value: metricValue,
            class: statClass,
          });
        }
      });
      $instance.append(
        predictionTemplate({
          runDisplayName,
          prediction,
          predictedText,
          numTrainTrials,
          metrics,
        }),
      );
    });
    $instances.find("a.load-requests").click((event) => {
      $(event.target).closest(".prediction").next(".request").slideToggle();
      loadAndRenderRequests(runSpec, runSuite, instanceKeyToDiv);
      return false;
    });
  }

  function renderRunsDetailed(runSpecs, runsToRunSuites) {
    // Render all the `runSpecs`:
    // 1. Adapter specification
    // 2. Instances + predictions
    // 3. Stats
    // For each block, we show a table and each `runSpec` is a column.
    const CORRECT_TAG = "correct";

    // Used to hash instances.
    function instanceKey(instance) {
      return JSON.stringify(instance);
    }

    // Paths (parallel arrays corresponding to `runSpecs`)
    const statsPaths = runSpecs.map((runSpec) => {
      return statsJsonUrl(
        getRunSuite(usingRelease, version, runsToRunSuites, runSpec.name),
        runSpec.name,
      );
    });
    const scenarioStatePaths = runSpecs.map((runSpec) => {
      return scenarioStateJsonUrl(
        getRunSuite(usingRelease, version, runsToRunSuites, runSpec.name),
        runSpec.name,
      );
    });
    const runSpecPaths = runSpecs.map((runSpec) => {
      return runSpecJsonUrl(
        getRunSuite(usingRelease, version, runsToRunSuites, runSpec.name),
        runSpec.name,
      );
    });
    const predictionsPaths = runSpecs.map((runSpec) => {
      return predictionsJsonUrl(
        getRunSuite(usingRelease, version, runsToRunSuites, runSpec.name),
        runSpec.name,
      );
    });

    // Figure out short names for the runs based on where they differ
    const runDisplayNames = findDiff(
      runSpecs.map((runSpec) => runSpec.adapter_spec),
    ).map(renderDict);

    // Setup the basic HTML elements
    const $root = $("<div>");
    const $scenarioInfo = $("<div>", { class: "scenario-info" });
    $scenarioInfo.text("Loading scenario info...");
    $root.append($scenarioInfo);

    // Adapter
    $root.append(
      $("<a>", { name: "adapter" }).append(
        $("<h5>").append("Adapter specification"),
      ),
    );
    const $adapterSpec = $("<table>");
    if (runSpecs.length > 1) {
      $adapterSpec.append(
        $("<tr>")
          .append($("<td>"))
          .append(runDisplayNames.map((name) => $("<td>").append(name))),
      );
    }
    $root.append($("<div>", { class: "table-container" }).append($adapterSpec));

    // Instances
    $root.append(
      $("<a>", { name: "instances" }).append(
        $("<h5>").append("Instances + predictions"),
      ),
    );
    const $instancesContainer = $("<div>");
    $instancesContainer
      .addClass("table-container")
      .text("Loading instances...");
    $root.append($instancesContainer);

    // Metrics
    $root.append(
      $("<a>", { name: "metrics" }).append($("<h5>").append("All metrics")),
    );
    const $statsContainer = $("<div>");
    $statsContainer.addClass("table-container").text("Loading metrics...");
    $root.append($statsContainer);

    // Render adapter specs
    $adapterSpec.append(
      $("<tr>")
        .append($("<td>"))
        .append(
          scenarioStatePaths.map((scenarioStatePath, index) => {
            return $("<td>")
              .append(
                $("<a>", { href: runSpecPaths[index] }).append("Spec JSON"),
              )
              .append(" | ")
              .append(
                $("<a>", { href: scenarioStatePaths[index] }).append(
                  "Full JSON",
                ),
              );
          }),
        ),
    );
    const keys = canonicalizeList(
      runSpecs.map((runSpec) => Object.keys(runSpec.adapter_spec)),
    );
    sortListWithReferenceOrder(keys, schema.adapterFieldNames);
    keys.forEach((key) => {
      const field = schema.adapterField(key);
      const helpText = describeField(field);
      const $key = $("<td>").append(
        $("<span>").append(helpIcon(helpText)).append(" ").append(key),
      );
      const $row = $("<tr>").append($key);
      runSpecs.forEach((runSpec) => {
        $row.append(
          $("<td>").append(renderFieldValue(field, runSpec.adapter_spec[key])),
        );
      });
      $adapterSpec.append($row);
    });

    // Render metrics/stats
    getJSONList(
      statsPaths,
      (statsList) => {
        console.log("metrics", statsList);
        if (statsList.length && statsList.every((stat) => stat.length === 0)) {
          $statsContainer
            .empty()
            .text("Metrics are currently unavailable. Please try again later.");
          return;
        }
        const $stats = $("<table>");
        const $statsSearch = $("<input>", {
          type: "text",
          size: 40,
          placeholder: "Enter keywords to filter metrics",
        });
        if (runSpecs.length > 1) {
          $stats.append(
            $("<tr>")
              .append($("<td>"))
              .append(runDisplayNames.map((name) => $("<td>").append(name))),
          );
        }
        const keys = canonicalizeList(
          statsList.map((stats) => stats.map((stat) => stat.name)),
          metricNameCompare,
        );
        keys.sort(metricNameCompare);

        function update() {
          $stats
            .empty()
            .append(renderGlobalStats(query, keys, statsList, statsPaths));
        }

        // Filter
        let query = "";
        $statsSearch.keyup((e) => {
          query = $statsSearch.val();
          update();
        });

        update();
        $statsContainer.empty().append($statsSearch).append($stats);
      },
      [],
    );

    // Render scenario header
    const scenarioPath = scenarioJsonUrl(
      getRunSuite(usingRelease, version, runsToRunSuites, runSpecs[0].name),
      runSpecs[0].name,
    );
    $.get(scenarioPath, {}, (scenario) => {
      console.log("scenario", scenario);
      $scenarioInfo
        .empty()
        .append(
          renderRunsHeader(scenario, scenarioPath, runSpecs[0].scenario_spec),
        );
    });

    // Render scenario instances and predictions
    const instancesPath = instancesJsonUrl(
      getRunSuite(usingRelease, version, runsToRunSuites, runSpecs[0].name),
      runSpecs[0].name,
    );
    const instancesPromise = $.getJSON(instancesPath, {});
    const predictionsPromise = getJSONList(predictionsPaths);
    $.when(instancesPromise, predictionsPromise).then(
      (instancesResult, predictions) => {
        const instances = instancesResult[0];
        console.log("instances", instances);
        console.log("predictions", predictions);
        const $instances = $("<div>");
        const instanceKeyToDiv = renderScenarioInstances(instances, $instances);
        // For each run / model...
        runSpecs.forEach((runSpec, index) => {
          renderPredictions(
            runSpec,
            getRunSuite(usingRelease, version, runsToRunSuites, runSpec.name),
            runDisplayNames[index],
            predictions[index],
            instanceKeyToDiv,
            $instances,
          );
        });
        $instancesContainer.empty().append($instances);
      },
    );
    return $root;
  }

  function rootUrl(model) {
    return encodeUrlParams({});
  }

  function modelUrl(model) {
    return encodeUrlParams(
      Object.assign({}, urlParams, { scenarios: null, models: 1 }),
    );
  }

  function groupUrl(group) {
    return encodeUrlParams(
      Object.assign({}, urlParams, { scenarios: null, group }),
    );
  }

  function metricUrl(group) {
    // e.g., Calibration
    return (
      encodeUrlParams(
        Object.assign({}, urlParams, { group: "core_scenarios" }),
      ) +
      "#" +
      group.display_name
    );
  }

  function groupShortDisplayName(group) {
    return group.short_display_name || group.display_name || group.name;
  }

  function metricDisplayName(metric) {
    return (
      (metric.display_name || metric.name) +
      (metric.perturbation_name
        ? " (perturbation: " + metric.perturbation_name + ")"
        : "")
    );
  }

  function renderModelList() {
    const $result = $("<div>", { class: "col-sm-3" });
    const models = schema.models;
    const numModels = models.filter((model) => !model.todo).length;
    $result.append(
      $("<div>", { class: "list-header" }).append(`${numModels} models`),
    );
    models.forEach((model) => {
      const extra = model.todo ? " list-item-todo" : "";
      const display_name =
        model.creator_organization + " / " + model.display_name;
      const $item = $("<a>", {
        href: modelUrl(model.name),
        class: "list-item" + extra,
        title: model.description,
      }).append(display_name);
      $result.append($("<div>").append($item));
    });
    return $result;
  }

  function renderScenarioList() {
    const $result = $("<div>", { class: "col-sm-3" });

    const nameToGroup = {};
    schema.run_groups.forEach((group) => {
      nameToGroup[group.name] = group;
    });

    // There are two types of groups we care about:
    // 1) Top-level groups (e.g., question_answering)
    // 2) Scenario-level groups (e.g., mmlu)
    const topGroups = schema.run_groups.filter((group) => {
      // Must have subgroups
      return (
        group.subgroups &&
        ["Core scenarios", "Targeted evaluations"].includes(group.category)
      );
    });

    const scenarioGroupNames = {};
    topGroups.forEach((group) => {
      group.subgroups.forEach((subgroupName) => {
        if (!nameToGroup[subgroupName].todo) {
          scenarioGroupNames[subgroupName] = true;
        }
      });
    });
    const numScenarios = Object.keys(scenarioGroupNames).length;

    $result.append(
      $("<div>", { class: "list-header" }).append(`${numScenarios} scenarios`),
    );
    topGroups.forEach((group) => {
      const $group = $("<div>");
      $group.append(
        $("<a>", {
          href: groupUrl(group.name),
          class: "list-item",
          title: group.description,
        }).append(groupShortDisplayName(group)),
      );
      $group.append(
        $("<ul>").append(
          group.subgroups.map((subgroupName) => {
            const subgroup = nameToGroup[subgroupName];
            const extra = subgroup.todo ? " list-item-todo" : "";
            const $item = $("<a>", {
              href: groupUrl(subgroup.name),
              class: "list-item" + extra,
              title: subgroup.description,
            }).append(groupShortDisplayName(subgroup));
            return $("<li>").append($item);
          }),
        ),
      );
      $result.append($group);
    });
    return $result;
  }

  function renderMetricsList() {
    const $result = $("<div>", { class: "col-sm-3" });

    // Information about individual metrics
    const nameToMetric = {};
    schema.metrics.forEach((metric) => {
      nameToMetric[metric.name] = metric;
    });

    // Some metric groups depend on environment variables like ${main_name}
    // Look at the places where that's being used across the runs.
    // For each metric group, compute the deduped list of main_names.
    // Example: accuracy => [quasi_exact_match, f1_score, ...]
    const metricGroupToMainNames = {};
    schema.run_groups.forEach((group) => {
      if (group.metric_groups) {
        group.metric_groups.forEach((metricGroup) => {
          if (group.environment.main_name) {
            const old = metricGroupToMainNames[metricGroup] || [];
            if (!old.includes(group.environment.main_name)) {
              metricGroupToMainNames[metricGroup] = old.concat([
                group.environment.main_name,
              ]);
            }
          }
        });
      }
    });

    const metricGroups = schema.metric_groups
      .filter((group) => {
        // Skip a group if "_detailed" exists.
        return !schema.metric_groups.some(
          (group2) => group2.name === group.name + "_detailed",
        );
      })
      .map((group) => {
        // Expand the metrics for this metric group
        const newMetrics = [];
        group.metrics.forEach((metric) => {
          if (metric.name === "${main_name}") {
            (
              metricGroupToMainNames[group.name.replace("_detailed", "")] || []
            ).forEach((name) => {
              newMetrics.push(Object.assign({}, metric, { name }));
            });
          } else {
            newMetrics.push(metric);
          }
        });
        return Object.assign({}, group, { metrics: newMetrics });
      });

    // Count the number of metrics
    const metricNames = {};
    metricGroups.forEach((group) => {
      group.metrics.forEach((metric) => {
        metricNames[metric.name] = true;
      });
    });
    const numMetrics = Object.keys(metricNames).length;

    $result.append(
      $("<div>", { class: "list-header" }).append(`${numMetrics} metrics`),
    );
    metricGroups.forEach((group) => {
      const $group = $("<div>");
      $group.append(
        $("<a>", {
          href: metricUrl(group),
          class: "list-item",
          title: group.description,
        }).append(groupShortDisplayName(group)),
      );
      $group.append(
        $("<ul>").append(
          group.metrics.map((metricRef) => {
            // Get the information from the metric (name, display_name, description)
            const metric = Object.assign(
              {},
              metricRef,
              nameToMetric[metricRef.name] || metricRef,
            );
            const $item = $("<a>", {
              class: "list-item",
              title: metric.description,
            }).append(metricDisplayName(metric));
            return $("<li>").append($item);
          }),
        ),
      );
      $result.append($group);
    });
    return $result;
  }

  function helmLogo() {
    return $("<a>", { href: rootUrl() }).append(
      $("<img>", {
        src: "images/helm-logo.png",
        width: "500px",
        class: "mx-auto d-block",
      }),
    );
  }

  function button(text, href) {
    return $("<a>", { href, class: "main-link btn btn-lg m-5 px-5" }).append(
      text,
    );
  }

  function renderMainPage() {
    const $result = $("<div>", { class: "row" });

    $result.append($("<div>", { class: "col-sm-12" }).append(helmLogo()));

    const $blog = button(
      "Blog post",
      "https://crfm.stanford.edu/2022/11/17/helm.html",
    );
    const $paper = button("Paper", "https://arxiv.org/pdf/2211.09110.pdf");
    const $code = button("GitHub", "https://github.com/stanford-crfm/helm");
    $result.append(
      $("<div>", { class: "col-sm-12" }).append(
        $("<div>", { class: "text-center" }).append([$blog, $paper, $code]),
      ),
    );

    const $description = $("<div>", { class: "col-sm-8" }).append([
      "A language model takes in text and produces text:",
      $("<div>", { class: "text-center" }).append(
        $("<img>", {
          src: "images/language-model-helm.png",
          width: "600px",
          style: "width: 600px; margin-left: 130px",
        }),
      ),
      "Despite their simplicity, language models are increasingly functioning as the foundation for almost all language technologies from question answering to summarization.",
      " ",
      "But their immense capabilities and risks are not well understood.",
      " ",
      "Holistic Evaluation of Language Models (HELM) is a living benchmark that aims to improve the transparency of language models.",
    ]);

    function organization(src, href, height) {
      return $("<div>", { class: "logo-item" }).append(
        $("<a>", { href }).append($("<img>", { src, height })),
      );
    }
    const defaultSize = 36;
    const largerSize = 50;
    const $organizations = $("<div>", { class: "logo-container" }).append([
      organization(
        "images/organizations/ai21.png",
        "https://www.ai21.com/",
        defaultSize,
      ),
      organization(
        "images/organizations/anthropic.png",
        "https://www.anthropic.com/",
        defaultSize,
      ),
      organization(
        "images/organizations/bigscience.png",
        "https://bigscience.huggingface.co/",
        largerSize,
      ),
      organization(
        "images/organizations/cohere.png",
        "https://cohere.ai/",
        defaultSize,
      ),
      organization(
        "images/organizations/eleutherai.png",
        "https://www.eleuther.ai/",
        largerSize,
      ),
      organization(
        "images/organizations/google.png",
        "https://ai.google/",
        defaultSize,
      ),
      organization(
        "images/organizations/meta.png",
        "https://ai.facebook.com/",
        largerSize,
      ),
      organization(
        "images/organizations/microsoft.png",
        "https://turing.microsoft.com/",
        defaultSize,
      ),
      organization(
        "images/organizations/nvidia.png",
        "https://www.nvidia.com/en-us/research/machine-learning-artificial-intelligence/",
        largerSize,
      ),
      organization(
        "images/organizations/openai.png",
        "https://openai.com/",
        defaultSize,
      ),
      organization(
        "images/organizations/tsinghua-keg.png",
        "https://keg.cs.tsinghua.edu.cn/",
        largerSize,
      ),
      organization(
        "images/organizations/yandex.png",
        "https://yandex.com/",
        defaultSize,
      ),
      organization(
        "images/organizations/together.png",
        "https://together.xyz/",
        defaultSize,
      ),
    ]);
    $result.append($organizations);

    $description.append(
      $("<ol>").append([
        $("<li>")
          .append(
            "<b>Broad coverage and recognition of incompleteness</b>. We define a taxonomy over the scenarios we would ideally like to evaluate, select scenarios and metrics to cover the space and make explicit what is missing.",
          )
          .append(
            $("<div>", { class: "text-center" }).append(
              $("<img>", {
                src: "images/taxonomy-scenarios.png",
                width: "300px",
              }),
            ),
          ),
        $("<li>")
          .append(
            "<b>Multi-metric measurement</b>. Rather than focus on isolated metrics such as accuracy, we simultaneously measure multiple metrics (e.g., accuracy, robustness, calibration, efficiency) for each scenario, allowing analysis of tradeoffs.",
          )
          .append(
            $("<div>", { class: "text-center" }).append(
              $("<img>", {
                src: "images/scenarios-by-metrics.png",
                width: "300px",
              }),
            ),
          ),
        $("<li>")
          .append(
            '<b>Standardization</b>. We evaluate all the models that we have access to on the same scenarios with the same adaptation strategy (e.g., prompting), allowing for controlled comparisons. Thanks to all the companies for providing API access to the limited-access and closed models and <a href="https://together.xyz">Together</a> for providing the infrastructure to run the open models.',
          )
          .append($organizations),
        $("<li>").append(
          "<b>Transparency</b>. All the scenarios, predictions, prompts, code are available for further analysis on this website. We invite you to click below to explore!",
        ),
      ]),
    );

    $result.append([
      $("<div>", { class: "col-sm-2" }),
      $description,
      $("<div>", { class: "col-sm-2" }),
    ]);

    const $models = renderModelList();
    const $scenarios = renderScenarioList();
    const $metrics = renderMetricsList();
    $result.append([
      $("<div>", { class: "col-sm-2" }),
      $models,
      $scenarios,
      $metrics,
      $("<div>", { class: "col-sm-1" }),
    ]);

    return $result;
  }

  function renderCell(cell) {
    let value = cell.display_value || cell.value;
    if (value == null) {
      value = "-";
    }
    if (typeof value === "number") {
      value = Math.round(value * 1000) / 1000;
    }
    if (cell.lower_is_better === true) {
      value += " \u2193"; // DOWN_ARROW
    }
    if (cell.lower_is_better === false) {
      value += " \u2191"; // UP_ARROW
    }
    const $value = $("<span>");
    if (cell.markdown && value) {
      value = renderMarkdown("" + value);
      $value.append(value);
    } else {
      $value.text(value);
    }
    if (cell.style) {
      $value.css(cell.style);
    }
    if (cell.description) {
      $value.attr("title", cell.description);
    }
    const $linkedValue = cell.href
      ? $("<a>", { href: cell.href }).append($value)
      : $value;
    return $("<td>").append($linkedValue);
  }

  function renderTableHeader(table, sortColumnIndex) {
    const $tableHeader = $("<thead>");
    const $row = $("<tr>").append(
      table.header.map((cell, index) => {
        const $cell = renderCell(cell);
        const sortOrder =
          cell.lower_is_better === false
            ? "desc"
            : cell.lower_is_better === true
            ? "asc"
            : "";
        if (sortOrder) {
          const $sortLink = $("<a>", { href: "#" })
            .append("sort")
            .click(() => {
              const $table = $tableHeader.parent("table");
              $table.find("tbody").remove();
              $table.append(renderTableBody(table, index, sortOrder));
              $cell.parent().find("td").removeClass("table-sort-column");
              $cell.addClass("table-sort-column");
              return false;
            });
          $cell.append(" [&nbsp;").append($sortLink).append("&nbsp;]");
        }
        if (sortColumnIndex === index) {
          $cell.addClass("table-sort-column");
        }
        return $cell;
      }),
    );
    $tableHeader.append($row);
    return $tableHeader;
  }

  /**
   * Returns a jQuery <tbody> element that contains the rows in the given table.
   * @param {Object} table - The table to render. Should conform to the Python Table
   *     dataclass schema.
   * @param {number} [sortColumnIndex] - If set and >= 0, the index of the column to
   *     sort by.
   * @param {string} [sortOrder] - If set, determines whether to sort in ascending or
   *     descending order. Should be either "asc" or "desc". If unset, defaults to
   *     "asc".
   */
  function renderTableBody(table, sortColumnIndex, sortOrder) {
    $tableBody = $("<tbody>");
    const rows = table.rows.slice();
    if (sortColumnIndex !== undefined && sortColumnIndex >= 0) {
      rows.sort((row0, row1) => {
        const cellValues = [row0, row1].map((row) => {
          const cellValue = row[sortColumnIndex].value;
          return cellValue !== undefined
            ? cellValue
            : // Missing values are always last in the sort order
            sortOrder === "desc"
            ? -Infinity
            : Infinity;
        });
        // Handle Infinity === Infinity or -Infinity === -Infinity
        return cellValues[0] === cellValues[1]
          ? 0
          : sortOrder === "desc"
          ? cellValues[1] - cellValues[0]
          : cellValues[0] - cellValues[1];
      });
    }
    rows.forEach((row) => {
      const $cells = row.map(renderCell);
      if (sortColumnIndex !== undefined) {
        $cells[sortColumnIndex].addClass("table-sort-column");
      }
      const $row = $("<tr>").append($cells);
      $tableBody.append($row);
    });
    return $tableBody;
  }

  function renderTable(table) {
    const $output = $("<div>");
    $output.append(
      $("<h3>").append($("<a>", { name: table.title }).append(table.title)),
    );
    const $table = $("<table>", { class: "query-table results-table" });
    let sortColumnIndex = undefined;
    let sortOrder = undefined;
    for (let i = 0; i < table.header.length; i++) {
      if (table.header[i].lower_is_better !== undefined) {
        sortColumnIndex = i;
        sortOrder =
          table.header[i].lower_is_better === false
            ? "desc"
            : table.header[i].lower_is_better === true
            ? "asc"
            : undefined;
        break;
      }
    }
    $table.append(renderTableHeader(table, sortColumnIndex));
    $table.append(renderTableBody(table, sortColumnIndex, sortOrder));
    $output.append($table);

    // Links
    if (table.links.length > 0) {
      $output.append(
        renderItems(
          table.links.map((link) => {
<<<<<<< HEAD
            // replace everything before benchmark output, as it is incorrect
            let myLink = link.href;
            const delimiter = "benchmark_output";
            let parts = myLink.split(delimiter);
            if (parts.length > 1) {
              let result = BENCHMARK_OUTPUT_BASE_URL + delimiter + parts[1];
              return $("<a>", { href: result }).append(link.text);
            } else {
              console.log(
                "benchmark_output not found, invalid link for ",
                table,
              );
            }
=======
            return $("<a>", { href: link.href }).append(link.text);
>>>>>>> 8408c0d1
          }),
        ),
      );
    }
    return $output;
  }

  function renderTables(tables, path) {
    const $output = $("<div>");
<<<<<<< HEAD
=======

>>>>>>> 8408c0d1
    // Links to tables
    const $jsonLink = $("<a>", { href: path }).append("JSON");
    $output.append(
      renderItems(
        tables
          .map((table) => {
            return $("<a>", { href: "#" + table.title }).append(table.title);
          })
          .concat([$jsonLink]),
      ),
    );

    $output.append(
      tables.map((table) => {
        return $("<div>", { class: "table-container", id: table.title }).append(
          renderTable(table),
        );
      }),
    );

    return $output;
  }

  //////////////////////////////////////////////////////////////////////////////
  //                                   Main                                   //
  //////////////////////////////////////////////////////////////////////////////
  const $main = $("#main");
  const $summary = $("#summary");

  $.getJSON("benchmark_output/using_release", {}, (response) => {
    usingRelease = response["use_release"];
  }).then(() => {
    // Extract the name of the release/suite from the URL parameters. Default to "latest" if none is specified.
    if (usingRelease) {
      version = "release" in urlParams ? urlParams.release : "latest";
    } else {
      version = "suite" in urlParams ? urlParams.suite : "latest";
    }
    console.log(`Version: ${version}`);

    const schemaPromise = $.get("schema.yaml", {}, (response) => {
      const raw = jsyaml.load(response);
      console.log("schema", raw);
      schema = new Schema(raw);
    });

    const summaryPromise = $.get(
      summaryJsonUrl(version, usingRelease),
      {},
      (response) => {
        console.log("summary", response);
        summary = response;
        if (usingRelease) {
          $summary.append(
            `Release ${summary.release} (last updated ${summary.date})`,
          );
        } else {
          $summary.append(
            `Suite ${summary.suite} (last updated ${summary.date})`,
          );
        }
      },
    );

    const getRunToRunSuitesPromise = usingRelease
      ? $.get(runsToRunSuitesJsonUrl(version, usingRelease), {})
      : $.Deferred().resolve({});
    const runToRunSuitesPromise = getRunToRunSuitesPromise.then((response) => {
      runsToRunSuites = response;
    });

    $.when(schemaPromise, summaryPromise, runToRunSuitesPromise).then(() => {
      if (urlParams.models) {
        // Models
        $main.empty();
        $main.append(renderHeader("Models", renderModels()));
        refreshHashLocation();
      } else if (urlParams.scenarios) {
        // Models
        $main.empty();
        $main.append(renderHeader("Scenarios", renderScenarios()));
        refreshHashLocation();
      } else if (urlParams.plots) {
        // Plots
        $main.empty();
        $main.append(renderHeader("Plots", renderPlots()));
        refreshHashLocation();
      } else if (
        urlParams.runSpec ||
        urlParams.runSpecs ||
        urlParams.runSpecRegex
      ) {
        // Predictions for a set of run specs (matching a regular expression)
        $main.text("Loading runs...");
        $.getJSON(runSpecsJsonUrl(version, usingRelease), {}, (response) => {
          $main.empty();
          const runSpecs = response;
          console.log("runSpecs", runSpecs);
          let matcher;
          if (urlParams.runSpec) {
            // Exactly one
            matcher = (runSpec) => runSpec.name === urlParams.runSpec;
          } else if (urlParams.runSpecs) {
            // List
            const selectedRunSpecs = JSON.parse(urlParams.runSpecs);
            matcher = (runSpec) => selectedRunSpecs.includes(runSpec.name);
          } else if (urlParams.runSpecRegex) {
            // Regular expression
            const regex = new RegExp("^" + urlParams.runSpecRegex + "$");
            matcher = (runSpec) => regex.test(runSpec.name);
          } else {
            throw "Internal error";
          }
          const matchedRunSpecs = runSpecs.filter(matcher);
          if (matchedRunSpecs.length === 0) {
            $main.append(renderError("No matching runs"));
          } else {
            $main.append(renderRunsDetailed(matchedRunSpecs, runsToRunSuites));
          }
          refreshHashLocation();
        });
      } else if (urlParams.runs) {
        // All runs (with search)
        $main.text("Loading runs...");
        $.getJSON(runSpecsJsonUrl(version, usingRelease), {}, (runSpecs) => {
          $main.empty();
          console.log("runSpecs", runSpecs);
          $main.append(renderHeader("Runs", renderRunsOverview(runSpecs)));
        });
      } else if (urlParams.groups) {
        // All groups
        $main.text("Loading groups...");
        const path = groupsJsonUrl(version, usingRelease);
        $.getJSON(path, {}, (tables) => {
          $main.empty();
          console.log("groups", tables);
          $main.append(renderTables(tables, path));
          refreshHashLocation();
        });
      } else if (urlParams.group) {
        // Specific group
        $main.text("Loading group...");
        const path = groupJsonUrl(version, usingRelease, urlParams.group);
        $.getJSON(path, {}, (tables) => {
          $main.empty();
          console.log("group", tables);
          $main.append(renderGroupHeader());
          $main.append(renderTables(tables, path));
          refreshHashLocation();
        });
      } else {
        // Main landing page
        $main.empty();
        $main.append(renderMainPage());
      }
    });
  });
});<|MERGE_RESOLUTION|>--- conflicted
+++ resolved
@@ -1536,7 +1536,6 @@
       $output.append(
         renderItems(
           table.links.map((link) => {
-<<<<<<< HEAD
             // replace everything before benchmark output, as it is incorrect
             let myLink = link.href;
             const delimiter = "benchmark_output";
@@ -1550,9 +1549,7 @@
                 table,
               );
             }
-=======
             return $("<a>", { href: link.href }).append(link.text);
->>>>>>> 8408c0d1
           }),
         ),
       );
@@ -1562,10 +1559,7 @@
 
   function renderTables(tables, path) {
     const $output = $("<div>");
-<<<<<<< HEAD
-=======
-
->>>>>>> 8408c0d1
+
     // Links to tables
     const $jsonLink = $("<a>", { href: path }).append("JSON");
     $output.append(
