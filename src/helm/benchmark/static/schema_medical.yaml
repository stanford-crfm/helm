--- conflicted
+++ resolved
@@ -82,7 +82,6 @@
     display_name: Judge Score
     description: LLM-as-judge score
     lower_is_better: false
-<<<<<<< HEAD
   - name: quasi_exact_match
     display_name: Quasi-exact match
     short_display_name: EM
@@ -159,16 +158,6 @@
     display_name: Prefix quasi-exact match @5
     short_display_name: PEM@5
     description: Fraction of instances that the predicted output among the top 5 matches the prefix of a correct reference up to light processing.
-=======
-  - name: comet
-    display_name: COMET Score
-    short_display_name: comet
-    description: A model-based score of similarity of a machine translation based on a source, predicted translation, and reference translation.
-    lower_is_better: false
-  - name: BERTScore-F
-    display_name: BERTScore F1
-    description: BERTScore F1 score.
->>>>>>> ef82a871
     lower_is_better: false
 
   # Summariazation metrics
@@ -346,7 +335,6 @@
     category: Medical Scenarios
     subgroups:
       - medication_qa
-<<<<<<< HEAD
       - med_dialog
       - medi_qa
   
@@ -561,9 +549,6 @@
       who: "?"
       when: "?"
       language: English
-=======
-      - medalign
->>>>>>> ef82a871
 
   - name: med_qa
     display_name: MedQA
