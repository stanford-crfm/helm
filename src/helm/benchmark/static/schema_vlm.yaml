--- conflicted
+++ resolved
@@ -452,21 +452,6 @@
       when: "2023"
       language: English
 
-<<<<<<< HEAD
-  - name: mementos
-    display_name: Mementos
-    description: A Comprehensive Benchmark for Multimodal Large Language Model Reasoning over Image Sequences
-    metric_groups:
-      - accuracy
-    environment:
-      main_name: f1_score
-      main_split: test
-    taxonomy:
-      task: short answer question answering
-      what: Image sequences of comics, dailylife and robotics
-      who: Human experts
-      when: "2024"
-=======
   - name: seed_bench
     display_name: Seed Bench 
     description: A massive multiple-choice question-answering benchmark that spans 9 evaluation aspects with the image input
@@ -500,7 +485,21 @@
       what: Real-world images
       who: Human experts
       when: "2023"
->>>>>>> e9eb053d
+      language: English
+
+  - name: mementos
+    display_name: Mementos
+    description: A Comprehensive Benchmark for Multimodal Large Language Model Reasoning over Image Sequences
+    metric_groups:
+      - accuracy
+    environment:
+      main_name: f1_score
+      main_split: test
+    taxonomy:
+      task: short answer question answering
+      what: Image sequences of comics, dailylife and robotics
+      who: Human experts
+      when: "2024"
       language: English
 
   - name: image2latex
