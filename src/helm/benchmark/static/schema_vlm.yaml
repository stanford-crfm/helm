---
############################################################
adapter:
  - name: method
    description: The high-level strategy for converting instances into a prompt for the language model.
    values:
      - name: generation
        description: Given the input, the model generates the output free-form.
      - name: multiple_choice_joint
        description: Given the input, the model selects from multiple-choice options (A., B., C., D., E.).
      - name: multiple_choice_separate_original
        description: For each answer choice, the model assigns the input and answer choice a probability, returning the answer with maximum probability.
      - name: multiple_choice_separate_calibrated
        description: For each answer choice, the model assigns the input and answer choice a probability, returning the answer with maximum probability when calibrated by answer choice probability.
      - name: language_modeling
        description: Given the input, the model assigns the sequence a probability.
  - name: instructions
    description: The description of the task that is included at the very beginning of the prompt.
  - name: global_prefix
    description: The string that is prepended to the prompt.
  - name: global_suffix
    description: The string that is appended to the prompt.
  - name: instance_prefix
    description: The string that is included before each instance (e.g., '\n\n').
  - name: input_prefix
    description: The string that is included before each input (e.g., 'Question:').
  - name: input_suffix
    description: The string that is included after each input (e.g., '\n').
  - name: reference_prefix
    description: The string that is included before each reference (for multiple-choice questions).
  - name: reference_suffix
    description: The string that is included after each reference (for multiple-choice questions).
  - name: output_prefix
    description: The string that is included before the correct answer/predicted output (e.g., 'Answer:').
  - name: output_suffix
    description: The string that is included after the correct answer/predicted output (e.g., '\n').
  - name: substitutions
    description: A list of regular expression substitutions (e.g., replacing '\n' with ';\n') to perform at the very end on the prompt.
  - name: max_train_instances
    description: Maximum number of training instances to include in the prompt (currently by randomly sampling).
  - name: max_eval_instances
    description: Maximum number of instances to evaluate on (over all splits - test, valid, etc.).
  - name: num_outputs
    description: Maximum number of possible outputs to generate by sampling multiple outputs.
  - name: num_train_trials
    description: Number of trials, where in each trial we choose an independent, random set of training instances. Used to compute variance.
  - name: sample_train
    description: If true, randomly sample N training examples; if false, select N consecutive training examples
  - name: model
    description: Name of the language model (<creator_organization>/<model name>) to send requests to.
  - name: model_deployment
    description: Name of the language model deployment (<host_organization>/<model name>) to send requests to.
  - name: temperature
    description: Temperature parameter used in generation.
  - name: max_tokens
    description: Maximum number of tokens to generate.
  - name: stop_sequences
    description: List of sequences, where we stop generation if we encounter any of them.
  - name: random
    description: Random seed (string), which guarantees reproducibility.
  - name: multi_label
    description: If true, for instances with multiple correct reference, the gold answer should be considered to be all of the correct references rather than any of the correct references.

############################################################
metrics:
  # Infrastructure metrics:
  - name: num_perplexity_tokens
    display_name: '# tokens'
    description: Average number of tokens in the predicted output (for language modeling, the input too).
  - name: num_bytes
    display_name: '# bytes'
    description: Average number of bytes in the predicted output (for language modeling, the input too).

  - name: num_references
    display_name: '# ref'
    description: Number of references.
  - name: num_train_trials
    display_name: '# trials'
    description: Number of trials, where in each trial we choose an independent, random set of training instances.
  - name: estimated_num_tokens_cost
    display_name: 'cost'
    description: An estimate of the number of tokens (including prompt and output completions) needed to perform the request.
  - name: num_prompt_tokens
    display_name: '# prompt tokens'
    description: Number of tokens in the prompt.
  - name: num_prompt_characters
    display_name: '# prompt chars'
    description: Number of characters in the prompt.
  - name: num_completion_tokens
    display_name: '# completion tokens'
    description: Actual number of completion tokens (over all completions).
  - name: num_output_tokens
    display_name: '# output tokens'
    description: Actual number of output tokens.
  - name: max_num_output_tokens
    display_name: 'Max output tokens'
    description: Maximum number of output tokens (overestimate since we might stop earlier due to stop sequences).
  - name: num_requests
    display_name: '# requests'
    description: Number of distinct API requests.
  - name: num_instances
    display_name: '# eval'
    description: Number of evaluation instances.
  - name: num_train_instances
    display_name: '# train'
    description: Number of training instances (e.g., in-context examples).
  - name: prompt_truncated
    display_name: truncated
    description: Fraction of instances where the prompt itself was truncated (implies that there were no in-context examples).
  - name: finish_reason_length
    display_name: finish b/c length
    description: Fraction of instances where the the output was terminated because of the max tokens limit.
  - name: finish_reason_stop
    display_name: finish b/c stop
    description: Fraction of instances where the the output was terminated because of the stop sequences.
  - name: finish_reason_endoftext
    display_name: finish b/c endoftext
    description: Fraction of instances where the the output was terminated because the end of text token was generated.
  - name: finish_reason_unknown
    display_name: finish b/c unknown
    description: Fraction of instances where the the output was terminated for unknown reasons.
  - name: num_completions
    display_name: '# completions'
    description: Number of completions.
  - name: predicted_index
    display_name: Predicted index
    description: Integer index of the reference (0, 1, ...) that was predicted by the model (for multiple-choice).

  # Vision Language metrics [text]:
  - name: edit_similarity
    display_name: Edit similarity (Levenshtein)
    short_display_name: Edit sim.
    lower_is_better: false
    description: Average Levenshtein edit similarity (1 - distance normalized by length of longer sequence) between model generation and reference.

  # Vision Language metrics [image]:
  - name: earth_mover_similarity
    display_name: Earth Mover Similarity
    short_display_name: EMD-Sim
    description: 1 - Earth Mover Distance [(Rubner and Tomasi, 2000)](https://www.cs.cmu.edu/~efros/courses/LBMV07/Papers/rubner-jcviu-00.pdf) between an image generated by the model and the target image.
    lower_is_better: false
  - name: pixel_similarity
    display_name: Pixel Similarity
    short_display_name: PS
    description: Pixel Similarity between an image generated by the model and the target image.
    lower_is_better: false
  - name: sift_similarity
    display_name: SIFT Similarity
    short_display_name: SIFT
    description: SIFT Similarity (Scale-Invariant Feature Transform) [(Lowe, 1999)](https://ieeexplore.ieee.org/stamp/stamp.jsp?tp=&arnumber=790410) between an image generated by the model and the target image.
    lower_is_better: false
  - name: compilation_success
    display_name: Compilation success
    description: Fraction of instances where the generated code compiles successfully.
    lower_is_better: false
  - name: lpips_similarity
    display_name: LPIPS similarity
    short_display_name: LPIPS
    description: LPIPS similarity (Learned Perceptual Image Patch Similarity) [(Zhang et al., 2018)](https://arxiv.org/abs/1801.03924) between an image generated by the model and the target image.
    lower_is_better: false
  - name: fid_similarity
    display_name: FID similarity
    short_display_name: FID
    description: FID similarity (Fréchet Inception Distance) [(Heusel et al., 2017)](https://arxiv.org/abs/1706.08500) between an image generated by the model and the target image.
    lower_is_better: false
  - name: ssim_similarity
    display_name: SSIM
    short_display_name: SSIM
    description: SSIM similarity (Structural Similarity Index) [(Wang et al., 2004)](https://www.cns.nyu.edu/pub/eero/wang03-reprint.pdf) between an image generated by the model and the target image.
    lower_is_better: false

  # Accuracy metrics:
  - name: exact_match
    display_name: Exact match
    short_display_name: EM
    description: Fraction of instances that the predicted output matches a correct reference exactly.
    lower_is_better: false
  - name: quasi_exact_match
    display_name: Quasi-exact match
    short_display_name: EM
    description: Fraction of instances that the predicted output matches a correct reference up to light processing.
    lower_is_better: false
  - name: prefix_exact_match
    display_name: Prefix exact match
    short_display_name: PEM
    description: Fraction of instances that the predicted output matches the prefix of a correct reference exactly.
    lower_is_better: false
  - name: quasi_prefix_exact_match
    # TODO: should call this prefix_quasi_exact_match
    display_name: Prefix quasi-exact match
    short_display_name: PEM
    description: Fraction of instances that the predicted output matches the prefix of a correct reference up to light processing.
    lower_is_better: false

  - name: f1_score
    display_name: F1
    description: Average F1 score in terms of word overlap between the model output and correct reference.
    lower_is_better: false
  - name: cider
    display_name: CIDEr
    description: Evaluates the quality of generated caption by measuring the weighted similarity of n-grams between the captions and a set of human-written reference captions, emphasizing informativeness and consensus.
    lower_is_better: false

  # Bias metrics:
  - name: bias_metric:mode=associations,demographic_category=race,target_category=profession
    display_name: Stereotypical associations (race, profession)
    short_display_name: Stereotypes (race)
    lower_is_better: true
    description: Measures uneven association of racial groups (Asian, Hispanic, White) with target professions. This measurement is based on cooccurence statistics between the racially-associated names (word list from [Garg et al., 2018](https://www.pnas.org/doi/10.1073/pnas.1720347115); race associations based on US Census statistics) and the target professions (word list from [Bolukbasi et al., 2016](https://papers.nips.cc/paper/2016/hash/a486cd07e4ac3d270571622f4f316ec5-Abstract.html)).
  - name: bias_metric:mode=associations,demographic_category=race,target_category=adjective
    display_name: Stereotypical associations (race, adjectives)
    short_display_name: Stereotypes (race)
    lower_is_better: true
    description: Measures uneven association of racial groups (Asian, Hispanic, White) with target adjectives. This measurement is based on cooccurence statistics between the racially-associated names (word list from [Garg et al., 2018](https://www.pnas.org/doi/10.1073/pnas.1720347115); race associations based on US Census statistics) and the target adjectives (word list from [Bolukbasi et al., 2016](https://papers.nips.cc/paper/2016/hash/a486cd07e4ac3d270571622f4f316ec5-Abstract.html)).

  - name: bias_metric:mode=associations,demographic_category=gender,target_category=profession
    display_name: Stereotypical associations (gender, profession)
    short_display_name: Stereotypes (gender)
    lower_is_better: true
    description: Measures uneven association of gender groups (male, female) with target professions. This measurement is based on cooccurence statistics between the gender terms (word list from [Bolukbasi et al., 2016](https://papers.nips.cc/paper/2016/hash/a486cd07e4ac3d270571622f4f316ec5-Abstract.html)) and the target professions (word list from [Bolukbasi et al., 2016](https://papers.nips.cc/paper/2016/hash/a486cd07e4ac3d270571622f4f316ec5-Abstract.html)).
  - name: bias_metric:mode=associations,demographic_category=gender,target_category=adjective
    display_name: Stereotypical associations (gender, adjectives)
    short_display_name: Stereotypes (gender)
    lower_is_better: true
    description: Measures uneven association of gender groups (male, female) with target adjectives. This measurement is based on cooccurence statistics between the gender terms (word list from [Bolukbasi et al., 2016](https://papers.nips.cc/paper/2016/hash/a486cd07e4ac3d270571622f4f316ec5-Abstract.html)) and the target adjectives (word list from [Bolukbasi et al., 2016](https://papers.nips.cc/paper/2016/hash/a486cd07e4ac3d270571622f4f316ec5-Abstract.html)).

  - name: bias_metric:mode=representation,demographic_category=race
    display_name: Demographic representation (race)
    short_display_name: Representation (race)
    lower_is_better: true
    description: Measures uneven representation of racial groups (Asian, Hispanic, White). This measurement is based on disparities in the frequency statistics across racially-associated names (word list from [Garg et al., 2018](https://www.pnas.org/doi/10.1073/pnas.1720347115); race associations based on US Census statistics).
  - name: bias_metric:mode=representation,demographic_category=gender
    display_name: Demographic representation (gender)
    short_display_name: Representation (gender)
    lower_is_better: true
    description: Measures uneven representation of gender groups (male, female). This measurement is based on disparities in the frequency statistics across gender terms (word list from [Bolukbasi et al., 2016](https://papers.nips.cc/paper/2016/hash/a486cd07e4ac3d270571622f4f316ec5-Abstract.html)).

  - name: bbq_metric_ambiguous_bias
    display_name: BBQ (ambiguous)
    lower_is_better: true
    description: Metric of [Parrish et al. (2022)](https://aclanthology.org/2022.findings-acl.165/) for BBQ on ambiguous examples.
  - name: bbq_metric_unambiguous_bias
    display_name: BBQ (unambiguous)
    lower_is_better: true
    description: Metric of [Parrish et al. (2022)](https://aclanthology.org/2022.findings-acl.165/) for BBQ on unambiguous examples.

  # Toxicity metrics
  - name: expected_max_toxicity
    display_name: Average max toxicity
    short_display_name: Avg. max toxicity
    lower_is_better: true
    description: Average max toxicity score across all completions (based on the PerspectiveAPI toxicity classifier; [Gehman et al. (2020)](https://aclanthology.org/2020.findings-emnlp.301/)).
  - name: max_toxicity_probability
    display_name: max toxicity
    lower_is_better: true
    description: Fraction of instances where most toxic completion is above 0.5 toxicity (based on the PerspectiveAPI toxicity classifier; [Gehman et al. (2020)](https://aclanthology.org/2020.findings-emnlp.301/)).
  - name: toxic_frac
    display_name: Toxic fraction
    lower_is_better: true
    description: Fraction of model outputs that are toxic (based on the PerspectiveAPI toxicity classifier).

############################################################
perturbations:
  - name: robustness
    display_name: Robustness
    description: Computes worst case over different robustness perturbations (misspellings, formatting, contrast sets).
  - name: fairness
    display_name: Fairness
    description: Computes worst case over different fairness perturbations (changing dialect, race of names, gender).
  - name: typos
    display_name: Typos
    description: >
      Randomly adds typos to each token in the input with probability 0.05 and computes the per-instance worst-case
      performance between perturbed and unperturbed versions.
  - name: synonym
    display_name: Synonyms
    description: >
      Randomly substitutes words in the input with WordNet synonyms with probability 0.5 and computes the per-instance
      worst-case performance between perturbed and unperturbed versions.
  - name: dialect
    display_name: SAE -> AAE
    short_display_name: Dialect
    description: >
      Deterministically substitutes SAE words in input with AAE counterparts using validated dictionary of [Ziems et al. (2022)](https://aclanthology.org/2022.acl-long.258/) and computes the per-instance worst-case performance between perturbed and unperturbed versions.
  - name: race
    display_name: First names by race (White -> Black)
    short_display_name: Race
    description: >
      Deterministically substitutes White first names with Black first names sampled from the lists of [Caliskan et al. (2017)](https://www.science.org/doi/10.1126/science.aal4230) and computes the per-instance worst-case performance between perturbed and unperturbed versions.
  - name: gender
    display_name: Pronouns by gender (Male -> Female)
    short_display_name: Gender
    description: >
      Deterministically substitutes male pronouns with female pronouns and computes the per-instance worst-case
      performance between perturbed and unperturbed versions.

############################################################
metric_groups:
  - name: accuracy
    display_name: Accuracy
    metrics:
      - name: ${main_name}
        split: ${main_split}

  - name: efficiency
    display_name: Efficiency
    metrics:
    - name: inference_runtime
      split: ${main_split}

  - name: general_information
    display_name: General information
    metrics:
    - name: num_instances
      split: ${main_split}
    - name: num_train_instances
      split: ${main_split}
    - name: prompt_truncated
      split: ${main_split}
    - name: num_prompt_tokens
      split: ${main_split}
    - name: num_output_tokens
      split: ${main_split}

<<<<<<< HEAD
  - name: toxicity
    display_name: Toxicity
    metrics:
      - name: toxic_frac
        split: ${main_split}

  - name: image_generation
    display_name: Image generation
=======
  - name: generation_image
    display_name: Generation (image)
>>>>>>> fcd81b18
    metrics:
      - name: pixel_similarity
        split: ${main_split}
      - name: compilation_success
        split: ${main_split}
      - name: fid_similarity
        split: ${main_split}
      - name: earth_mover_similarity
        split: ${main_split}

  - name: generation_text
    display_name: Generation (text)
    metrics:
      - name: edit_similarity
        split: ${main_split}

############################################################
run_groups:
  - name: core_scenarios
    display_name: Core scenarios
    description: The scenarios where we evaluate all the models.
    category: All scenarios
    subgroups:
      - hateful_memes
      - heim_human_eval
      - viz_wiz
      - vqa
      - mmmu
      - image2structure

  - name: a_okvqa
    display_name: A-OKVQA
    description: A crowdsourced dataset composed of a diverse set of about 25K questions requiring a broad base of commonsense and world knowledge to answer ([paper](https://arxiv.org/abs/2206.01718)).
    metric_groups:
      - accuracy
      - efficiency
      - general_information
    environment:
      main_name: exact_match
      main_split: valid
    taxonomy:
      task: multiple-choice question answering
      what: Real-world images
      who: Human experts
      when: "2023"
      language: English

  - name: crossmodal_3600
    display_name: Crossmodal 3600
    description: Crossmodal-3600 dataset (XM3600 in short), a geographically-diverse set of 3600 images annotated with human-generated reference captions in 36 languages. ([paper](https://arxiv.org/abs/2205.12522))
    metric_groups:
      - accuracy
      - efficiency
      - general_information
    environment:
      main_name: f1_score
      main_split: test
    taxonomy:
      task: multilingual captioning
      what: Real-world images
      who: Human experts
      when: "2022"
      language: 36 languages

  - name: flickr30k
    display_name: Flickr30k
    description: An image caption corpus consisting of 158,915 crowd-sourced captions describing 31,783 Flickr images. ([paper](https://shannon.cs.illinois.edu/DenotationGraph/TACLDenotationGraph.pdf))
    metric_groups:
      - accuracy
      - efficiency
      - general_information
    environment:
      main_name: f1_score
      main_split: valid
    taxonomy:
      task: image captioning
      what: Flickr images
      who: Human experts
      when: "2014"
      language: English

  - name: gqa
    display_name: GQA
    description: Questions about real-world visual reasoning and compositional QA
    metric_groups:
      - accuracy
      - efficiency
      - general_information
    environment:
      main_name: f1_score
      main_split: valid
    taxonomy:
      task: short answer question answering
      what: Real-world images
      who: Human experts
      when: "2019"
      language: English

  - name: heim_human_eval
    display_name: HEIM Human Eval Scenario
    description: Seeing if we can use VLMs to evaluate AI-generated images from HEIM
    metric_groups:
      - accuracy
      - efficiency
      - general_information
    environment:
      main_name: exact_match
      main_split: test
    taxonomy:
      task: multiple-choice question answering
      what: AI-generated images
      who: Text-to-image models
      when: "2024"
      language: English

  - name: image2structure
    display_name: Image2Structure
    description: Scenarios for evaluating the ability of Vision-Language models to generate structured outputs from images.
    category: All scenarios
    subgroups:
      - image2latex
      - image2webpage
      - image2musicsheet

  - name: hateful_memes
    display_name: Hateful Memes
    description: The Hateful Memes benchmark for multimodal hate speech detection [(Dwibedi et al., 2020)](https://arxiv.org/pdf/2005.04790.pdf).
    metric_groups:
      - accuracy
      - efficiency
      - general_information
    environment:
      main_name: exact_match
      main_split: test
    taxonomy:
      task: multimodal classification
      what: images and text
      who: annotators from Amazon Mechanical Turk
      when: "2020"
      language: English

  - name: mm_safety_bench
    display_name: MM-SafetyBench
    description: Expose the vulnerability of open-source VLMs with toxic and biased content ([paper](https://arxiv.org/abs/2311.17600))
    metric_groups:
      - accuracy
      - efficiency
      - toxicity
      - general_information
    environment:
      main_name: toxic_frac
      main_split: test
    taxonomy:
      task: safety
      what: safety images
      who: Human experts
      when: "2023"
      language: English

  - name: viz_wiz
    display_name: VizWiz
    description: The VizWiz benchmark for visual question answering on images taken by blind people [(Gurari et al., 2018)](https://arxiv.org/pdf/1802.08218.pdf).
    metric_groups:
      - accuracy
      - efficiency
      - general_information
    environment:
      main_name: f1_score
      main_split: valid
    taxonomy:
      task: multimodal question answering
      what: images and text
      who: blind people
      when: "2018"
      language: English

  - name: vqa
    display_name: VQAv2
    description: Open-ended questions about images
    metric_groups:
      - accuracy
      - efficiency
      - general_information
    environment:
      main_name: f1_score
      main_split: valid
    taxonomy:
      task: short answer question answering
      what: Real-world images
      who: Human experts
      when: "2017"
      language: English

  - name: math_vista
    display_name: MathVista
    description: Evaluating Math Reasoning in Visual Contexts
    metric_groups:
      - accuracy
      - efficiency
      - general_information
    environment:
      main_name: exact_match
      main_split: test
    taxonomy:
      task: multiple-choice question answering
      what: Evaluating Math Reasoning in Visual Contexts
      who: Human experts
      when: "2024"
      language: English

  - name: mmmu
    display_name: MMMU
    description: A Massive Multi-discipline Multimodal Understanding and Reasoning Benchmark for Expert AGI
    metric_groups:
      - accuracy
      - efficiency
      - general_information
    environment:
      main_name: exact_match
      main_split: valid
    taxonomy:
      task: multiple-choice question answering
      what: Art & Design, Business, Science, Health & Medicine, Humanities & Social Science, and Tech & Engineering
      who: Human experts
      when: "2023"
      language: English

  - name: image2latex
    display_name: Image2LaTeX
    description: The Image2LaTeX benchmark for converting images of mathematical equations, tables. algorithms and tikz to LaTeX.
    metric_groups:
      - accuracy
      - generation_image
      - generation_text
      - efficiency
      - general_information
    environment:
      main_name: earth_mover_similarity
      main_split: valid
    taxonomy:
      task: image-to-text
      what: mathematical equations, tables, algorithms, tikz
      who: n/a
      when: "2024"
      language: English

  - name: image2webpage
    display_name: Image2webpage
    description: The Image2webpage benchmark for converting images of webpages to HTML/CSS/Javascript.
    metric_groups:
      - accuracy
      - generation_image
      - generation_text
      - efficiency
      - general_information
    environment:
      main_name: earth_mover_similarity
      main_split: valid
    taxonomy:
      task: image-to-text
      what: css, html, javascript
      who: n/a
      when: "2024"
      language: English

  - name: image2musicsheet
    display_name: Image2musicsheet
    description: The Image2musicsheet benchmark for converting images of music sheets to LilyPond.
    metric_groups:
      - accuracy
      - generation_image
      - efficiency
      - general_information
    environment:
      main_name: earth_mover_similarity
      main_split: valid
    taxonomy:
      task: image-to-text
      what: music sheets
      who: n/a
      when: "2024"
      language: English

<<<<<<< HEAD
  - name: pairs
    display_name: PAIRS
    description: Examining Gender and Racial Bias in Large Vision-Language Models Using a Novel Dataset of Parallel Images.
    metric_groups:
      - accuracy
      - efficiency
      - general_information
    environment:
      main_name: exact_match
      main_split: test
    taxonomy:
      task: multiple-choice question answering
      what: Bias
      who: Human experts
      when: "2024"
      language: English

  - name: sheetmusic2lilypond
    display_name: SheetMusic2LilyPond
    description: Sheet music to LilyPond
=======
  - name: chart2csv
    display_name: Chart2CSV
    description: The Chart2CSV benchmark for converting images of charts to CSV.
>>>>>>> fcd81b18
    metric_groups:
      - accuracy
      - efficiency
      - general_information
    environment:
      main_name: exact_match
      main_split: test
    taxonomy:
      task: chart to CSV
      what: plots
      who: n/a
      when: "2024"
      language: English<|MERGE_RESOLUTION|>--- conflicted
+++ resolved
@@ -322,19 +322,14 @@
     - name: num_output_tokens
       split: ${main_split}
 
-<<<<<<< HEAD
   - name: toxicity
     display_name: Toxicity
     metrics:
       - name: toxic_frac
         split: ${main_split}
 
-  - name: image_generation
-    display_name: Image generation
-=======
   - name: generation_image
     display_name: Generation (image)
->>>>>>> fcd81b18
     metrics:
       - name: pixel_similarity
         split: ${main_split}
@@ -618,32 +613,9 @@
       when: "2024"
       language: English
 
-<<<<<<< HEAD
-  - name: pairs
-    display_name: PAIRS
-    description: Examining Gender and Racial Bias in Large Vision-Language Models Using a Novel Dataset of Parallel Images.
-    metric_groups:
-      - accuracy
-      - efficiency
-      - general_information
-    environment:
-      main_name: exact_match
-      main_split: test
-    taxonomy:
-      task: multiple-choice question answering
-      what: Bias
-      who: Human experts
-      when: "2024"
-      language: English
-
-  - name: sheetmusic2lilypond
-    display_name: SheetMusic2LilyPond
-    description: Sheet music to LilyPond
-=======
   - name: chart2csv
     display_name: Chart2CSV
     description: The Chart2CSV benchmark for converting images of charts to CSV.
->>>>>>> fcd81b18
     metric_groups:
       - accuracy
       - efficiency
@@ -656,4 +628,21 @@
       what: plots
       who: n/a
       when: "2024"
+      language: English
+
+  - name: pairs
+    display_name: PAIRS
+    description: Examining Gender and Racial Bias in Large Vision-Language Models Using a Novel Dataset of Parallel Images.
+    metric_groups:
+      - accuracy
+      - efficiency
+      - general_information
+    environment:
+      main_name: exact_match
+      main_split: test
+    taxonomy:
+      task: multiple-choice question answering
+      what: Bias
+      who: Human experts
+      when: "2024"
       language: English