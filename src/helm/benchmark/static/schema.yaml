--- conflicted
+++ resolved
@@ -1481,7 +1481,14 @@
       - name: monte_carlo_entropy
         split: ${main_split}
 
-<<<<<<< HEAD
+  - name: classification_metrics
+    display_name: Classification metrics
+    metrics:
+      - name: classification_macro_f1
+        split: ${main_split}
+      - name: classification_micro_f1
+        split: ${main_split}
+
 ## VHELM metric groups
 
   - name: vhelm_fidelity
@@ -1629,15 +1636,7 @@
         split: ${main_split}
 #      - name: num_generated_images
 #        split: ${main_split}
-=======
-  - name: classification_metrics
-    display_name: Classification metrics
-    metrics:
-      - name: classification_macro_f1
-        split: ${main_split}
-      - name: classification_micro_f1
-        split: ${main_split}
->>>>>>> daaccdc4
+
 
 ############################################################
 run_groups:
