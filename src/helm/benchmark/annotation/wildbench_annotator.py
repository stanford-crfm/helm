--- conflicted
+++ resolved
@@ -40,13 +40,7 @@
                 "prompt_text": None,
                 "empty_output_score": [1.0],
             }
-<<<<<<< HEAD
 
-        annotator_prompt = (
-            self._score_template.replace("{$history}", request_state.instance.extra_data["history"])
-            .replace("{$user_query}", request_state.instance.extra_data["user_query"])
-=======
-        prompt_template = self._score_template
         input_messages = request_state.instance.input.messages
         assert input_messages is not None
         history = []
@@ -59,9 +53,8 @@
             [f"- {checklist_item}" for checklist_item in request_state.instance.extra_data["checklist"]]
         )
         annotator_prompt = (
-            prompt_template.replace("{$history}", history_text)
+            self._score_template.replace("{$history}", history_text)
             .replace("{$user_query}", user_query_text)
->>>>>>> a8165b7b
             .replace("{$model_output}", model_output_text)
             .replace("{$checklist}", checklist_text)
         )
