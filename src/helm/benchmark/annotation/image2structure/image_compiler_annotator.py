--- conflicted
+++ resolved
@@ -45,20 +45,10 @@
             def do_it():
                 try:
                     assert self._file_cache is not None
-<<<<<<< HEAD
                     image, infos = self.compile_completion_into_image(request_state, completion_text)
                     infos = self.postprocess_infos(infos)
                     image_path: str = self._file_cache.store_image(lambda: image)
-                    return {"image_path": image_path, **infos}
-=======
-                    image_path: str = self._file_cache.store_image(
-                        lambda: self.compile_completion_into_image(
-                            request_state,
-                            completion_text,
-                        )
-                    )
-                    return {"media_object": MediaObject(location=image_path, content_type="image/png")}
->>>>>>> 5a600f7b
+                    return {"media_object": MediaObject(location=image_path, content_type="image/png"), **infos}
                 except CompilationError as e:
                     return {"error": str(e)}
 
