from abc import ABC, abstractmethod
from typing import Any, Dict, List, Tuple, Callable

from helm.benchmark.annotation.annotator import Annotator
from helm.benchmark.adaptation.request_state import RequestState
from helm.common.cache import Cache, CacheConfig
from helm.common.file_caches.local_file_cache import LocalPILFileCache
from helm.common.optional_dependencies import handle_module_not_found_error
from helm.common.media_object import MediaObject
from helm.proxy.retry import get_retry_decorator

try:
    from PIL import Image
except ModuleNotFoundError as e:
    handle_module_not_found_error(e, suggestions=["images"])


def retry_if_compilation_failed(result: Dict[str, Annotation]) -> bool:
    """Retries when the compilation fails."""
    return "unknown_error" in result


retry: Callable = get_retry_decorator(
    "Compilation", max_attempts=5, wait_exponential_multiplier_seconds=2, retry_on_result=retry_if_compilation_failed
)


class CompilationError(Exception):
    pass


class ImageCompilerAnnotator(Annotator, ABC):
    """Annotator that compiles the text completions into an image."""

    def __init__(self, cache_config: CacheConfig, file_storage_path: str):
        self._cache = Cache(cache_config)
        self._file_cache = LocalPILFileCache(file_storage_path)

    @abstractmethod
    def compile_completion_into_image(
        self, request_state: RequestState, completion_text: str
    ) -> Tuple[Image.Image, Dict[str, Any]]:
        raise NotImplementedError

    def postprocess_infos(self, infos: Dict[str, Any]) -> Dict[str, Any]:
        """Postprocess the infos."""
        return infos

    def annotate(self, request_state: RequestState) -> List[Dict[str, Any]]:
        """Fills the annotations field of the request state with the compiled image."""
        assert request_state.result is not None, "Annotator can only be used after the request has been processed."
        annotations: List[Dict[str, Any]] = []
        for completion in request_state.result.completions:
            completion_text: str = completion.text.strip()

<<<<<<< HEAD
            def do_it() -> Dict[str, Any]:
                try:
                    assert self._file_cache is not None
                    image, infos = self.compile_completion_into_image(request_state, completion_text)
                    infos = self.postprocess_infos(infos)
                    image_path: str = self._file_cache.store_image(lambda: image)
                    return {
                        "media_object": MediaObject(location=image_path, content_type="image/png"),
                        **infos,
                    }
                except CompilationError as e:
                    return {"error": str(e)}
=======
            def do_it() -> Dict[str, Annotation]:
                @retry
                def compile() -> Dict[str, Annotation]:
                    try:
                        assert self._file_cache is not None
                        image, infos = self.compile_completion_into_image(request_state, completion_text)
                        infos = self.postprocess_infos(infos)
                        image_path: str = self._file_cache.store_image(lambda: image)
                        return {
                            "media_object": Annotation(
                                MediaObject(location=image_path, content_type="image/png"), displayable=True
                            ),
                            **infos,
                        }
                    except CompilationError as e:
                        return {"error": Annotation(str(e), displayable=True)}
                    except Exception as e:
                        return {"unknown_error": Annotation(str(e), displayable=True)}

                return compile()
>>>>>>> d94a8a2e

            cache_key: Dict[str, str] = {"completion": completion_text}
            response, _ = self._cache.get(cache_key, do_it)

            # Merge annotations
            annotations.append(response)
        return annotations<|MERGE_RESOLUTION|>--- conflicted
+++ resolved
@@ -15,7 +15,7 @@
     handle_module_not_found_error(e, suggestions=["images"])
 
 
-def retry_if_compilation_failed(result: Dict[str, Annotation]) -> bool:
+def retry_if_compilation_failed(result: Dict[str, Any]) -> bool:
     """Retries when the compilation fails."""
     return "unknown_error" in result
 
@@ -53,41 +53,24 @@
         for completion in request_state.result.completions:
             completion_text: str = completion.text.strip()
 
-<<<<<<< HEAD
             def do_it() -> Dict[str, Any]:
-                try:
-                    assert self._file_cache is not None
-                    image, infos = self.compile_completion_into_image(request_state, completion_text)
-                    infos = self.postprocess_infos(infos)
-                    image_path: str = self._file_cache.store_image(lambda: image)
-                    return {
-                        "media_object": MediaObject(location=image_path, content_type="image/png"),
-                        **infos,
-                    }
-                except CompilationError as e:
-                    return {"error": str(e)}
-=======
-            def do_it() -> Dict[str, Annotation]:
                 @retry
-                def compile() -> Dict[str, Annotation]:
+                def compile() -> Dict[str, Any]:
                     try:
                         assert self._file_cache is not None
                         image, infos = self.compile_completion_into_image(request_state, completion_text)
                         infos = self.postprocess_infos(infos)
                         image_path: str = self._file_cache.store_image(lambda: image)
                         return {
-                            "media_object": Annotation(
-                                MediaObject(location=image_path, content_type="image/png"), displayable=True
-                            ),
+                            "media_object": MediaObject(location=image_path, content_type="image/png"),
                             **infos,
                         }
                     except CompilationError as e:
-                        return {"error": Annotation(str(e), displayable=True)}
+                        return {"error": str(e)}
                     except Exception as e:
-                        return {"unknown_error": Annotation(str(e), displayable=True)}
+                        return {"unknown_error": str(e)}
 
                 return compile()
->>>>>>> d94a8a2e
 
             cache_key: Dict[str, str] = {"completion": completion_text}
             response, _ = self._cache.get(cache_key, do_it)
