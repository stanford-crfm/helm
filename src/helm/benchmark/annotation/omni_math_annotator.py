from typing import Any, Dict
from importlib.resources import files

from helm.benchmark.adaptation.request_state import RequestState
from helm.benchmark.annotation.annotator import Annotator
from helm.benchmark.annotation.model_as_judge import AnnotatorModelInfo
from helm.clients.auto_client import AutoClient
from helm.common.request import Request


# Following https://github.com/KbsdJames/Omni-MATH/blob/main/GPT_eval/get_result.py
def parse_report(report):
    parts = report.split("## ")
    data = {}
    for part in parts[1:]:
        lines = part.strip().split("\n")
        title = lines[0].strip()
        content = "\n".join(lines[1:]).strip()
        if title == "Justification":
            data[title] = content
        else:
            data[title] = lines[1].strip() if len(lines) > 1 else ""
    return data


class OmniMATHAnnotator(Annotator):
    """The Omni-MATH autograder."""

    name = "omni_math"

    def __init__(self, auto_client: AutoClient):
        self._auto_client = auto_client
        template_path = files("helm.benchmark.annotation.omni_math").joinpath("gpt_evaluation_template.txt")
        with template_path.open("r") as file:
            self._score_template = file.read()

    def annotate(self, request_state: RequestState) -> Any:
        assert request_state.result
        assert len(request_state.result.completions) == 1
        prompt_template = self._score_template
        model_output_text = request_state.result.completions[0].text
        annotator_prompt = (
            prompt_template.replace("{{Problem}}", request_state.instance.input.text)
            .replace("{{Reference Answer}}", request_state.instance.references[0].output.text)
            .replace("{{Solution}}", model_output_text)
        )
        if not model_output_text.strip():
            return {
                "prompt_text": "",
                "student_final_answer": "N/A",
                "equivalence_judgement": "FALSE",
                "justification": "The model output is empty.",
            }

        SHORT_NAME_TO_MODEL_INFO: Dict[str, AnnotatorModelInfo] = {
            "gpt": AnnotatorModelInfo(
                model_name="openai/gpt-4o-2024-05-13", model_deployment="openai/gpt-4o-2024-05-13"
            ),
            "llama": AnnotatorModelInfo(
                model_name="meta/llama-3.1-405b-instruct-turbo",
                model_deployment="together/llama-3.1-405b-instruct-turbo",
            ),
            "claude": AnnotatorModelInfo(
                model_name="anthropic/claude-3-5-sonnet-20241022",
                model_deployment="anthropic/claude-3-5-sonnet-20241022",
            ),
        }
        all_student_final_answers = []
        all_equivalence_judgements = []
        all_justifications = []
        for annotator_model in SHORT_NAME_TO_MODEL_INFO:
            annotator_model_info = SHORT_NAME_TO_MODEL_INFO[annotator_model]
            annotator_request = Request(
                model=annotator_model_info.model_name,
                model_deployment=annotator_model_info.model_deployment,
                prompt=annotator_prompt,
                temperature=0.0,
                max_tokens=1000,
            )
            annotator_response = self._auto_client.make_request(annotator_request)
            if not annotator_response.success:
                raise Exception(f"Annotation request failed: {annotator_response.error}")
            assert len(annotator_response.completions) == 1
            annotator_response_text = annotator_response.completions[0].text

            info = parse_report(annotator_response_text)

            equivalence_judgement = info.get("Equivalence Judgement", "")
            student_final_answer = info.get("Student Final Answer", "")
            justification = info.get("Justification", "").strip().removesuffix("=== report over ===").strip()
            if equivalence_judgement == "":
                continue  # skip this annotator if there is no equivalence judgement parsed

            all_student_final_answers.append(student_final_answer)
            all_equivalence_judgements.append(equivalence_judgement)
            all_justifications.append(justification)

        return {
<<<<<<< HEAD
            "student_final_answer": all_student_final_answers,
            "equivalence_judgement": all_equivalence_judgements,
            "justification": all_justifications,
=======
            "prompt_text": annotator_prompt,
            "student_final_answer": student_final_answer,
            "equivalence_judgement": equivalence_judgement,
            "justification": justification,
>>>>>>> f62ea628
        }<|MERGE_RESOLUTION|>--- conflicted
+++ resolved
@@ -96,14 +96,8 @@
             all_justifications.append(justification)
 
         return {
-<<<<<<< HEAD
+            "prompt_text": annotator_prompt,
             "student_final_answer": all_student_final_answers,
             "equivalence_judgement": all_equivalence_judgements,
             "justification": all_justifications,
-=======
-            "prompt_text": annotator_prompt,
-            "student_final_answer": student_final_answer,
-            "equivalence_judgement": equivalence_judgement,
-            "justification": justification,
->>>>>>> f62ea628
         }