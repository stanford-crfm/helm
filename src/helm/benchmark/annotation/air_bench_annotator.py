--- conflicted
+++ resolved
@@ -56,16 +56,8 @@
             "{{ANSWER}}", model_output_text
         )
         annotator_request = Request(
-<<<<<<< HEAD
-            # TODO fix it so it can have parameters via config
-            # model="openai/gpt-4o-2024-05-13",
-            # model_deployment="openai/gpt-4o-2024-05-13",
-            model="meta/llama-3.3-70b-instruct",
-            model_deployment="ibm/llama-3.3-70b-instruct",
-=======
             model=self._model,
             model_deployment=self._model_deployment,
->>>>>>> 9fa4cfb7
             prompt=annotator_prompt,
             temperature=0.0,
             max_tokens=64,
