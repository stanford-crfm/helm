from typing import Optional, Tuple

import io
import os
import re

from helm.common.optional_dependencies import handle_module_not_found_error, OptionalDependencyNotInstalled

try:
    from latex import build_pdf
    from pdf2image import convert_from_bytes
    from PIL import ImageOps
    from PIL.Image import Image
except ModuleNotFoundError as e:
    handle_module_not_found_error(e, suggestions=["image2structure"])

# LaTeX preamble
# Make sure to install "latex-full".
TEX_INCLUDES = r"""
\usepackage{amsmath,amssymb,amsfonts}
\usepackage{graphicx}
\usepackage{graphicx}
\usepackage{amsmath}
\usepackage{xcolor}
\usepackage{algorithm}
\usepackage{algorithmicx}
\usepackage{algpseudocode}
\usepackage{listings}
\usepackage{stfloats}
\usepackage{epstopdf}
\usepackage{pgfplots}
\usepackage{tikz}
\usepackage{tikz-cd}
\usepackage{tikz-qtree}
\usepackage{tikz-dependency}
\usepackage{tikz-3dplot}
\usepackage{tikz-network}
"""

# LaTeX delimiters
TEX_BEGIN_FILE = r"""\documentclass{article}"""
TEX_BEGIN_DOCUMENT = r"""\begin{document}"""
TEX_END_DOCUMENT = r"""\end{document}"""

# Number of times to try to fix the LaTeX code
MAX_NUM_TRIES: int = 3

TEX_BEGIN_DOCUMENT = r"""\begin{document}"""
TEX_END_DOCUMENT = r"""\end{document}"""


def latex_to_pdf(latex_code: str, assets_path: str) -> io.BytesIO:
    # Compiling LaTeX code to PDF
    path = os.path.join(os.path.abspath(os.path.dirname(__file__)), assets_path)
    pdf = build_pdf(latex_code, texinputs=[path, ""])
    return io.BytesIO(pdf.data)  # Convert PDF to a byte stream


def pdf_to_image(
    pdf_stream: io.BytesIO,
    crop: bool = False,
    resize_to: Optional[Tuple[int, int]] = None,
) -> Image:
    # Convert the first page of the PDF stream to an image
    images = convert_from_bytes(pdf_stream.read(), first_page=1, last_page=1)
    if images:
        image = images[0]

        # Removes the white border around the image
        if crop:
            (w, h) = image.size
            image = image.crop((0, 0, w, h - int(h * 0.13)))  # Remove pagination
            image = image.crop(ImageOps.invert(image).getbbox())  # Remove white border

        # Resize the image
        if resize_to:
            image = image.resize(resize_to)

        return image
    else:
        raise Exception("PDF to Image conversion failed")


def handle_latex_error(
    e: Exception,
    original_latex_code: str,
    assets_path: str,
    crop: bool,
    resize_to: Optional[Tuple[int, int]],
    num_try_remaining: int,
) -> Tuple[Image, Tuple[int, int]]:
    # Check for error that are caused by the original LaTeX code itself
    # and should not be fixed by trying again with a different code
    # TODO #2346: Make this list more exhaustive
    str_e: str = str(e).replace("\n", "")
    # Source of the descriptions:
    # - https://www.overleaf.com/learn/latex/Errors
    # - https://tex.stackexchange.com/
    for error_message in [
        # This error occurs when LaTeX encounters an undefined control sequence
        # Example: \blabla
        r"""Undefined control sequence""",
        # This error appears when you have forgotten to include an \item command.
        # It can also appear from trying to use lists inside a table incorrectly.
        # Example:
        #     \begin{itemize}
        #     First item without the \item command
        #     \end{itemize}
        r"""LaTeX Error: Lonely \item--perhaps a missing list environment.""",
        # This error occurs when a { or } is missing.
        # Example: \sum_{i=1 ^n
        r"""Missing } inserted""",
        r"""Missing { inserted""",
        # This error occurs when LaTeX encounters a double subscript.
        # Example: a_b_c
        r"""Double subscript.""",
        # This error occurs when an environment or $ is added around something that cannot be typeset
        # in the given mode.
        # Example:
        #      $
        #      \begin{table}
        #      ...
        #      \end{table}
        #      $
        r"""LaTeX Error: Not in outer par mode.""",
        # This error occurs when LaTeX is typesetting a table and detects
        # an alignment character ( & ) where it did not expect to find one
        r"""Extra alignment tab has been changed to \cr.""",
        # Missing control sequence othen than $ (which is handled elsewhere).
        # Example: \left( without
        "Missing \\",
        # LaTeX Error: \begin{<env>} on input line <line> ended by \end{<diff_env>}
        # This error occurs when LaTeX encounters an environment that is not properly closed.
        # Example:
        #     \begin{table}
        #     ...
        #     \end{document}
        r"""LaTeX Error: \begin{""",
        # This error occurs when LaTeX encounters a \noalign command in the wrong place.
        # Example:
        #     \begin{tabular}
        #     \noalign{\hrule}
        #     ...
        #     \end{tabular}
        r"""Misplaced \noalign""",
        # LaTeX Error: Command <command> already defined.
        # This errors occurs when two packages define the same command.
        # We cannot fix this as we would have to try to find the conflicting packages.
        # Example:
        #     \usepackage{algorithmic}
        #     \usepackage{algorithmicx}
        r""" already defined.""",
    ]:
        if error_message in str_e:
            raise RuntimeError from e

    if num_try_remaining > 0:
        # Check if the error is easily fixable
        fixed_code: str = original_latex_code

        # Equation not in math mode
        # We correct this error as the prompt might not be obvious if the output should be:
        # <EQUATION_CODE> or $<EQUATION_CODE>$.
        # We only handle this cas and that is why we add the $ at the beginning and end of the equation.
        # The missing $ might come from elsewhere but then, it is a problem of the generated code,
        # and not some unclear instructions, so we do not handle it.
        # Error format: "Missing $ inserted" or "<command> allowed only in math mode"
        if "Missing $ inserted" in str(e) or " allowed only in math mode" in str_e:
            fixed_code = f"${fixed_code}$"

        # Missing include
        # Missing includes are tolerated as the prompt suggests that it is not necessary to include them,
        # and our TEX_INCLUDES might lack some packages.
        # Error format: "LaTeX Error: Environment <env> undefined."
        undefined_seach = re.search(r"LaTeX Error: Environment (.*) undefined", str_e)
        if undefined_seach:
            # If a package is missing and this is our first retry, then simply include TEX_INCLUDES
            if num_try_remaining == MAX_NUM_TRIES:
                fixed_code = fixed_code.replace(TEX_BEGIN_FILE, TEX_BEGIN_FILE + "\n" + TEX_INCLUDES + "\n")
            else:
                assert TEX_INCLUDES in fixed_code, "TEX_INCLUDES should be present in the code"
                # TEX_INCLUDES is already present, so we add the missing package
                # Since we cannot know the name of the package that contains the missing environment,
                # we simply hope that they are named the same way.
                env_undefined: str = undefined_seach.group(1)

                if f"\\usepackage{{{env_undefined}}}" in fixed_code:
                    # We already tried to include the missing package, but it probably
                    # does not exist, so we raise an error
                    raise RuntimeError from e

                fixed_code = fixed_code.replace(TEX_BEGIN_FILE, TEX_BEGIN_FILE + f"\n\\usepackage{{{env_undefined}}}\n")

        # Try again with the fixed code (if the fixed code is different from the original code)
        if fixed_code != original_latex_code:
            return latex_to_image(
                fixed_code,
                assets_path=assets_path,
                crop=crop,
                resize_to=resize_to,
                num_try_remaining=num_try_remaining - 1,
            )

    # TODO #2346: Ideally we should never reach this point
    # All errors should be either detected as:
    # - generation error: should not be fixed and raised
    # - easily fixable: should be fixed and tried again
    # If we reach this point, it means that none of the above cases were detected.
    raise RuntimeError from e


def latex_to_image(
    original_latex_code: str,
    assets_path: str,
    crop: bool = False,
    resize_to: Optional[Tuple[int, int]] = None,
<<<<<<< HEAD
    num_try_remaining: int = MAX_NUM_TRIES,
) -> Tuple[Image, Tuple[int, int]]:
    # Basic LaTeX processing
    # This changes cannot break the original LaTeX code
    # Other processing will be done in the handle_latex_error function
    # but these might break the original LaTeX code so they are only applied
    # if the original LaTeX code does not compile.

    # 1. Add begin/end document if not present
    latex_code: str = original_latex_code
    if TEX_BEGIN_DOCUMENT not in latex_code and TEX_BEGIN_FILE not in latex_code:
        latex_code = TEX_BEGIN_DOCUMENT + latex_code
    if TEX_END_DOCUMENT not in latex_code:
        latex_code = latex_code + TEX_END_DOCUMENT
    # 2. Add preamble
    # 2.1. Remove \documentclass if present to make sure we use our own
    documentclass_search = re.search(r"\\documentclass\{(.*)\}", latex_code)
    if documentclass_search:
        documentclass: str = documentclass_search.group(1)
        latex_code = latex_code.replace(f"\\documentclass{{{documentclass}}}", TEX_BEGIN_FILE)
    else:
        # If there is no \documentclass, we add our own
        latex_code = TEX_BEGIN_FILE + "\n\n" + latex_code
    # 2.2. Add includes. In this first step, we only add icnludes if none are present.
    # We do this because if some are present, we might define them twice which can cause errors
    # and this section should not make the original LaTeX code fail if it was compilable.
    # If there are missing packages, in handle_latex_error, we will add TEX_INCLUDES after the begin document,
    # which might define some packages twice, but often solves the problem.
    if not re.search(r"\\usepackage\{.*\}", latex_code):
        latex_code = latex_code.replace(TEX_BEGIN_FILE, TEX_BEGIN_FILE + "\n" + TEX_INCLUDES + "\n")

=======
):  # -> Tuple[Image, Tuple[int, int]]:
    if TEX_BEGIN_DOCUMENT not in latex_code:
        latex_code = TEX_BEGIN + latex_code
    if TEX_END_DOCUMENT not in latex_code:
        latex_code = latex_code + TEX_END
>>>>>>> 701ab3de
    try:
        pdf_stream = latex_to_pdf(latex_code, assets_path=assets_path)
        image = pdf_to_image(pdf_stream, crop=crop, resize_to=resize_to)
        return image, image.size
    except RuntimeError as e:
        if str(e) == "No available builder could be instantiated. Please make sure LaTeX is installed.":
            raise OptionalDependencyNotInstalled(
                "Optional dependency LaTeX is not installed. "
                "Please install LaTeX and make sure it is available in your PATH."
                "You can install LaTeX on Ubuntu with `sudo apt-get install texlive-full`."
            ) from e
        else:
<<<<<<< HEAD
            return handle_latex_error(e, original_latex_code, assets_path, crop, resize_to, num_try_remaining)
    except Exception as e:
        return handle_latex_error(e, original_latex_code, assets_path, crop, resize_to, num_try_remaining)
=======
            raise e
    except Exception as e:
        raise RuntimeError from e
>>>>>>> 701ab3de
<|MERGE_RESOLUTION|>--- conflicted
+++ resolved
@@ -214,7 +214,6 @@
     assets_path: str,
     crop: bool = False,
     resize_to: Optional[Tuple[int, int]] = None,
-<<<<<<< HEAD
     num_try_remaining: int = MAX_NUM_TRIES,
 ) -> Tuple[Image, Tuple[int, int]]:
     # Basic LaTeX processing
@@ -246,13 +245,6 @@
     if not re.search(r"\\usepackage\{.*\}", latex_code):
         latex_code = latex_code.replace(TEX_BEGIN_FILE, TEX_BEGIN_FILE + "\n" + TEX_INCLUDES + "\n")
 
-=======
-):  # -> Tuple[Image, Tuple[int, int]]:
-    if TEX_BEGIN_DOCUMENT not in latex_code:
-        latex_code = TEX_BEGIN + latex_code
-    if TEX_END_DOCUMENT not in latex_code:
-        latex_code = latex_code + TEX_END
->>>>>>> 701ab3de
     try:
         pdf_stream = latex_to_pdf(latex_code, assets_path=assets_path)
         image = pdf_to_image(pdf_stream, crop=crop, resize_to=resize_to)
@@ -265,12 +257,6 @@
                 "You can install LaTeX on Ubuntu with `sudo apt-get install texlive-full`."
             ) from e
         else:
-<<<<<<< HEAD
             return handle_latex_error(e, original_latex_code, assets_path, crop, resize_to, num_try_remaining)
     except Exception as e:
-        return handle_latex_error(e, original_latex_code, assets_path, crop, resize_to, num_try_remaining)
-=======
-            raise e
-    except Exception as e:
-        raise RuntimeError from e
->>>>>>> 701ab3de
+        return handle_latex_error(e, original_latex_code, assets_path, crop, resize_to, num_try_remaining)