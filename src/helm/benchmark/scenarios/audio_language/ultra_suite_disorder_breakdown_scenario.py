--- conflicted
+++ resolved
@@ -26,13 +26,8 @@
     You can find the dataset at https://huggingface.co/datasets/SAA-Lab/UltraSuite/tree/main
     Please download the dataset and place it in the benchmark_output/scenarios/speech_disorder directory
     """
-<<<<<<< HEAD
-    
+
     name = "speech_disorder"
-=======
-
-    name = "speech_disorder_breakdown"
->>>>>>> b64ac289
     description = "A scenario for evaluating and classifying specific types of speech disorders in children"
     tags = ["audio", "classification", "speech_disorder", "disorder_breakdown"]
 
