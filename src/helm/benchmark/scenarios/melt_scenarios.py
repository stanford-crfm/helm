import os
<<<<<<< HEAD
from abc import abstractmethod
from typing import Dict, List, Tuple, Optional, Literal
=======
from typing import Dict, List, Tuple, Optional
>>>>>>> 33262bb3

import random
import dataclasses
import numpy as np

from copy import copy
from dataclasses import dataclass
from datasets import load_dataset
from helm.common.general import ensure_directory_exists
from helm.benchmark.scenarios.scenario import (
    Scenario,
    Instance,
    Reference,
    TRAIN_SPLIT,
    TEST_SPLIT,
    VALID_SPLIT,
    CORRECT_TAG,
    PassageQuestionInput,
    Input,
    Output,
)
from helm.benchmark.scenarios.math_scenario import get_answer


class MELTQAScenario(Scenario):
    name = "melt_question_answering"
    description = "Question answering scenario."
    tags = ["question_answering"]

    def __init__(
        self,
        dataset_name: str,
        revision: str,
        subset: Optional[str] = "",
        passage_prefix: str = "Passage: ",
        question_prefix: str = "Question: ",
        splits: Optional[Dict[str, str]] = None,
    ):
        """
        Initializes the question answering scenario.

        Args:
            dataset_name: The name of the dataset.
            revision: The revision of the dataset to use.
            subset: The subset of the dataset to use. Defaults to "".
            passage_prefix: The prefix to use for the context passage. Defaults to "Passage: ".
            question_prefix: The prefix to use for the question. Defaults to "Question: ".
            splits: The splits to use for the dataset. Defaults to None.
        """
        super().__init__()
        self.dataset_name = dataset_name
        self.subset = subset
        self.revision = revision
        self.passage_prefix = passage_prefix
        self.question_prefix = question_prefix
        self.splits = splits

    def process_example(self, sample: dict) -> Tuple[Input, List[str]]:
        """
        Given an sample from the dataset, create the prompt and the list of
        correct references.
        Each sample is a dictionary with the following keys:
        - context: The passage to be used for the question.
        - question: A questions.
        - answers: A list of answers with dictionary format {'answer_start': [], 'text': []}
        """
        passage = sample["context"]
        question = sample["question"]
        prompt = PassageQuestionInput(
            passage=passage,
            passage_prefix=self.passage_prefix,
            question=question,
            question_prefix=self.question_prefix,
            separator="\n\n",
        )

        answers: List[str] = []
        for answer_text in sample["answers"]["text"]:
            answers.append(answer_text)

        return prompt, answers

    def get_instances_for_splits(self, splits: Dict[str, str]) -> List[Instance]:
        """
        Helper for generating instances for a split.
        Args:
            splits (dict): Which splits to partition the data into.
        Returns:
            List[Instance]: Instances from the file for the specified split.
        """
        instances: List[Instance] = []
        dataset = load_dataset(
            self.dataset_name,
            self.subset,
            revision=self.revision,
            trust_remote_code=True,
        )
        for dataset_split_name, helm_split_name in splits.items():
            if dataset_split_name not in dataset:
                raise ValueError(f"Could not find split {dataset_split_name} in dataset {self.dataset_name}")

            for sample in dataset[dataset_split_name]:
                prompt, answers = self.process_example(sample)
                instance = Instance(
                    input=prompt,
                    references=[Reference(Output(text=answer), tags=[CORRECT_TAG]) for answer in answers],
                    split=helm_split_name,
                )
                instances.append(instance)

        return instances

    def get_instances(self, output_path: str) -> List[Instance]:
        if self.splits is None:
            splits = {"train": TRAIN_SPLIT, "validation": VALID_SPLIT, "test": TEST_SPLIT}
        else:
            splits = {}
            if "train" in self.splits:
                splits[self.splits[TRAIN_SPLIT]] = TRAIN_SPLIT
            if "validation" in self.splits:
                splits[self.splits[VALID_SPLIT]] = VALID_SPLIT
            if "test" in self.splits:
                splits[self.splits[TEST_SPLIT]] = TEST_SPLIT

        instances: List[Instance] = self.get_instances_for_splits(splits=splits)
        return instances


class MELTQAMLQAScenario(MELTQAScenario):
    """
    Scenario for MLQA dataset.
    This dataset is a multilingual question answering dataset.
    It contains questions in multiple languages and their corresponding
    answers in the same language.
    In this scenario, we are using the Vietnamese subset of the MLQA dataset.
    """

    name = "melt_question_answering_mlqa"
    description = "MLQA is an open-ended question answering dataset in multiple languages."
    tags = ["question_answering"]

    def __init__(self):
        super().__init__(
            dataset_name="facebook/mlqa",
            revision="397ed406c1a7902140303e7faf60fff35b58d285",
            subset="mlqa.vi.vi",
            passage_prefix="Ngữ cảnh: ",
            question_prefix="Câu hỏi: ",
            splits={
                VALID_SPLIT: "validation",
                TEST_SPLIT: "test",
            },
        )


class MELTQAXQuADScenario(MELTQAScenario):
    """
    Scenario for XQuAD dataset.
    XQuAD (Cross-lingual Question Answering Dataset) is a benchmark dataset
    for evaluating cross-lingual question answering performance.
    """

    name = "melt_question_answering_xquad"
    description = "XQuAD is a cross-lingual question answering dataset."
    tags = ["question_answering"]

    def __init__(self):
        super().__init__(
            dataset_name="juletxara/xquad_xtreme",
            revision="87646a09233481f6884b6ffcc6795af9ca0b85d7",
            subset="vi",
            passage_prefix="Ngữ cảnh: ",
            question_prefix="Câu hỏi: ",
            splits={
                VALID_SPLIT: "translate_train",
                TEST_SPLIT: "test",
            },
        )


class MELTSummarizationScenario(Scenario):
    """
    Scenario for single document text summarization.
    """

    name = "melt_summarization"
    description = "Scenario for summarization tasks"
    tags = ["summarization"]

    def __init__(
        self,
        dataset_name: str,
        revision: str,
        subset: Optional[str] = "",
        train_min_length: Optional[int] = None,
        train_max_length: Optional[int] = None,
        doc_max_length: Optional[int] = None,
        article_key: str = "source",
        summary_key: str = "target",
        splits: Optional[Dict[str, str]] = None,
    ):
        """
        Initializes summarization scenario.
        Args:
            dataset_name: String identifier for dataset. Currently
                          supported options ["vietnews", "wikilingua"].
            revision: String identifier for dataset version.
            subset: Dataset subset to use. Defaults to "".
            train_min_length: Int indicating minimum length for training
                                 documents. Training examples smaller than
                                 train_min_length will be filtered out.
                                 Useful for preventing the adapter from sampling
                                 really small documents.
            train_max_length: Int indicating maximum length for training
                                 documents. Training examples larger than
                                 train_max_length will be filtered out.
                                 Useful for preventing the adapter from
                                 sampling really large documents.
            doc_max_length: Int indicating the maximum length to truncate
                            documents. Documents in all splits will be
                            truncated to doc_max_length tokens.
                            NOTE: Currently uses whitespace tokenization.
            article_key: String key for article text in dataset. Defaults to "source".
            summary_key: String key for summary text in dataset. Defaults to "target".
            splits: Dict containing split names and corresponding split. If
                    None, defaults to {"train": TRAIN_SPLIT, "validation": VALID_SPLIT, "test": TEST_SPLIT}.
        """
        super().__init__()
        self.dataset_name = dataset_name
        self.revision = revision
        self.subset = subset
        self.train_min_length = train_min_length
        self.train_max_length = train_max_length
        self.doc_max_length = doc_max_length
        self.article_key = article_key
        self.summary_key = summary_key
        self.splits = splits

    def _clean_and_truncate(self, text: str, max_length: Optional[int] = None) -> str:
        return " ".join(text.split()[:max_length])

    def get_instances_for_splits(self, splits: Dict[str, str]) -> List[Instance]:
        """
        Helper for generating instances for a split.
        Args:
            splits (dict): Which splits to partition the data into.
        Returns:
            List[Instance]: Instances from the file for the specified split.
        """
        instances: List[Instance] = []
        dataset = load_dataset(
            self.dataset_name,
            self.subset,
            revision=self.revision,
            trust_remote_code=True,
        )

        for dataset_split_name, helm_split_name in splits.items():
            if dataset_split_name not in dataset:
                raise ValueError(f"Could not find split {dataset_split_name} in dataset {self.dataset_name}")

            for sample in dataset[dataset_split_name]:
                article: str = self._clean_and_truncate(sample[self.article_key], self.doc_max_length)
                summary: str = self._clean_and_truncate(sample[self.summary_key])

                if helm_split_name == "train":
                    art_len = len(article.split())
                    if self.train_max_length and art_len > self.train_max_length:
                        continue
                    if self.train_min_length and art_len < self.train_min_length:
                        continue

                instances.append(
                    Instance(
                        input=Input(text=article),
                        references=[Reference(Output(text=summary), tags=[CORRECT_TAG])],
                        split=helm_split_name,
                    )
                )

        return instances

    def get_instances(self, output_path: str) -> List[Instance]:
        if self.splits is None:
            splits = {"train": TRAIN_SPLIT, "validation": VALID_SPLIT, "test": TEST_SPLIT}
        else:
            splits = {}
            if "train" in self.splits:
                splits[self.splits[TRAIN_SPLIT]] = TRAIN_SPLIT
            if "validation" in self.splits:
                splits[self.splits[VALID_SPLIT]] = VALID_SPLIT
            if "test" in self.splits:
                splits[self.splits[TEST_SPLIT]] = TEST_SPLIT

        instances: List[Instance] = self.get_instances_for_splits(splits=splits)
        return instances


class MELTSummarizationVietnewsScenario(MELTSummarizationScenario):
    """
    Scenario for summarization on Vietnews dataset.
    Vietnews includes a collection of news articles in Vietnamese from
    online news such as Tuoi Tre, VnExpress, and Nguoi Dua Tin between 2016 and 2019.
    The topic of the articles is about the world, news, law, and business.
    The dataset also contains the corresponding summary for each article.
    """

    name = "melt_summarization_vietnews"
    description = (
        "Vietnews is a Vietnamese news summarization dataset collected from online news articles between 2016 and 2019."
    )
    tags = ["summarization"]

    def __init__(self, **kwargs):
        super().__init__(
            dataset_name="Yuhthe/vietnews",
            revision="c391150e7541839d0f07d9ea89fe00005618a8f7",
            article_key="article",
            summary_key="abstract",
            splits={
                TRAIN_SPLIT: "train",
                VALID_SPLIT: "validation",
                TEST_SPLIT: "test",
            },
            **kwargs,
        )


class MELTSummarizationWikilinguaScenario(MELTSummarizationScenario):
    """
    Scenario for summarization on Wikilingua dataset.
    Wikilingua is a multilingual summarization dataset.
    In this scenario, we are using the Vietnamese subset of the Wikilingua dataset.
    """

    name = "melt_summarization_wikilingua"
    description = "Wikilingua is a multilingual summarization dataset."
    tags = ["summarization"]

    def __init__(self, **kwargs):
        super().__init__(
            dataset_name="GEM/wiki_lingua",
            revision="af5d0f00b59a6933165c97b384f50d8b563c314d",
            article_key="source",
            summary_key="target",
            splits={
                TRAIN_SPLIT: "train",
                VALID_SPLIT: "validation",
                TEST_SPLIT: "test",
            },
            **kwargs,
        )


<<<<<<< HEAD
@dataclass(frozen=True)
class MELTLanguageLogicalStatement:
    subject: str  # e.g. either the individual or group to which this statement applies
    subject_category: str  # e.g. the group to which this fact applies
    specifier_type: Literal["một", "cái"]  # the specifier used for the subject

    def generate_specified_subject(self, upper=False, specifier_type=None) -> str:
        """Handle the specification of the subject in the statement.
        It is similar to the English "a" or "the" in the statement.

        Example:
            if (subject="con mèo", subject_category="động vật", specifier_type="cái", upper=False) -> "Cái con mèo"
            if (subject="quả táo", subject_category="thực vật", specifier_type="a", upper=True) -> "Một quả táo"
        """

        specifier_type = self.specifier_type if specifier_type is None else specifier_type
        if not (self.subject_category != "người") or (self.subject == "người"):
            return self.subject
        base_char = specifier_type[0].upper() if upper else specifier_type[0].lower()
        return f"{base_char}{specifier_type[1:]} {self.subject}"


@dataclass(frozen=True)
class MELTLanguageRule(MELTLanguageLogicalStatement):
    """Class describing how a set of attributes about an individual/group imply another attribute."""

    condition: List[str]  # a list of attributes which must apply for the rule to apply
    condition_conjunction: Literal["và", "hoặc"]  # "and" or "or", corresponding to
    consequent: str  # the attribute resulting from the application of the rule

    def __str__(self) -> str:
        """Renders the rule, i.e. corresponding to "if x (and/or y) then z"

        Rules should have the following format:
        {
            'subject': 'An',
            'subject_category': 'người',
            'specifier_type': 'cái' or 'một'
            'condition': ['đỏ', 'tốt'],
            'condition_conjunction': 'và',
            'consequent': 'cold'
        }

        and this example will output a string: "Nếu An là đỏ và tốt, thì An là lạnh."
        """

        condition = f" {self.condition_conjunction} ".join(self.condition)
        specified_subject = self.generate_specified_subject()
        specified_particular_subject = self.generate_specified_subject(specifier_type="cái")
        return f"Nếu {specified_subject} là {condition}, thì {specified_particular_subject} là {self.consequent}."


@dataclass(frozen=True)
class MELTLanguageFact(MELTLanguageLogicalStatement):
    """Class describing a statement that a subject has some attributes."""

    specific_attributes: List[str]  # more specific versions of the attributes
    generic_attributes: List[str]  # a list of attributes which apply to the subject
    use_specific_attributes: bool  # whether to use the more specific attributes (i.e. hard mode)
    upper: bool = True  # whether the statement should be uppercase

    def __str__(self) -> str:
        """Maps from a set of attributes about a subject to a string

        e.g. if (subject="con chó", attributes=["to", "đỏ"], specifier="cái") ->
        "Cái con chó thì to và đỏ."
        """

        if len(self.generic_attributes) == 0:
            return "Không có gì."
        target_attributes = self.specific_attributes if self.use_specific_attributes else self.generic_attributes
        specified_subject = self.generate_specified_subject(upper=self.upper)
        return f"{specified_subject} là {' và '.join(target_attributes)}."


def get_vocab() -> Tuple[Dict[str, List[str]], Dict[str, List[str]]]:
    """All potential subjects for the facts and rules for sythetic_reasoning_natural as well as their categories.
    Subjects is a dictionary of subject categories like "người" and "động vật" which correspond to
    a list of potential subjects.

    Attributes corresponds to an initial list of attributes which are only synonymous with themselves.
    Intially, we default to not including these attributes, but we leave this feature in for convenience.

    Attribute groups are a more general version of attributes, where a single attribute corresponds to a class of
    attributes e.g. if we know something is chilly, we know that it is cold (but not assuming the reverse).
    """

    # A list of subjects and their categories
    subjects: Dict[str, List[str]] = {
        "người": ["An", "Bình", "Cường", "Duy", "Đạt", "Phương"],
        "động vật": [
            "con chó",
            "con mèo",
            "con thỏ",
            "con chuột",
            "con hổ",
            "con sư tử",
            "con gấu",
            "con sóc",
            "con bò",
            "con gấu trúc",
            "con nhím",
            "con voi",
            "con hươu cao cổ",
            "con hà mã",
        ],
        "thực vật": ["hoa anh túc", "hoa bồ công anh", "cây", "hoa hồng", "hoa hướng dương"],
    }

    # Convert list of attributes into dictionary
    # A list of attributes and their overarching meaning (used in hard difficulty)
    attribute_groups = {
        "trẻ": ["trẻ"],
        "mềm": ["mềm"],
        "buồn": ["buồn"],
        "sợ": ["sợ"],
        "lạnh": ["lạnh", "lạnh buốt", "mát mẻ"],
        "nóng": ["nóng", "ấm"],
        "thông minh": ["thông minh", "tài giỏi", "khôn", "sáng trí"],
        "sạch": ["sạch", "ngăn nắp"],
        "nhỏ": ["nhỏ", "bé", "tí nị"],
        "to": ["to", "khổng lồ", "bự", "lớn"],
        "tốt": ["tốt", "tử tế", "tốt bụng"],
        "đẹp": ["đẹp", "xinh"],
        "đỏ": ["đỏ", "đỏ thẫm"],
        "xanh dương": ["xanh dương", "xanh lam"],
        "xanh lục": ["xanh lục", "xanh lá cây"],
        "tím": ["tím", "tím than"],
        "chán": ["chán", "đần"],
        "cũ": ["cũ", "xưa", "cổ"],
        "mạnh": ["mạnh", "mạnh mẽ", "cơ bắp"],
        "yếu": ["yếu", "yếu đuối", "mỏng manh"],
        "nhanh": ["nhanh", "mau"],
        "chậm": ["chậm", "chậm chạp"],
        "xấu": ["xấu", "xấu xa", "ác", "độc ác"],
        "hạnh phúc": ["hạnh phúc", "hân hoan", "vui mừng", "vui vẻ"],
        "tròn": ["tròn", "hình tròn", "hình cầu"],
    }
    # Remove any keys which duplicate subitems
    new_attribute_groups: Dict[str, List[str]] = copy(attribute_groups)
    for general_attribute, specific_attributes in attribute_groups.items():
        for specific_attribute in specific_attributes:
            if (general_attribute != specific_attribute) and (specific_attribute in attribute_groups):
                del new_attribute_groups[specific_attribute]

    return new_attribute_groups, subjects


def generate_rules(
    attribute_groups: Dict[str, List[str]],
    subject: str,
    subject_category: str,
    max_rules: int = 5,
    specific_category: bool = False,
) -> List[MELTLanguageRule]:
    """Generates a random set of rules about a subject as dictionaries,
    given a list of potential attributes and the category (e.g. người) of the subject (e.g. An)

    These rules are guaranteed to not contradict one another, and attributes implied by a single rule will
    not imply any attributes in any other rules (i.e. there is only a single step of reasoning).
    """
    attributes_shuffled = list(attribute_groups.keys()).copy()
    random.shuffle(attributes_shuffled)
    rules: List[MELTLanguageRule] = []

    while len(attributes_shuffled) > 2 and len(rules) < max_rules:
        rule_subject = subject if specific_category else random.choice([subject_category, subject])
        n_rule_attributes = random.randint(2, 3)
        rule_attributes, attributes_shuffled = (
            attributes_shuffled[:n_rule_attributes],
            attributes_shuffled[n_rule_attributes:],
        )
        rules.append(
            MELTLanguageRule(
                subject=rule_subject,
                subject_category=subject_category,
                specifier_type="một",
                condition=rule_attributes[:-1],
                condition_conjunction=random.choice(["và", "hoặc"]),
                consequent=rule_attributes[-1],
            )
        )
    return rules


def generate_test(
    attribute_groups: Dict[str, List[str]],
    subject: str,
    subject_category: str,
    rules: List[MELTLanguageRule],
    use_specific_attributes: bool,
    p_consequenceless=0.1,
) -> Tuple[MELTLanguageFact, List[MELTLanguageRule], MELTLanguageFact]:
    """Generates a test case given a set of rules, i.e. a statement about the subject from which something
    can be potentially deduced given the rules. We include an argument, p_consequenceless, to re-roll with
    some probability if the generated fact does not allow anything to be determined.
    """

    # The generic attributes which the test fact will assign to the subject
    test_attributes: List[str] = random.sample(list(attribute_groups.keys()), 2)
    # The specific versions of the test attributes
    test_attributes_specific: List[str] = [
        random.choice(attribute_groups[subcondition]) for subcondition in test_attributes
    ]
    test_consequents: List[str] = []  # The attributes implied by the test attributes and rules
    test_rules_used: List[MELTLanguageRule] = []
    for rule in rules:
        if rule.consequent in test_attributes:
            continue
        if rule.condition_conjunction == "và":
            if set(rule.condition).issubset(test_attributes):
                test_rules_used.append(rule)
                test_consequents.append(rule.consequent)
        elif rule.condition_conjunction == "hoặc":
            if not set(rule.condition).isdisjoint(test_attributes):
                test_rules_used.append(rule)
                test_consequents.append(rule.consequent)
    if len(test_consequents) == 0 and random.random() > p_consequenceless:
        return generate_test(
            attribute_groups, subject, subject_category, rules, use_specific_attributes, p_consequenceless
        )

    test_fact: MELTLanguageFact = MELTLanguageFact(
        subject,
        subject_category,
        specifier_type="cái",
        specific_attributes=test_attributes_specific,
        generic_attributes=test_attributes,
        use_specific_attributes=use_specific_attributes,
    )

    target_fact: MELTLanguageFact = dataclasses.replace(
        test_fact,
        specific_attributes=test_consequents,
        generic_attributes=test_consequents,
    )

    return test_fact, test_rules_used, target_fact


class MELTSRNScenario(Scenario):
    """
    Synthetic Reasoning Natural Language benchmark inspired by "Transformers as Soft Reasoners over Language"
        https://arxiv.org/abs/2002.05867
    """

    name = "sythetic_reasoning_natural"
    description = "Language Pattern Matching"
    tags = ["reasoning", "language", "pattern_matching"]

    def __init__(self, difficulty: str, random_seed=42):
        super().__init__()
        self.attribute_groups, self.subjects = get_vocab()

        # specific_category specifies that the specific category should always be used
        # e.g. "dog" instead of "an động vật"
        self.specific_category: bool = difficulty == "easy"
        # use_specific_attributes specifies that the synonymous attributes can be used
        # e.g. "chill" instead of "cold"
        self.use_specific_attributes: bool = difficulty == "hard"
        self.include_intermediates: bool = False
        self.num_train_instances: int = 1000
        self.num_val_instances: int = 5000
        self.num_test_instances: int = 5000
        self.random_seed = random_seed

    def generate_problem(
        self,
    ) -> Tuple[List[MELTLanguageRule], MELTLanguageFact, List[MELTLanguageRule], MELTLanguageFact]:
        subject_category = random.choice(list(self.subjects.keys()))
        subject = random.choice(self.subjects[subject_category])
        rules = generate_rules(
            self.attribute_groups, subject, subject_category, specific_category=self.specific_category
        )
        test_fact, test_rules_used, target_fact = generate_test(
            self.attribute_groups, subject, subject_category, rules, self.use_specific_attributes
        )
        return rules, test_fact, test_rules_used, target_fact

    def get_instances(self, output_path: str) -> List[Instance]:
        # Read all the instances
        instances: List[Instance] = []
        random.seed(self.random_seed)

        for sample_idx in range(self.num_train_instances + self.num_val_instances + self.num_test_instances):
            rules, test_fact, test_rules_used, target_fact = self.generate_problem()

            question = "\n".join(str(rule) for rule in rules) + "\n"
            test_specified_subject = test_fact.generate_specified_subject(upper=False)
            question += f"Sự thật:\n{test_fact}\n"
            if self.include_intermediates:
                question += "Luật đã dùng:\n" + "\n".join(str(test_rule) for test_rule in test_rules_used) + "\n"
            question += f"Những điều sau đây có thể được xác định về {test_specified_subject}:"

            if sample_idx < self.num_train_instances:
                split = TRAIN_SPLIT
            elif sample_idx < self.num_train_instances + self.num_val_instances:
                split = VALID_SPLIT
            else:
                split = TEST_SPLIT

            instance = Instance(
                input=Input(text=question),
                references=[Reference(Output(text=str(target_fact)), tags=[CORRECT_TAG])],
                split=split,
            )
            instances.append(instance)

        return instances


ANIMALS = [
    "con ngựa vằn",
    "con rắn hổ mang",
    "con cò",
    "con chim cánh cụt",
    "con cá mập",
    "con sư tử",
    "con trâu",
    "con cá voi",
    "con hải cẩu",
    "con đại bàng",
    "con ngựa",
    "con chuột",
]
FRUITS = [
    "quả táo",
    "quả đào",
    "quả dưa hấu",
    "quả chuối",
    "quả nho",
    "quả kiwi",
    "quả lê",
    "quả dâu tây",
    "quả việt quất",
    "quả mâm xôi",
]
RULE_SYMBOLS = ["X", "Y", "Z"]
MATH_SYMBOLS = ["+", "-", "*", "="]


def subst(pattern: List[str], rule_symbol: str, substitute_str: str) -> List[str]:
    """
    We substitute one rule symbols in a pattern according by a substitution str.

    example:
    pattern = "A+B=B+A"
    rule_symbol = "A"
    substitute_str = "quả táo"
    return: "quả táo+B=B+quả táo"

    :param pattern: A Pattern representing the rule.
    :param rule_symbol: One rule symbol.
    :param substitute_str: The substitution string.
    :return: The result of substitution.
    """
    assert rule_symbol in pattern
    # check which index is the same as rule_symbol
    indices = [i for i, x in enumerate(pattern) if x == rule_symbol]

    # form a new string with the symbol replaced
    new_string = pattern[: indices[0]] + [substitute_str]
    for i, j in zip(indices[:-1], indices[1:]):
        new_string += pattern[i + 1 : j]
        new_string += [substitute_str]
    new_string += pattern[indices[-1] + 1 :]

    return new_string


def pattern_subst(pattern: List[str], rule_symbols: List[str], substitute_dict: Dict[str, str]) -> List[str]:
    """
    We substitute the rule symbols in a pattern according to a substitution dictionary.

    example:
    pattern = "A+B=B+A"
    rule_symbols = ["A", "B"]
    substitute_dict = {"A":"quả táo", "B":"quả đào"}
    return: "quả táo+quả đào=quả đào+quả táo"

    :param pattern: A Pattern representing the rule.
    :param rule_symbols: The set of rule symbols.
    :param substitute_dict: The substitution dictionary.
    :return: The result of substitution.
    """

    out = pattern
    # we iteratively replace each rule symbol with its subsitution string
    for symbol in rule_symbols:
        out = subst(out, symbol, substitute_dict[symbol])
    return out


class MELTSyntheticReasoningScenario(Scenario):
    """
    Synthetic Reasoning benchmark inspired by
    "LIME: Learning Inductive Bias for Primitives of Mathematical Reasoning"
        https://arxiv.org/abs/2101.06223
    """

    name = "synthetic_reasoning"
    description = "Synthetic reasoning benchmark"
    tags = ["reasoning", "language", "pattern_matching"]

    def __init__(self, mode: str, random_seed=42):
        super().__init__()
        self.num_train_instances: int = 1000
        self.num_val_instances: int = 5000
        self.num_test_instances: int = 5000
        self.rng = np.random.RandomState(random_seed)
        self.mode = mode
        assert self.mode in ["variable_substitution", "pattern_match", "induction"], f"Unsupported mode: {self.mode}"

    def gen_subst(self, rule_symbols: List[str], tokens: List[str]) -> Tuple[Dict[str, str], str]:
        """
        For each of the rule symbol, we sample a random substitution string composed of randomly sampled tokens.

        :param rule_symbols: A list of rule symbols.
        :param tokens: Tokens used to construct the substitution.
        :return: We return a substitution dictionary, and its string representation.
        """
        substitute_dict = {}
        substitute_str = []
        for char in rule_symbols:
            subst_len = self.rng.randint(1, 3)
            subst = " ".join(self.rng.choice(tokens, size=subst_len))
            substitute_dict.update({char: subst})
            substitute_str.append(char)
            substitute_str.append("bởi")
            substitute_str.append('"')
            substitute_str.append(subst)
            substitute_str.append('"')
            substitute_str.append(",")
        substitute_dict_str = " ".join(substitute_str[:-1])
        return substitute_dict, substitute_dict_str

    def gen_pattern(self, math_symbols: List[str], rule_symbols: List[str]) -> List[str]:
        """
        Generate a pattern string.

        Example Input: math_symbols: ["+", "-", "*"], rule_symbols: ["Y", "Y", "Z"]
        Example Output: ["Y", "Y", "+", "Z", "="]
        """
        pattern = rule_symbols + math_symbols
        self.rng.shuffle(pattern)
        return pattern

    def get_instances(self, output_path: str) -> List[Instance]:
        # We fix the seed for data generation to ensure reproducibility.
        # Read all the instances
        instances: List[Instance] = []

        rule_symbols = RULE_SYMBOLS
        tokens = ANIMALS + FRUITS
        math_symbols = MATH_SYMBOLS

        for sample_idx in range(self.num_train_instances + self.num_val_instances + self.num_test_instances):
            # Sample rule symbols
            sampled_rule_symbols = list(self.rng.choice(rule_symbols, size=self.rng.randint(2, 4)))
            sampled_rule_symbols_set = sorted(list(set(sampled_rule_symbols)))  # sorted to make it deterministic

            # Sample math symbols
            sampled_math_symbols = list(self.rng.choice(math_symbols, size=self.rng.randint(2, 4)))

            # generate the pattern
            pattern = self.gen_pattern(sampled_math_symbols, sampled_rule_symbols)

            # generate one substitution
            substitute_dict, substitute_dict_str = self.gen_subst(sampled_rule_symbols_set, tokens)
            result = pattern_subst(pattern, sampled_rule_symbols_set, substitute_dict)

            # generate another substitution
            substitute_dict_2, _ = self.gen_subst(sampled_rule_symbols_set, tokens)
            result_2 = pattern_subst(pattern, sampled_rule_symbols_set, substitute_dict_2)

            result_string = " ".join(result)
            pattern_string = " ".join(pattern)

            src: str
            tgt: str
            if self.mode == "induction":
                result_string_2 = " ".join(result_2)
                src = f"Hai kết quả: {result_string} | {result_string_2}"
                tgt = f"Quy luật: {pattern_string}"
            elif self.mode == "variable_substitution":
                src = f"Các quy luật: {pattern_string} | Thay thế: {substitute_dict_str}"
                tgt = " ".join(result)
            elif self.mode == "pattern_match":
                # we sample 3 other pattern strings as negatives for patterns matching.
                other_patterns = [
                    " ".join(self.gen_pattern(sampled_math_symbols, sampled_rule_symbols_set)) for _ in range(3)
                ]
                all_patterns = other_patterns + [pattern_string]
                self.rng.shuffle(all_patterns)
                all_pattern_string = " | ".join(all_patterns)
                src = f"Các quy luật: {all_pattern_string} | Kết quả: {result_string}"
                tgt = pattern_string
            else:
                raise ValueError(f"Invalid mode: {self.mode}")

            split: str
            if sample_idx < self.num_train_instances:
                split = TRAIN_SPLIT
            elif sample_idx < self.num_train_instances + self.num_val_instances:
                split = VALID_SPLIT
            else:
                split = TEST_SPLIT

            instance = Instance(
                input=Input(text=src),
                references=[Reference(Output(text=tgt), tags=[CORRECT_TAG])],
                split=split,
            )
            instances.append(instance)

        return instances


def remove_boxed(string: str) -> Optional[str]:
    """Source: https://github.com/hendrycks/math

    Extract the text within a \\boxed{...} environment.

    Example:
    >>> remove_boxed(\\boxed{\\frac{2}{3}})
    \\frac{2}{3}
    """
    left = "\\boxed{"
    try:
        assert string[: len(left)] == left
        assert string[-1] == "}"
        return string[len(left) : -1]
    except Exception:
        return None


def last_boxed_only_string(string: str) -> Optional[str]:
    """Source: https://github.com/hendrycks/math

    Extract the last \\boxed{...} or \\fbox{...} element from a string.
    """
    idx = string.rfind("\\boxed")
    if idx < 0:
        idx = string.rfind("\\fbox")
        if idx < 0:
            return None

    i = idx
    right_brace_idx = None
    num_left_braces_open = 0
    while i < len(string):
        if string[i] == "{":
            num_left_braces_open += 1
        if string[i] == "}":
            num_left_braces_open -= 1
            if num_left_braces_open == 0:
                right_brace_idx = i
                break
        i += 1

    if right_brace_idx is None:
        retval = None
    else:
        retval = string[idx : right_brace_idx + 1]

    return retval


def _fix_fracs(string: str) -> str:
    """Source: https://github.com/hendrycks/math

    Reformat fractions.

    Examples:
    >>> _fix_fracs("\\frac1b")
    \frac{1}{b}
    >>> _fix_fracs("\\frac12")
    \frac{1}{2}
    >>> _fix_fracs("\\frac1{72}")
    \frac{1}{72}
    """
    substrs = string.split("\\frac")
    new_str = substrs[0]
    if len(substrs) > 1:
        substrs = substrs[1:]
        for substr in substrs:
            new_str += "\\frac"
            if substr[0] == "{":
                new_str += substr
            else:
                try:
                    assert len(substr) >= 2
                except Exception:
                    return string
                a = substr[0]
                b = substr[1]
                if b != "{":
                    if len(substr) > 2:
                        post_substr = substr[2:]
                        new_str += "{" + a + "}{" + b + "}" + post_substr
                    else:
                        new_str += "{" + a + "}{" + b + "}"
                else:
                    if len(substr) > 2:
                        post_substr = substr[2:]
                        new_str += "{" + a + "}" + b + post_substr
                    else:
                        new_str += "{" + a + "}" + b
    string = new_str
    return string


def _fix_a_slash_b(string: str) -> str:
    """Source: https://github.com/hendrycks/math

    Reformat fractions formatted as a/b to \\frac{a}{b}.

    Example:
    >>> _fix_a_slash_b("2/3")
    \frac{2}{3}
    """
    if len(string.split("/")) != 2:
        return string
    a_str = string.split("/")[0]
    b_str = string.split("/")[1]
    try:
        a = int(a_str)
        b = int(b_str)
        assert string == "{}/{}".format(a, b)
        new_string = "\\frac{" + str(a) + "}{" + str(b) + "}"
        return new_string
    except Exception:
        return string


def _remove_right_units(string: str) -> str:
    """Source: https://github.com/hendrycks/math

    Remove units (on the right).
    "\\text{ " only ever occurs (at least in the val set) when describing units.
    """
    if "\\text{ " in string:
        splits = string.split("\\text{ ")
        assert len(splits) == 2
        return splits[0]
    else:
        return string


def _fix_sqrt(string: str) -> str:
    """Source: https://github.com/hendrycks/math

    Reformat square roots.

    Example:
    >>> _fix_sqrt("\\sqrt3")
    \sqrt{3}
    """
    if "\\sqrt" not in string:
        return string
    splits = string.split("\\sqrt")
    new_string = splits[0]
    for split in splits[1:]:
        if split[0] != "{":
            a = split[0]
            new_substr = "\\sqrt{" + a + "}" + split[1:]
        else:
            new_substr = "\\sqrt" + split
        new_string += new_substr
    return new_string


def _strip_string(string: str) -> str:
    """Source: https://github.com/hendrycks/math

    Apply the reformatting helper functions above.
    """
    # linebreaks
    string = string.replace("\n", "")
    # print(string)

    # remove inverse spaces
    string = string.replace("\\!", "")
    # print(string)

    # replace \\ with \
    string = string.replace("\\\\", "\\")
    # print(string)

    # replace tfrac and dfrac with frac
    string = string.replace("tfrac", "frac")
    string = string.replace("dfrac", "frac")
    # print(string)

    # remove \left and \right
    string = string.replace("\\left", "")
    string = string.replace("\\right", "")
    # print(string)

    # Remove circ (degrees)
    string = string.replace("^{\\circ}", "")
    string = string.replace("^\\circ", "")

    # remove dollar signs
    string = string.replace("\\$", "")

    # remove units (on the right)
    string = _remove_right_units(string)

    # remove percentage
    string = string.replace("\\%", "")
    string = string.replace("\%", "")

    # " 0." equivalent to " ." and "{0." equivalent to "{." Alternatively, add "0" if "." is the start of the string
    string = string.replace(" .", " 0.")
    string = string.replace("{.", "{0.")
    # if empty, return empty string
    if len(string) == 0:
        return string
    if string[0] == ".":
        string = "0" + string

    # to consider: get rid of e.g. "k = " or "q = " at beginning
    if len(string.split("=")) == 2:
        if len(string.split("=")[0]) <= 2:
            string = string.split("=")[1]

    # fix sqrt3 --> sqrt{3}
    string = _fix_sqrt(string)

    # remove spaces
    string = string.replace(" ", "")

    # \frac1b or \frac12 --> \frac{1}{b} and \frac{1}{2}, etc.
    # Even works with \frac1{72} (but not \frac{72}1).
    # Also does a/b --> \\frac{a}{b}
    string = _fix_fracs(string)

    # manually change 0.5 --> \frac{1}{2}
    if string == "0.5":
        string = "\\frac{1}{2}"

    # NOTE: X/Y changed to \frac{X}{Y} in dataset, but in simple cases fix in case the model output is X/Y
    string = _fix_a_slash_b(string)

    return string


def get_answer(solution: Optional[str]) -> Optional[str]:
    if solution is None:
        return None
    last_boxed = last_boxed_only_string(solution)
    if last_boxed is None:
        return None
    answer = remove_boxed(last_boxed)
    if answer is None:
        return None
    return answer


def is_equiv(str1: Optional[str], str2: Optional[str]) -> float:
    """Returns (as a float) whether two strings containing math are equivalent up to differences of formatting in
    - units
    - fractions
    - square roots
    - superfluous LaTeX.

    Source: https://github.com/hendrycks/math
    """
    if str1 is None and str2 is None:
        print("WARNING: Both None")
        return 1.0
    if str1 is None or str2 is None:
        return 0.0

    try:
        ss1 = _strip_string(str1)
        ss2 = _strip_string(str2)
        return float(ss1 == ss2)
    except Exception:
        return float(str1 == str2)


def is_equiv_chain_of_thought(str1: str, str2: str) -> float:
    """Strips the solution first before calling `is_equiv`."""
    ans1 = get_answer(str1)
    ans2 = get_answer(str2)

    return is_equiv(ans1, ans2)


=======
>>>>>>> 33262bb3
class MELTMATHScenario(Scenario):
    """
    The MATH dataset from the paper
    "Measuring Mathematical Problem Solving With the MATH Dataset"
    by Hendrycks et al. (2021):
    https://arxiv.org/pdf/2103.03874.pdf

    Example input, using official examples:

    ```
    Given a mathematics problem, determine the answer. Simplify your answer as much as possible.
    ###
    Problem: What is $\left(\frac{7}{8}\right)^3 \cdot \left(\frac{7}{8}\right)^{-3}$?
    Answer: $1$
    ###
    Problem: In how many ways can 4 books be selected from a shelf of 6 books if the order in which the books are selected does not matter?
    Answer: $15$
    ###
    Problem: Find the distance between the points $(2,1,-4)$ and $(5,8,-3).$
    Answer: $\sqrt{59}$
    ###
    Problem: The faces of an octahedral die are labeled with digits $1$ through $8$. What is the probability, expressed as a common fraction, of rolling a sum of $15$ with a pair of such octahedral dice?
    Answer: $\frac{1}{32}$
    ###
    Problem: The first three terms of an arithmetic sequence are 1, 10 and 19, respectively. What is the value of the 21st term?
    Answer: $181$
    ###
    Problem: Calculate $6 \cdot 8\frac{1}{3}
    Answer: $50$
    ###
    Problem: When the binary number $100101110010_2$ is divided by 4, what is the remainder (give your answer in base 10)?
    Answer: $2$
    ###
    Problem: How many zeros are at the end of the product 25 $\times$ 240?
    Answer: $3$
    ###
    Problem: What is $\dbinom{n}{n}$ for any positive integer $n$?
    Answer: $
    ```

    Example expected output

    ```
    1$
    ```
    """  # noqa

    name = "MATH"
    description = "Mathematical Problem Solving in Vietnamese"
    tags = ["knowledge", "reasoning"]

    subjects_mapping = {
        "number_theory": "Number Theory",
        "intermediate_algebra": "Intermediate Algebra",
        "algebra": "Algebra",
        "prealgebra": "Prealgebra",
        "geometry": "Geometry",
        "counting_and_probability": "Counting & Probability",
        "precalculus": "Precalculus",
    }
    levels = ["1", "2", "3", "4", "5"]

    def __init__(
        self, subject: str, level: str, use_official_examples: bool = False, use_chain_of_thought: bool = False
    ):
        super().__init__()
        self.subject_name: str = MELTMATHScenario.subjects_mapping[subject]
        self.subject: str = subject
        self.level: str = f"Level {level}"
        self.use_official_examples: bool = use_official_examples
        self.use_chain_of_thought: bool = use_chain_of_thought
        if use_chain_of_thought:
            assert not use_official_examples, "Cannot use official examples when use_chain_of_thought is True."

    def get_instances(self, output_path: str) -> List[Instance]:
        dataset = {}
        cache_dir = os.path.join(output_path, "data")
        ensure_directory_exists(cache_dir)
        dataset = load_dataset(
            "ura-hcmut/Vietnamese-MATH",
            self.subject,
            trust_remote_code=True,
            cache_dir=cache_dir,
            revision="4ee16aadb78aef3b1337e0a7267da565862673ae",
        )

        instances = []
        for split, split_name in zip([TRAIN_SPLIT, TEST_SPLIT], ["train", "test"]):
            if split == TRAIN_SPLIT and self.use_official_examples:
                train_instances = [
                    ("Kết quả của $\left(\\frac{7}{8}\\right)^3 \cdot \left(\\frac{7}{8}\\right)^{-3}$ là gì?", "1"),
                    (
                        "Có bao nhiêu cách chọn 4 quyển sách từ một kệ sách có 6 quyển,"
                        + " nếu thứ tự các cuốn sách được chọn không quan trọng?",
                        "15",
                    ),
                    ("Tìm khoảng cách giữa các điểm $(2,1,-4)$ và $(5,8,-3).$", "\sqrt{59}"),
                    (
                        "Các mặt của khối xúc xắc bát diện được dán nhãn bằng các số từ $1$ đến $8$."
                        + " Xác suất tung một cặp xúc xắc bát diện để được tổng số bằng $15$ là bao nhiêu?"
                        + " Biểu diễn kết quả dưới dạng phân số tối giản.",
                        "\\frac{1}{32}",
                    ),
                    (
                        "Ba số hạng đầu tiên của một dãy số cộng lần lượt là 1, 10 và 19."
                        + " Giá trị của số hạng thứ 21 là?",
                        "181",
                    ),
                    ("Tính $6 \\cdot 8\\frac{1}{3}", "50"),
                    (
                        "Khi chia số nhị phân $100101110010_2$ cho 4,"
                        + " phần dư của phép chia là bao nhiêu (biểu diễn kết quả với cơ số 10)?",
                        "2",
                    ),
                    ("Có bao nhiêu số 0 ở cuối kết quả của tích 25 $\\times$ 240?", "3"),
                ]
                dataset[TRAIN_SPLIT] = [
                    {"problem_vi": problem, "answer_vi": answer} for problem, answer in train_instances
                ]

            else:
                examples = dataset[split].filter(lambda example: example["level"] == self.level)
                list_answers = []

                for example in examples:
                    # Sanity check that we filtered correctly
                    assert (
                        example["type"] == self.subject_name and example["level"] == self.level
                    ), f"Wrong example was included after filtering: {example}"

                    if self.use_chain_of_thought:
                        answer = example["solution_vi"]
                    else:
                        maybe_answer = get_answer(example["solution_vi"])
                        if maybe_answer is None:
                            maybe_answer = "Không có đáp án"
                        answer = maybe_answer
                    list_answers.append(answer)

                # Add column answer_vi to examples
                dataset[split] = examples.add_column("answer_vi", list_answers)

            for example in dataset[split]:
                instance = Instance(
                    input=Input(text=example["problem_vi"]),
                    references=[Reference(Output(text=example["answer_vi"]), tags=[CORRECT_TAG])],
                    split=split,
                )
                instances.append(instance)

<<<<<<< HEAD
        return instances


class MELTTextClassificationScenario(Scenario):
    name = "melt_text_classification"
    description = "Text Classification scenario."
    tags = ["text_classification"]

    def __init__(
        self,
        dataset_name: str,
        revision: str,
        subset: Optional[str] = "",
        text_key: str = "text",
        label_key: str = "label",
        splits: Optional[Dict[str, str]] = None,
    ):
        """
        Initializes the question answering scenario.

        Args:
            dataset_name: The name of the dataset.
            revision: The revision of the dataset to use.
            subset: The subset of the dataset to use. Defaults to "".
            text_key: The key to use for the text in the dataset. Defaults to "text".
            label_key: The key to use for the label in the dataset. Defaults to "label".
            splits: The splits to use for the dataset. Defaults to None.
        """
        super().__init__()
        self.dataset_name = dataset_name
        self.subset = subset
        self.revision = revision
        self.text_key = text_key
        self.label_key = label_key
        self.splits = splits

    @abstractmethod
    def process_example(self, sample: dict) -> Tuple[str, List[str]]:
        """
        Given an sample from the dataset, create the input text and
        list of answers for the instance.
        """
        pass

    def get_instances_for_splits(self, splits: Dict[str, str]) -> List[Instance]:
        """
        Helper for generating instances for a split.
        Args:
            splits (dict): Which splits to partition the data into.
        Returns:
            List[Instance]: Instances from the file for the specified split.
        """
        instances: List[Instance] = []
        dataset = load_dataset(
            self.dataset_name,
            self.subset,
            revision=self.revision,
            trust_remote_code=True,
        )
        for dataset_split_name, helm_split_name in splits.items():
            if dataset_split_name not in dataset:
                raise ValueError(f"Could not find split {dataset_split_name} in dataset {self.dataset_name}")

            for sample in dataset[dataset_split_name]:
                prompt, answers = self.process_example(sample)
                instance = Instance(
                    input=Input(text=prompt),
                    references=[Reference(Output(text=answer), tags=[CORRECT_TAG]) for answer in answers],
                    split=helm_split_name,
                )
                instances.append(instance)

        return instances

    def get_instances(self, output_path: str) -> List[Instance]:
        if self.splits is None:
            splits = {"train": TRAIN_SPLIT, "validation": VALID_SPLIT, "test": TEST_SPLIT}
        else:
            splits = {}
            if "train" in self.splits:
                splits[self.splits[TRAIN_SPLIT]] = TRAIN_SPLIT
            if "validation" in self.splits:
                splits[self.splits[VALID_SPLIT]] = VALID_SPLIT
            if "test" in self.splits:
                splits[self.splits[TEST_SPLIT]] = TEST_SPLIT

        instances: List[Instance] = self.get_instances_for_splits(splits=splits)
        return instances


class MELTTextClassificationVSMECScenario(MELTTextClassificationScenario):
    """
    Scenario for the UIT-VSMEC dataset.
    The UIT-VSMEC dataset is a Vietnamese emotion-labeled corpus consisting of
    6,927 human-annotated sentences collected from social media, categorized
    into six emotions: sadness, enjoyment, anger, disgust, fear, and surprise.
    """

    name = "melt_text_classification_vsmec"
    description = "UIT-VSMEC dataset for emotion classification."
    tags = ["text_classification"]

    def __init__(self):
        super().__init__(
            dataset_name="ura-hcmut/UIT-VSMEC",
            revision="ab642b189eff31fdb781cca7c4c34dee3ee0f1de",
            text_key="Sentence",
            label_key="Emotion",
            splits={
                TRAIN_SPLIT: "train",
                VALID_SPLIT: "validation",
                TEST_SPLIT: "test",
            },
        )

    def process_example(self, sample: dict) -> Tuple[str, List[str]]:
        """
        Given an sample from the dataset, create the input text and
        list of answers for the instance.
        """

        return sample[self.text_key], [sample[self.label_key].lower()]


class MELTTextClassificationPhoATISScenario(MELTTextClassificationScenario):
    """
    Scenario for the PhoATIS dataset.
    The PhoATIS dataset is a Vietnamese benchmark for intent detection and slot filling,
    consisting of 5,871 fluent utterances collected from task-oriented dialogue systems.
    It was later extended with manual disfluency annotations to create a disfluent variant,
    enabling research on the impact of disfluencies in spoken language understanding for Vietnamese.
    """

    name = "melt_text_classification_phoatis"
    description = "PhoATIS dataset for intent detection of flight booking."
    tags = ["text_classification"]

    def __init__(self):
        super().__init__(
            dataset_name="ura-hcmut/PhoATIS",
            revision="bd026c9b276d7fb083d19ec3d6870fca90e1834f",
            text_key="text",
            label_key="label",
            splits={
                TRAIN_SPLIT: "train",
                VALID_SPLIT: "validation",
                TEST_SPLIT: "test",
            },
        )

    def process_example(self, sample: dict) -> Tuple[str, List[str]]:
        """
        Given an sample from the dataset, create the input text and
        list of answers for the instance.
        """

        return sample[self.text_key], sample[self.label_key].lower().split("#")


class MELTTSentimentAnalysisVLSPScenario(MELTTextClassificationScenario):
    """
    Scenario for the VLSP 2016 sentiment analysis dataset.
    The VLSP2016 dataset is a Vietnamese sentiment analysis corpus consisting of
    short user-generated reviews from social media, each labeled with an overall
    sentiment of positive, negative, or neutral. It was developed to support polarity
    classification and benchmark Vietnamese sentiment analysis systems through the
    VLSP 2016 evaluation campaign.
    """

    name = "melt_sentiment_analysis_vlsp"
    description = "VLSP 2016 contains public comments from social media, used for sentiment analysis."
    tags = ["sentiment_analysis"]

    def __init__(self):
        super().__init__(
            dataset_name="ura-hcmut/vlsp2016",
            revision="9531ec0ccabcafb7d51020fe69d8f9faebb91953",
            text_key="Data",
            label_key="Class",
            splits={
                TRAIN_SPLIT: "train",
                TEST_SPLIT: "test",
            },
        )

    def process_example(self, sample: dict) -> Tuple[str, List[str]]:
        """
        Given an sample from the dataset, create the input text and
        list of answers for the instance.
        """

        return sample[self.text_key], [sample[self.label_key].lower()]


class MELTTSentimentAnalysisVSFCScenario(MELTTextClassificationScenario):
    """
    Scenario for the UIT-VSFC dataset.
    The UIT-VSFC dataset is a Vietnamese corpus of over 16,000 student feedback sentences,
    annotated for both sentiment-based (positive, negative, neutral) and topic-based classifications.
    It supports interdisciplinary research at the intersection of sentiment analysis and education,
    with high inter-annotator agreement and strong baseline performance using a Maximum Entropy classifier.
    """

    name = "melt_sentiment_analysis_vsfc"
    description = "UIT-VSFC dataset for analyzing sentiment of student feedback."
    tags = ["sentiment_analysis"]

    def __init__(self):
        super().__init__(
            dataset_name="ura-hcmut/UIT-VSFC",
            revision="c572aed01a811a1dbc68e9aed9f9e684980a10a2",
            text_key="text",
            label_key="label",
            splits={
                TRAIN_SPLIT: "train",
                VALID_SPLIT: "validation",
                TEST_SPLIT: "test",
            },
        )

    def process_example(self, sample: dict) -> Tuple[str, List[str]]:
        """
        Given an sample from the dataset, create the input text and
        list of answers for the instance.
        """

        return sample[self.text_key], [sample[self.label_key].lower()]
=======
        return instances
>>>>>>> 33262bb3
<|MERGE_RESOLUTION|>--- conflicted
+++ resolved
@@ -1,10 +1,6 @@
 import os
-<<<<<<< HEAD
 from abc import abstractmethod
 from typing import Dict, List, Tuple, Optional, Literal
-=======
-from typing import Dict, List, Tuple, Optional
->>>>>>> 33262bb3
 
 import random
 import dataclasses
@@ -359,800 +355,6 @@
         )
 
 
-<<<<<<< HEAD
-@dataclass(frozen=True)
-class MELTLanguageLogicalStatement:
-    subject: str  # e.g. either the individual or group to which this statement applies
-    subject_category: str  # e.g. the group to which this fact applies
-    specifier_type: Literal["một", "cái"]  # the specifier used for the subject
-
-    def generate_specified_subject(self, upper=False, specifier_type=None) -> str:
-        """Handle the specification of the subject in the statement.
-        It is similar to the English "a" or "the" in the statement.
-
-        Example:
-            if (subject="con mèo", subject_category="động vật", specifier_type="cái", upper=False) -> "Cái con mèo"
-            if (subject="quả táo", subject_category="thực vật", specifier_type="a", upper=True) -> "Một quả táo"
-        """
-
-        specifier_type = self.specifier_type if specifier_type is None else specifier_type
-        if not (self.subject_category != "người") or (self.subject == "người"):
-            return self.subject
-        base_char = specifier_type[0].upper() if upper else specifier_type[0].lower()
-        return f"{base_char}{specifier_type[1:]} {self.subject}"
-
-
-@dataclass(frozen=True)
-class MELTLanguageRule(MELTLanguageLogicalStatement):
-    """Class describing how a set of attributes about an individual/group imply another attribute."""
-
-    condition: List[str]  # a list of attributes which must apply for the rule to apply
-    condition_conjunction: Literal["và", "hoặc"]  # "and" or "or", corresponding to
-    consequent: str  # the attribute resulting from the application of the rule
-
-    def __str__(self) -> str:
-        """Renders the rule, i.e. corresponding to "if x (and/or y) then z"
-
-        Rules should have the following format:
-        {
-            'subject': 'An',
-            'subject_category': 'người',
-            'specifier_type': 'cái' or 'một'
-            'condition': ['đỏ', 'tốt'],
-            'condition_conjunction': 'và',
-            'consequent': 'cold'
-        }
-
-        and this example will output a string: "Nếu An là đỏ và tốt, thì An là lạnh."
-        """
-
-        condition = f" {self.condition_conjunction} ".join(self.condition)
-        specified_subject = self.generate_specified_subject()
-        specified_particular_subject = self.generate_specified_subject(specifier_type="cái")
-        return f"Nếu {specified_subject} là {condition}, thì {specified_particular_subject} là {self.consequent}."
-
-
-@dataclass(frozen=True)
-class MELTLanguageFact(MELTLanguageLogicalStatement):
-    """Class describing a statement that a subject has some attributes."""
-
-    specific_attributes: List[str]  # more specific versions of the attributes
-    generic_attributes: List[str]  # a list of attributes which apply to the subject
-    use_specific_attributes: bool  # whether to use the more specific attributes (i.e. hard mode)
-    upper: bool = True  # whether the statement should be uppercase
-
-    def __str__(self) -> str:
-        """Maps from a set of attributes about a subject to a string
-
-        e.g. if (subject="con chó", attributes=["to", "đỏ"], specifier="cái") ->
-        "Cái con chó thì to và đỏ."
-        """
-
-        if len(self.generic_attributes) == 0:
-            return "Không có gì."
-        target_attributes = self.specific_attributes if self.use_specific_attributes else self.generic_attributes
-        specified_subject = self.generate_specified_subject(upper=self.upper)
-        return f"{specified_subject} là {' và '.join(target_attributes)}."
-
-
-def get_vocab() -> Tuple[Dict[str, List[str]], Dict[str, List[str]]]:
-    """All potential subjects for the facts and rules for sythetic_reasoning_natural as well as their categories.
-    Subjects is a dictionary of subject categories like "người" and "động vật" which correspond to
-    a list of potential subjects.
-
-    Attributes corresponds to an initial list of attributes which are only synonymous with themselves.
-    Intially, we default to not including these attributes, but we leave this feature in for convenience.
-
-    Attribute groups are a more general version of attributes, where a single attribute corresponds to a class of
-    attributes e.g. if we know something is chilly, we know that it is cold (but not assuming the reverse).
-    """
-
-    # A list of subjects and their categories
-    subjects: Dict[str, List[str]] = {
-        "người": ["An", "Bình", "Cường", "Duy", "Đạt", "Phương"],
-        "động vật": [
-            "con chó",
-            "con mèo",
-            "con thỏ",
-            "con chuột",
-            "con hổ",
-            "con sư tử",
-            "con gấu",
-            "con sóc",
-            "con bò",
-            "con gấu trúc",
-            "con nhím",
-            "con voi",
-            "con hươu cao cổ",
-            "con hà mã",
-        ],
-        "thực vật": ["hoa anh túc", "hoa bồ công anh", "cây", "hoa hồng", "hoa hướng dương"],
-    }
-
-    # Convert list of attributes into dictionary
-    # A list of attributes and their overarching meaning (used in hard difficulty)
-    attribute_groups = {
-        "trẻ": ["trẻ"],
-        "mềm": ["mềm"],
-        "buồn": ["buồn"],
-        "sợ": ["sợ"],
-        "lạnh": ["lạnh", "lạnh buốt", "mát mẻ"],
-        "nóng": ["nóng", "ấm"],
-        "thông minh": ["thông minh", "tài giỏi", "khôn", "sáng trí"],
-        "sạch": ["sạch", "ngăn nắp"],
-        "nhỏ": ["nhỏ", "bé", "tí nị"],
-        "to": ["to", "khổng lồ", "bự", "lớn"],
-        "tốt": ["tốt", "tử tế", "tốt bụng"],
-        "đẹp": ["đẹp", "xinh"],
-        "đỏ": ["đỏ", "đỏ thẫm"],
-        "xanh dương": ["xanh dương", "xanh lam"],
-        "xanh lục": ["xanh lục", "xanh lá cây"],
-        "tím": ["tím", "tím than"],
-        "chán": ["chán", "đần"],
-        "cũ": ["cũ", "xưa", "cổ"],
-        "mạnh": ["mạnh", "mạnh mẽ", "cơ bắp"],
-        "yếu": ["yếu", "yếu đuối", "mỏng manh"],
-        "nhanh": ["nhanh", "mau"],
-        "chậm": ["chậm", "chậm chạp"],
-        "xấu": ["xấu", "xấu xa", "ác", "độc ác"],
-        "hạnh phúc": ["hạnh phúc", "hân hoan", "vui mừng", "vui vẻ"],
-        "tròn": ["tròn", "hình tròn", "hình cầu"],
-    }
-    # Remove any keys which duplicate subitems
-    new_attribute_groups: Dict[str, List[str]] = copy(attribute_groups)
-    for general_attribute, specific_attributes in attribute_groups.items():
-        for specific_attribute in specific_attributes:
-            if (general_attribute != specific_attribute) and (specific_attribute in attribute_groups):
-                del new_attribute_groups[specific_attribute]
-
-    return new_attribute_groups, subjects
-
-
-def generate_rules(
-    attribute_groups: Dict[str, List[str]],
-    subject: str,
-    subject_category: str,
-    max_rules: int = 5,
-    specific_category: bool = False,
-) -> List[MELTLanguageRule]:
-    """Generates a random set of rules about a subject as dictionaries,
-    given a list of potential attributes and the category (e.g. người) of the subject (e.g. An)
-
-    These rules are guaranteed to not contradict one another, and attributes implied by a single rule will
-    not imply any attributes in any other rules (i.e. there is only a single step of reasoning).
-    """
-    attributes_shuffled = list(attribute_groups.keys()).copy()
-    random.shuffle(attributes_shuffled)
-    rules: List[MELTLanguageRule] = []
-
-    while len(attributes_shuffled) > 2 and len(rules) < max_rules:
-        rule_subject = subject if specific_category else random.choice([subject_category, subject])
-        n_rule_attributes = random.randint(2, 3)
-        rule_attributes, attributes_shuffled = (
-            attributes_shuffled[:n_rule_attributes],
-            attributes_shuffled[n_rule_attributes:],
-        )
-        rules.append(
-            MELTLanguageRule(
-                subject=rule_subject,
-                subject_category=subject_category,
-                specifier_type="một",
-                condition=rule_attributes[:-1],
-                condition_conjunction=random.choice(["và", "hoặc"]),
-                consequent=rule_attributes[-1],
-            )
-        )
-    return rules
-
-
-def generate_test(
-    attribute_groups: Dict[str, List[str]],
-    subject: str,
-    subject_category: str,
-    rules: List[MELTLanguageRule],
-    use_specific_attributes: bool,
-    p_consequenceless=0.1,
-) -> Tuple[MELTLanguageFact, List[MELTLanguageRule], MELTLanguageFact]:
-    """Generates a test case given a set of rules, i.e. a statement about the subject from which something
-    can be potentially deduced given the rules. We include an argument, p_consequenceless, to re-roll with
-    some probability if the generated fact does not allow anything to be determined.
-    """
-
-    # The generic attributes which the test fact will assign to the subject
-    test_attributes: List[str] = random.sample(list(attribute_groups.keys()), 2)
-    # The specific versions of the test attributes
-    test_attributes_specific: List[str] = [
-        random.choice(attribute_groups[subcondition]) for subcondition in test_attributes
-    ]
-    test_consequents: List[str] = []  # The attributes implied by the test attributes and rules
-    test_rules_used: List[MELTLanguageRule] = []
-    for rule in rules:
-        if rule.consequent in test_attributes:
-            continue
-        if rule.condition_conjunction == "và":
-            if set(rule.condition).issubset(test_attributes):
-                test_rules_used.append(rule)
-                test_consequents.append(rule.consequent)
-        elif rule.condition_conjunction == "hoặc":
-            if not set(rule.condition).isdisjoint(test_attributes):
-                test_rules_used.append(rule)
-                test_consequents.append(rule.consequent)
-    if len(test_consequents) == 0 and random.random() > p_consequenceless:
-        return generate_test(
-            attribute_groups, subject, subject_category, rules, use_specific_attributes, p_consequenceless
-        )
-
-    test_fact: MELTLanguageFact = MELTLanguageFact(
-        subject,
-        subject_category,
-        specifier_type="cái",
-        specific_attributes=test_attributes_specific,
-        generic_attributes=test_attributes,
-        use_specific_attributes=use_specific_attributes,
-    )
-
-    target_fact: MELTLanguageFact = dataclasses.replace(
-        test_fact,
-        specific_attributes=test_consequents,
-        generic_attributes=test_consequents,
-    )
-
-    return test_fact, test_rules_used, target_fact
-
-
-class MELTSRNScenario(Scenario):
-    """
-    Synthetic Reasoning Natural Language benchmark inspired by "Transformers as Soft Reasoners over Language"
-        https://arxiv.org/abs/2002.05867
-    """
-
-    name = "sythetic_reasoning_natural"
-    description = "Language Pattern Matching"
-    tags = ["reasoning", "language", "pattern_matching"]
-
-    def __init__(self, difficulty: str, random_seed=42):
-        super().__init__()
-        self.attribute_groups, self.subjects = get_vocab()
-
-        # specific_category specifies that the specific category should always be used
-        # e.g. "dog" instead of "an động vật"
-        self.specific_category: bool = difficulty == "easy"
-        # use_specific_attributes specifies that the synonymous attributes can be used
-        # e.g. "chill" instead of "cold"
-        self.use_specific_attributes: bool = difficulty == "hard"
-        self.include_intermediates: bool = False
-        self.num_train_instances: int = 1000
-        self.num_val_instances: int = 5000
-        self.num_test_instances: int = 5000
-        self.random_seed = random_seed
-
-    def generate_problem(
-        self,
-    ) -> Tuple[List[MELTLanguageRule], MELTLanguageFact, List[MELTLanguageRule], MELTLanguageFact]:
-        subject_category = random.choice(list(self.subjects.keys()))
-        subject = random.choice(self.subjects[subject_category])
-        rules = generate_rules(
-            self.attribute_groups, subject, subject_category, specific_category=self.specific_category
-        )
-        test_fact, test_rules_used, target_fact = generate_test(
-            self.attribute_groups, subject, subject_category, rules, self.use_specific_attributes
-        )
-        return rules, test_fact, test_rules_used, target_fact
-
-    def get_instances(self, output_path: str) -> List[Instance]:
-        # Read all the instances
-        instances: List[Instance] = []
-        random.seed(self.random_seed)
-
-        for sample_idx in range(self.num_train_instances + self.num_val_instances + self.num_test_instances):
-            rules, test_fact, test_rules_used, target_fact = self.generate_problem()
-
-            question = "\n".join(str(rule) for rule in rules) + "\n"
-            test_specified_subject = test_fact.generate_specified_subject(upper=False)
-            question += f"Sự thật:\n{test_fact}\n"
-            if self.include_intermediates:
-                question += "Luật đã dùng:\n" + "\n".join(str(test_rule) for test_rule in test_rules_used) + "\n"
-            question += f"Những điều sau đây có thể được xác định về {test_specified_subject}:"
-
-            if sample_idx < self.num_train_instances:
-                split = TRAIN_SPLIT
-            elif sample_idx < self.num_train_instances + self.num_val_instances:
-                split = VALID_SPLIT
-            else:
-                split = TEST_SPLIT
-
-            instance = Instance(
-                input=Input(text=question),
-                references=[Reference(Output(text=str(target_fact)), tags=[CORRECT_TAG])],
-                split=split,
-            )
-            instances.append(instance)
-
-        return instances
-
-
-ANIMALS = [
-    "con ngựa vằn",
-    "con rắn hổ mang",
-    "con cò",
-    "con chim cánh cụt",
-    "con cá mập",
-    "con sư tử",
-    "con trâu",
-    "con cá voi",
-    "con hải cẩu",
-    "con đại bàng",
-    "con ngựa",
-    "con chuột",
-]
-FRUITS = [
-    "quả táo",
-    "quả đào",
-    "quả dưa hấu",
-    "quả chuối",
-    "quả nho",
-    "quả kiwi",
-    "quả lê",
-    "quả dâu tây",
-    "quả việt quất",
-    "quả mâm xôi",
-]
-RULE_SYMBOLS = ["X", "Y", "Z"]
-MATH_SYMBOLS = ["+", "-", "*", "="]
-
-
-def subst(pattern: List[str], rule_symbol: str, substitute_str: str) -> List[str]:
-    """
-    We substitute one rule symbols in a pattern according by a substitution str.
-
-    example:
-    pattern = "A+B=B+A"
-    rule_symbol = "A"
-    substitute_str = "quả táo"
-    return: "quả táo+B=B+quả táo"
-
-    :param pattern: A Pattern representing the rule.
-    :param rule_symbol: One rule symbol.
-    :param substitute_str: The substitution string.
-    :return: The result of substitution.
-    """
-    assert rule_symbol in pattern
-    # check which index is the same as rule_symbol
-    indices = [i for i, x in enumerate(pattern) if x == rule_symbol]
-
-    # form a new string with the symbol replaced
-    new_string = pattern[: indices[0]] + [substitute_str]
-    for i, j in zip(indices[:-1], indices[1:]):
-        new_string += pattern[i + 1 : j]
-        new_string += [substitute_str]
-    new_string += pattern[indices[-1] + 1 :]
-
-    return new_string
-
-
-def pattern_subst(pattern: List[str], rule_symbols: List[str], substitute_dict: Dict[str, str]) -> List[str]:
-    """
-    We substitute the rule symbols in a pattern according to a substitution dictionary.
-
-    example:
-    pattern = "A+B=B+A"
-    rule_symbols = ["A", "B"]
-    substitute_dict = {"A":"quả táo", "B":"quả đào"}
-    return: "quả táo+quả đào=quả đào+quả táo"
-
-    :param pattern: A Pattern representing the rule.
-    :param rule_symbols: The set of rule symbols.
-    :param substitute_dict: The substitution dictionary.
-    :return: The result of substitution.
-    """
-
-    out = pattern
-    # we iteratively replace each rule symbol with its subsitution string
-    for symbol in rule_symbols:
-        out = subst(out, symbol, substitute_dict[symbol])
-    return out
-
-
-class MELTSyntheticReasoningScenario(Scenario):
-    """
-    Synthetic Reasoning benchmark inspired by
-    "LIME: Learning Inductive Bias for Primitives of Mathematical Reasoning"
-        https://arxiv.org/abs/2101.06223
-    """
-
-    name = "synthetic_reasoning"
-    description = "Synthetic reasoning benchmark"
-    tags = ["reasoning", "language", "pattern_matching"]
-
-    def __init__(self, mode: str, random_seed=42):
-        super().__init__()
-        self.num_train_instances: int = 1000
-        self.num_val_instances: int = 5000
-        self.num_test_instances: int = 5000
-        self.rng = np.random.RandomState(random_seed)
-        self.mode = mode
-        assert self.mode in ["variable_substitution", "pattern_match", "induction"], f"Unsupported mode: {self.mode}"
-
-    def gen_subst(self, rule_symbols: List[str], tokens: List[str]) -> Tuple[Dict[str, str], str]:
-        """
-        For each of the rule symbol, we sample a random substitution string composed of randomly sampled tokens.
-
-        :param rule_symbols: A list of rule symbols.
-        :param tokens: Tokens used to construct the substitution.
-        :return: We return a substitution dictionary, and its string representation.
-        """
-        substitute_dict = {}
-        substitute_str = []
-        for char in rule_symbols:
-            subst_len = self.rng.randint(1, 3)
-            subst = " ".join(self.rng.choice(tokens, size=subst_len))
-            substitute_dict.update({char: subst})
-            substitute_str.append(char)
-            substitute_str.append("bởi")
-            substitute_str.append('"')
-            substitute_str.append(subst)
-            substitute_str.append('"')
-            substitute_str.append(",")
-        substitute_dict_str = " ".join(substitute_str[:-1])
-        return substitute_dict, substitute_dict_str
-
-    def gen_pattern(self, math_symbols: List[str], rule_symbols: List[str]) -> List[str]:
-        """
-        Generate a pattern string.
-
-        Example Input: math_symbols: ["+", "-", "*"], rule_symbols: ["Y", "Y", "Z"]
-        Example Output: ["Y", "Y", "+", "Z", "="]
-        """
-        pattern = rule_symbols + math_symbols
-        self.rng.shuffle(pattern)
-        return pattern
-
-    def get_instances(self, output_path: str) -> List[Instance]:
-        # We fix the seed for data generation to ensure reproducibility.
-        # Read all the instances
-        instances: List[Instance] = []
-
-        rule_symbols = RULE_SYMBOLS
-        tokens = ANIMALS + FRUITS
-        math_symbols = MATH_SYMBOLS
-
-        for sample_idx in range(self.num_train_instances + self.num_val_instances + self.num_test_instances):
-            # Sample rule symbols
-            sampled_rule_symbols = list(self.rng.choice(rule_symbols, size=self.rng.randint(2, 4)))
-            sampled_rule_symbols_set = sorted(list(set(sampled_rule_symbols)))  # sorted to make it deterministic
-
-            # Sample math symbols
-            sampled_math_symbols = list(self.rng.choice(math_symbols, size=self.rng.randint(2, 4)))
-
-            # generate the pattern
-            pattern = self.gen_pattern(sampled_math_symbols, sampled_rule_symbols)
-
-            # generate one substitution
-            substitute_dict, substitute_dict_str = self.gen_subst(sampled_rule_symbols_set, tokens)
-            result = pattern_subst(pattern, sampled_rule_symbols_set, substitute_dict)
-
-            # generate another substitution
-            substitute_dict_2, _ = self.gen_subst(sampled_rule_symbols_set, tokens)
-            result_2 = pattern_subst(pattern, sampled_rule_symbols_set, substitute_dict_2)
-
-            result_string = " ".join(result)
-            pattern_string = " ".join(pattern)
-
-            src: str
-            tgt: str
-            if self.mode == "induction":
-                result_string_2 = " ".join(result_2)
-                src = f"Hai kết quả: {result_string} | {result_string_2}"
-                tgt = f"Quy luật: {pattern_string}"
-            elif self.mode == "variable_substitution":
-                src = f"Các quy luật: {pattern_string} | Thay thế: {substitute_dict_str}"
-                tgt = " ".join(result)
-            elif self.mode == "pattern_match":
-                # we sample 3 other pattern strings as negatives for patterns matching.
-                other_patterns = [
-                    " ".join(self.gen_pattern(sampled_math_symbols, sampled_rule_symbols_set)) for _ in range(3)
-                ]
-                all_patterns = other_patterns + [pattern_string]
-                self.rng.shuffle(all_patterns)
-                all_pattern_string = " | ".join(all_patterns)
-                src = f"Các quy luật: {all_pattern_string} | Kết quả: {result_string}"
-                tgt = pattern_string
-            else:
-                raise ValueError(f"Invalid mode: {self.mode}")
-
-            split: str
-            if sample_idx < self.num_train_instances:
-                split = TRAIN_SPLIT
-            elif sample_idx < self.num_train_instances + self.num_val_instances:
-                split = VALID_SPLIT
-            else:
-                split = TEST_SPLIT
-
-            instance = Instance(
-                input=Input(text=src),
-                references=[Reference(Output(text=tgt), tags=[CORRECT_TAG])],
-                split=split,
-            )
-            instances.append(instance)
-
-        return instances
-
-
-def remove_boxed(string: str) -> Optional[str]:
-    """Source: https://github.com/hendrycks/math
-
-    Extract the text within a \\boxed{...} environment.
-
-    Example:
-    >>> remove_boxed(\\boxed{\\frac{2}{3}})
-    \\frac{2}{3}
-    """
-    left = "\\boxed{"
-    try:
-        assert string[: len(left)] == left
-        assert string[-1] == "}"
-        return string[len(left) : -1]
-    except Exception:
-        return None
-
-
-def last_boxed_only_string(string: str) -> Optional[str]:
-    """Source: https://github.com/hendrycks/math
-
-    Extract the last \\boxed{...} or \\fbox{...} element from a string.
-    """
-    idx = string.rfind("\\boxed")
-    if idx < 0:
-        idx = string.rfind("\\fbox")
-        if idx < 0:
-            return None
-
-    i = idx
-    right_brace_idx = None
-    num_left_braces_open = 0
-    while i < len(string):
-        if string[i] == "{":
-            num_left_braces_open += 1
-        if string[i] == "}":
-            num_left_braces_open -= 1
-            if num_left_braces_open == 0:
-                right_brace_idx = i
-                break
-        i += 1
-
-    if right_brace_idx is None:
-        retval = None
-    else:
-        retval = string[idx : right_brace_idx + 1]
-
-    return retval
-
-
-def _fix_fracs(string: str) -> str:
-    """Source: https://github.com/hendrycks/math
-
-    Reformat fractions.
-
-    Examples:
-    >>> _fix_fracs("\\frac1b")
-    \frac{1}{b}
-    >>> _fix_fracs("\\frac12")
-    \frac{1}{2}
-    >>> _fix_fracs("\\frac1{72}")
-    \frac{1}{72}
-    """
-    substrs = string.split("\\frac")
-    new_str = substrs[0]
-    if len(substrs) > 1:
-        substrs = substrs[1:]
-        for substr in substrs:
-            new_str += "\\frac"
-            if substr[0] == "{":
-                new_str += substr
-            else:
-                try:
-                    assert len(substr) >= 2
-                except Exception:
-                    return string
-                a = substr[0]
-                b = substr[1]
-                if b != "{":
-                    if len(substr) > 2:
-                        post_substr = substr[2:]
-                        new_str += "{" + a + "}{" + b + "}" + post_substr
-                    else:
-                        new_str += "{" + a + "}{" + b + "}"
-                else:
-                    if len(substr) > 2:
-                        post_substr = substr[2:]
-                        new_str += "{" + a + "}" + b + post_substr
-                    else:
-                        new_str += "{" + a + "}" + b
-    string = new_str
-    return string
-
-
-def _fix_a_slash_b(string: str) -> str:
-    """Source: https://github.com/hendrycks/math
-
-    Reformat fractions formatted as a/b to \\frac{a}{b}.
-
-    Example:
-    >>> _fix_a_slash_b("2/3")
-    \frac{2}{3}
-    """
-    if len(string.split("/")) != 2:
-        return string
-    a_str = string.split("/")[0]
-    b_str = string.split("/")[1]
-    try:
-        a = int(a_str)
-        b = int(b_str)
-        assert string == "{}/{}".format(a, b)
-        new_string = "\\frac{" + str(a) + "}{" + str(b) + "}"
-        return new_string
-    except Exception:
-        return string
-
-
-def _remove_right_units(string: str) -> str:
-    """Source: https://github.com/hendrycks/math
-
-    Remove units (on the right).
-    "\\text{ " only ever occurs (at least in the val set) when describing units.
-    """
-    if "\\text{ " in string:
-        splits = string.split("\\text{ ")
-        assert len(splits) == 2
-        return splits[0]
-    else:
-        return string
-
-
-def _fix_sqrt(string: str) -> str:
-    """Source: https://github.com/hendrycks/math
-
-    Reformat square roots.
-
-    Example:
-    >>> _fix_sqrt("\\sqrt3")
-    \sqrt{3}
-    """
-    if "\\sqrt" not in string:
-        return string
-    splits = string.split("\\sqrt")
-    new_string = splits[0]
-    for split in splits[1:]:
-        if split[0] != "{":
-            a = split[0]
-            new_substr = "\\sqrt{" + a + "}" + split[1:]
-        else:
-            new_substr = "\\sqrt" + split
-        new_string += new_substr
-    return new_string
-
-
-def _strip_string(string: str) -> str:
-    """Source: https://github.com/hendrycks/math
-
-    Apply the reformatting helper functions above.
-    """
-    # linebreaks
-    string = string.replace("\n", "")
-    # print(string)
-
-    # remove inverse spaces
-    string = string.replace("\\!", "")
-    # print(string)
-
-    # replace \\ with \
-    string = string.replace("\\\\", "\\")
-    # print(string)
-
-    # replace tfrac and dfrac with frac
-    string = string.replace("tfrac", "frac")
-    string = string.replace("dfrac", "frac")
-    # print(string)
-
-    # remove \left and \right
-    string = string.replace("\\left", "")
-    string = string.replace("\\right", "")
-    # print(string)
-
-    # Remove circ (degrees)
-    string = string.replace("^{\\circ}", "")
-    string = string.replace("^\\circ", "")
-
-    # remove dollar signs
-    string = string.replace("\\$", "")
-
-    # remove units (on the right)
-    string = _remove_right_units(string)
-
-    # remove percentage
-    string = string.replace("\\%", "")
-    string = string.replace("\%", "")
-
-    # " 0." equivalent to " ." and "{0." equivalent to "{." Alternatively, add "0" if "." is the start of the string
-    string = string.replace(" .", " 0.")
-    string = string.replace("{.", "{0.")
-    # if empty, return empty string
-    if len(string) == 0:
-        return string
-    if string[0] == ".":
-        string = "0" + string
-
-    # to consider: get rid of e.g. "k = " or "q = " at beginning
-    if len(string.split("=")) == 2:
-        if len(string.split("=")[0]) <= 2:
-            string = string.split("=")[1]
-
-    # fix sqrt3 --> sqrt{3}
-    string = _fix_sqrt(string)
-
-    # remove spaces
-    string = string.replace(" ", "")
-
-    # \frac1b or \frac12 --> \frac{1}{b} and \frac{1}{2}, etc.
-    # Even works with \frac1{72} (but not \frac{72}1).
-    # Also does a/b --> \\frac{a}{b}
-    string = _fix_fracs(string)
-
-    # manually change 0.5 --> \frac{1}{2}
-    if string == "0.5":
-        string = "\\frac{1}{2}"
-
-    # NOTE: X/Y changed to \frac{X}{Y} in dataset, but in simple cases fix in case the model output is X/Y
-    string = _fix_a_slash_b(string)
-
-    return string
-
-
-def get_answer(solution: Optional[str]) -> Optional[str]:
-    if solution is None:
-        return None
-    last_boxed = last_boxed_only_string(solution)
-    if last_boxed is None:
-        return None
-    answer = remove_boxed(last_boxed)
-    if answer is None:
-        return None
-    return answer
-
-
-def is_equiv(str1: Optional[str], str2: Optional[str]) -> float:
-    """Returns (as a float) whether two strings containing math are equivalent up to differences of formatting in
-    - units
-    - fractions
-    - square roots
-    - superfluous LaTeX.
-
-    Source: https://github.com/hendrycks/math
-    """
-    if str1 is None and str2 is None:
-        print("WARNING: Both None")
-        return 1.0
-    if str1 is None or str2 is None:
-        return 0.0
-
-    try:
-        ss1 = _strip_string(str1)
-        ss2 = _strip_string(str2)
-        return float(ss1 == ss2)
-    except Exception:
-        return float(str1 == str2)
-
-
-def is_equiv_chain_of_thought(str1: str, str2: str) -> float:
-    """Strips the solution first before calling `is_equiv`."""
-    ans1 = get_answer(str1)
-    ans2 = get_answer(str2)
-
-    return is_equiv(ans1, ans2)
-
-
-=======
->>>>>>> 33262bb3
 class MELTMATHScenario(Scenario):
     """
     The MATH dataset from the paper
@@ -1303,7 +505,6 @@
                 )
                 instances.append(instance)
 
-<<<<<<< HEAD
         return instances
 
 
@@ -1530,7 +731,4 @@
         list of answers for the instance.
         """
 
-        return sample[self.text_key], [sample[self.label_key].lower()]
-=======
-        return instances
->>>>>>> 33262bb3
+        return sample[self.text_key], [sample[self.label_key].lower()]