--- conflicted
+++ resolved
@@ -622,10 +622,6 @@
     The subject knowledge task of CLEVA benchmark.
     We follow https://github.com/stanford-crfm/helm/tree/main/scripts/fact_completion to construct the Chinese dataset.
     Considering the Chinese characteristics, we rewrite and extend the relations.
-    There are 91 relations, which are grouped into 14 subjects:
-
-        Art, Biomedicine, Chemistrt, Computer Science, Economics, Geography, History,
-        Law, Literature, Math, Other General, Philosophy, Physics, Politics
 
     An example is:
         补全下列句子中下划线处的实体。
@@ -662,7 +658,42 @@
         return instance
 
 
-<<<<<<< HEAD
+class CLEVACulturalKnowledgeScenario(CLEVAScenario):
+    """
+    The cultural knowledge task of CLEVA benchmark.
+
+    An idiom example is:
+        请根据文段内容补全下划线处的成语。
+
+        文本: 王俊凯登杂志封面挑战日式发型少年____娱乐微小二2021-03-09 16:07:14 1/12王俊凯为时尚杂志拍摄的写真曝光,封面中的他,突破以往风格,首次尝试日系长发造型,
+        身穿黑色剪裁西装,搭配金丝边眼镜,雅痞气质无比吸睛。0...
+        A. 大错特错
+        B. 化为乌有
+        C. 红颜薄命
+        D. 委曲求全
+        E. 富丽堂皇
+        F. 逢凶化吉
+        G. 初露锋芒
+        答: G
+
+        文本: 1997年上映的电影《宋家王朝》中,影星杨紫琼,张曼玉,邬君梅,分别扮演宋霭龄,宋庆龄,宋美龄,其片头语“遥远的旧中国有三姐妹,一个爱钱,一个爱国,一个爱权”不胫而走,
+        却也____,成为对宋氏三姐妹的总体评价。图中是《宋家王朝》的...
+        A. 异想天开
+        B. 时移世易
+        C. 半生半熟
+        D. 言之凿凿
+        E. 大有可为
+        F. 喧宾夺主
+        G. 焕然一新
+        答:
+
+    Target: D
+    """
+
+    description = "Cultural knowledge task in CLEVA benchmark"
+    tags = ["cultural_knowledge", "multiple_choice"]
+
+
 class CLEVAClosedBookQuestionAnsweringScenario(CLEVAScenario):
     """
     The closed-book QA task of CLEVA benchmark.
@@ -706,40 +737,4 @@
     """
 
     description = "Summarization task in CLEVA benchmark"
-    tags = ["summarizarion"]
-=======
-class CLEVACulturalKnowledgeScenario(CLEVAScenario):
-    """
-    The cultural knowledge task of CLEVA benchmark.
-
-    An idiom example is:
-        请根据文段内容补全下划线处的成语。
-
-        文本: 王俊凯登杂志封面挑战日式发型少年____娱乐微小二2021-03-09 16:07:14 1/12王俊凯为时尚杂志拍摄的写真曝光,封面中的他,突破以往风格,首次尝试日系长发造型,
-        身穿黑色剪裁西装,搭配金丝边眼镜,雅痞气质无比吸睛。0...
-        A. 大错特错
-        B. 化为乌有
-        C. 红颜薄命
-        D. 委曲求全
-        E. 富丽堂皇
-        F. 逢凶化吉
-        G. 初露锋芒
-        答: G
-
-        文本: 1997年上映的电影《宋家王朝》中,影星杨紫琼,张曼玉,邬君梅,分别扮演宋霭龄,宋庆龄,宋美龄,其片头语“遥远的旧中国有三姐妹,一个爱钱,一个爱国,一个爱权”不胫而走,
-        却也____,成为对宋氏三姐妹的总体评价。图中是《宋家王朝》的...
-        A. 异想天开
-        B. 时移世易
-        C. 半生半熟
-        D. 言之凿凿
-        E. 大有可为
-        F. 喧宾夺主
-        G. 焕然一新
-        答:
-
-    Target: D
-    """
-
-    description = "Cultural knowledge task in CLEVA benchmark"
-    tags = ["cultural_knowledge", "multiple_choice"]
->>>>>>> 4e824ea9
+    tags = ["summarizarion"]