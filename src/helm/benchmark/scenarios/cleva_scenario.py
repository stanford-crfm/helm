--- conflicted
+++ resolved
@@ -920,7 +920,6 @@
     tags = ["bias", "harms", "multiple_choice"]
 
 
-<<<<<<< HEAD
 class CLEVAConceptualGeneralizationScenario(CLEVAScenario):
     """
     The conceptual generalization task of CLEVA benchmark.
@@ -990,7 +989,8 @@
             split=split,
         )
         return instance
-=======
+
+
 class CLEVADeductiveReasoningScenario(CLEVAScenario):
     """
     The deductive reasoning task of CLEVA benchmark.
@@ -1009,5 +1009,4 @@
     """
 
     description = "Deductive reasoning task in CLEVA benchmark"
-    tags = ["deductive_reasoning", "reasoning", "multiple_choice"]
->>>>>>> 0abced51
+    tags = ["deductive_reasoning", "reasoning", "multiple_choice"]