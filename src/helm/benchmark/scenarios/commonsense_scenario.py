import json
import os
from typing import List

from helm.common.general import ensure_file_downloaded, ensure_directory_exists
from helm.common.hierarchical_logger import hlog
from .scenario import (
    Scenario,
    Instance,
    Reference,
    TRAIN_SPLIT,
    VALID_SPLIT,
    TEST_SPLIT,
    CORRECT_TAG,
    Input,
    Output,
)


_SPLIT_TRANSLATION = {
    "train": TRAIN_SPLIT,
    "val": VALID_SPLIT,
    "test": TEST_SPLIT,
}


def _make_instance(question: str, answers: List[str], correct_answer: str, split: str):
    references = []
    for answer in answers:
        references.append(Reference(Output(text=answer), tags=[CORRECT_TAG] if answer == correct_answer else []))
    return Instance(
        input=Input(text=question),
        references=references,
        split=_SPLIT_TRANSLATION[split],
    )


class HellaSwagScenario(Scenario):
    name = "hellaswag"
    description = "Benchmark from https://arxiv.org/pdf/1905.07830.pdf."
    tags = ["knowledge", "multiple_choice"]

    def get_instances(self, output_path: str) -> List[Instance]:
        # Download the raw data
        data_path = os.path.join(output_path, "data")
        ensure_directory_exists(data_path)

        instances = []
        base_url = "https://raw.githubusercontent.com/rowanz/hellaswag/master/data/hellaswag_{}.jsonl"
        # Ignore HellaSwag test set because no label information
        for split in ["train", "val"]:
            file_path = os.path.join(data_path, f"hellaswag_{split}.jsonl")
            ensure_file_downloaded(
                source_url=base_url.format(split),
                target_path=file_path,
            )
            hlog(f"Reading {file_path}")
            with open(file_path) as f:
                for line in f:
                    item = json.loads(line)
                    instances.append(self.json_to_instance(item, split))
        return instances

    @staticmethod
    def json_to_instance(item, split) -> Instance:
        ctx_b_fixed = item["ctx_b"][0].upper() + item["ctx_b"][1:] if len(item["ctx_b"]) != 0 else ""

        question = f"{item['activity_label']}: {item['ctx_a']} {ctx_b_fixed}"
        answers = item["endings"]
        correct_answer = answers[item["label"]]

        assert len(answers) == 4
        return _make_instance(question=question, answers=answers, correct_answer=correct_answer, split=split)


class OpenBookQA(Scenario):
    name = "openbookqa"
    description = "Benchmark from https://aclanthology.org/D18-1260.pdf."
    tags = ["knowledge", "multiple_choice"]

    def get_instances(self, output_path: str):
        # Download the raw data
        data_path = os.path.join(output_path, "data")
        ensure_directory_exists(data_path)

        ensure_file_downloaded(
            source_url="https://ai2-public-datasets.s3.amazonaws.com/open-book-qa/OpenBookQA-V1-Sep2018.zip",
            target_path=os.path.join(data_path, "OpenBookQA-V1-Sep2018"),
            unpack=True,
            unpack_type="unzip",
        )

        instances = []
        for split in ["train", "test"]:
            file_path = os.path.join(data_path, "OpenBookQA-V1-Sep2018", "Data", "Main", f"{split}.jsonl")
            hlog(f"Reading {file_path}")
            with open(file_path) as f:
                for line in f:
                    item = json.loads(line)
                    instances.append(self.json_to_instance(item, split))
        return instances

    @staticmethod
    def json_to_instance(item, split) -> Instance:
        letter2idx = {"A": 0, "B": 1, "C": 2, "D": 3}

        question = item["question"]["stem"]
        answers = [answer["text"] for answer in item["question"]["choices"]]
        correct_choice = letter2idx[item["answerKey"]]
        correct_answer = answers[correct_choice]

        assert len(answers) == 4
        assert item["question"]["choices"][correct_choice]["label"] == item["answerKey"]
        return _make_instance(question=question, answers=answers, correct_answer=correct_answer, split=split)
<<<<<<< HEAD
=======


class PiqaScenario(Scenario):
    name = "piqa"
    description = "Benchmark from https://arxiv.org/pdf/1911.11641.pdf."
    tags = ["knowledge", "multiple_choice"]

    def get_instances(self, output_path: str):
        # Download the raw data
        data_path = os.path.join(output_path, "data")
        ensure_directory_exists(data_path)

        url = "https://yonatanbisk.com/piqa/data/{}"
        # TODO The source actually uses TRAIN_SPLIT and VALID_SPLIT, so consider skipping "val".
        split_mapping = {"train": "train", "val": "valid"}
        instances = []
        # Ignore PIQA test set because no label information
        for split in ["train", "val"]:
            ensure_file_downloaded(
                source_url=url.format(f"{split_mapping[split]}.jsonl"),
                target_path=os.path.join(data_path, f"piqa_{split}.jsonl"),
            )
            ensure_file_downloaded(
                source_url=url.format(f"{split_mapping[split]}-labels.lst"),
                target_path=os.path.join(data_path, f"piqa_{split}_labels.lst"),
            )
            data = [json.loads(line) for line in open(os.path.join(data_path, f"piqa_{split}.jsonl"))]
            labels = [int(line.strip()) for line in open(os.path.join(data_path, f"piqa_{split}_labels.lst"))]
            assert len(data) == len(labels)
            for item, label in zip(data, labels):
                instances.append(self.json_to_instance(item, label, split))
        return instances

    @staticmethod
    def json_to_instance(item, label: int, split: str):
        question = item["goal"]
        answers = [item["sol1"], item["sol2"]]
        correct_choice = label
        correct_answer = answers[correct_choice]

        assert len(item) == 3
        assert correct_choice in [0, 1]
        return _make_instance(question, answers, correct_answer, split)


class CommonSenseScenario(Scenario):
    """
    Unified interface for all CommonSense scenarios.

    - The "CommonSenseQA" benchmark from this paper:
      https://arxiv.org/pdf/1811.00937.pdf

    - The "SIQA" benchmark from this paper:
      https://arxiv.org/pdf/1904.09728.pdf
    """

    name = "commonsense"
    description = "Unified interface for all CommonSense scenarios."
    tags = ["knowledge", "multiple_choice"]

    def __init__(self, dataset):
        super().__init__()
        self.dataset = dataset
        assert self.dataset in ["commonsenseqa", "siqa"]
>>>>>>> 3f1841cb


class PiqaScenario(Scenario):
    name = "piqa"
    description = "Benchmark from https://arxiv.org/pdf/1911.11641.pdf."
    tags = ["knowledge", "multiple_choice"]

    def get_instances(self, output_path: str):
        # Download the raw data
        data_path = os.path.join(output_path, "data")
        ensure_directory_exists(data_path)

        url = "https://yonatanbisk.com/piqa/data/{}"
        # TODO The source actually uses TRAIN_SPLIT and VALID_SPLIT, so consider skipping "val".
        split_mapping = {"train": "train", "val": "valid"}
        instances = []
        # Ignore PIQA test set because no label information
        for split in ["train", "val"]:
            ensure_file_downloaded(
                source_url=url.format(f"{split_mapping[split]}.jsonl"),
                target_path=os.path.join(data_path, f"piqa_{split}.jsonl"),
            )
            ensure_file_downloaded(
                source_url=url.format(f"{split_mapping[split]}-labels.lst"),
                target_path=os.path.join(data_path, f"piqa_{split}_labels.lst"),
            )
            data = [json.loads(line) for line in open(os.path.join(data_path, f"piqa_{split}.jsonl"))]
            labels = [int(line.strip()) for line in open(os.path.join(data_path, f"piqa_{split}_labels.lst"))]
            assert len(data) == len(labels)
            for item, label in zip(data, labels):
                instances.append(self.json_to_instance(item, label, split))
        return instances

    @staticmethod
<<<<<<< HEAD
    def json_to_instance(item, label: int, split: str):
        question = item["goal"]
        answers = [item["sol1"], item["sol2"]]
        correct_choice = label
        correct_answer = answers[correct_choice]

        assert len(item) == 3
        assert correct_choice in [0, 1]
        return _make_instance(question, answers, correct_answer, split)


class SiqaScenario(Scenario):
    name = "siqa"
    description = "Benchmark from https://arxiv.org/pdf/1904.09728.pdf."
    tags = ["knowledge", "multiple_choice"]

    def get_instances(self, output_path: str) -> List[Instance]:
        # Download the raw data
        data_path = os.path.join(output_path, "data")
        ensure_directory_exists(data_path)

        ensure_file_downloaded(
            source_url="https://storage.googleapis.com/ai2-mosaic/public/socialiqa/socialiqa-train-dev.zip",
            target_path=os.path.join(data_path, "socialiqa-train-dev"),
            unpack=True,
            unpack_type="unzip",
        )
        # TODO The source doesn't follow the standard naming for 'val', so maybe can skip _SPLIT_TRANSLATION.
        split_mapping = {"train": "train", "val": "dev"}
        instances = []
        # SIQA has no available test set
        for split in ["train", "val"]:
            base_path = os.path.join(data_path, "socialiqa-train-dev", "socialiqa-train-dev", f"{split_mapping[split]}")
            data = [json.loads(line) for line in open(base_path + ".jsonl")]
            labels = [int(line.strip()) for line in open(base_path + "-labels.lst")]
            assert len(data) == len(labels)

            for item, label in zip(data, labels):
                instances.append(self.json_to_instance(item, label, split))
        return instances

    @staticmethod
    def json_to_instance(item, label, split) -> Instance:
=======
    def process_siqa_item(item):
>>>>>>> 3f1841cb
        question = f"{item['context']} {item['question']}"
        answers = [item["answerA"], item["answerB"], item["answerC"]]
        correct_choice = label - 1
        correct_answer = answers[correct_choice]

        assert len(item) == 5
        assert correct_choice in [0, 1, 2]
        return _make_instance(question, answers, correct_answer, split)


class CommonSenseScenario(Scenario):
    """
    Unified interface for all CommonSense scenarios.

    - The "CommonSenseQA" benchmark from this paper:
      https://arxiv.org/pdf/1811.00937.pdf

    """

    name = "commonsense"
    description = "Unified interface for all CommonSense scenarios."
    tags = ["knowledge", "multiple_choice"]

    def __init__(self, dataset):
        super().__init__()
        self.dataset = dataset
        assert self.dataset in ["commonsenseqa"]

    @staticmethod
    def process_commonsenseqa_item(item):
        # Note: question concept field is not used: item["question"]["question_concept"]
        letter2idx = {"A": 0, "B": 1, "C": 2, "D": 3, "E": 4}
        question = item["question"]["stem"]
        answers = [answer["text"] for answer in item["question"]["choices"]]
        correct_choice = letter2idx[item["answerKey"]]
        correct_answer = answers[correct_choice]

        assert len(answers) == 5
        assert item["question"]["choices"][correct_choice]["label"] == item["answerKey"]
        return question, answers, correct_answer

    def download_dataset(self, output_path: str):
        # Download the raw data
        data_path = os.path.join(output_path, "data", self.dataset)
        ensure_directory_exists(data_path)

        if self.dataset == "commonsenseqa":
            url = "https://s3.amazonaws.com/commensenseqa/{}_rand_split.jsonl"
            split_mapping = {"train": "train", "val": "dev"}
            for split in ["train", "val"]:
                ensure_file_downloaded(
                    source_url=url.format(split_mapping[split]),
                    target_path=os.path.join(data_path, f"commonsenseqa_{split}.jsonl"),
                )
<<<<<<< HEAD
=======
        elif self.dataset == "siqa":
            ensure_file_downloaded(
                source_url="https://storage.googleapis.com/ai2-mosaic/public/socialiqa/socialiqa-train-dev.zip",
                target_path=os.path.join(data_path, "socialiqa-train-dev"),
                unpack=True,
                unpack_type="unzip",
            )
            split_mapping = {"train": "train", "val": "dev"}
            for split in ["train", "val"]:
                data = [
                    json.loads(line)
                    for line in open(
                        os.path.join(
                            data_path, "socialiqa-train-dev", "socialiqa-train-dev", f"{split_mapping[split]}.jsonl"
                        )
                    )
                ]
                labels = [
                    int(line.strip())
                    for line in open(
                        os.path.join(
                            data_path,
                            "socialiqa-train-dev",
                            "socialiqa-train-dev",
                            f"{split_mapping[split]}-labels.lst",
                        )
                    )
                ]
                assert len(data) == len(labels)
                for item, label in zip(data, labels):
                    item["label"] = label
                with open(os.path.join(data_path, f"siqa_{split}.jsonl"), "w") as f:
                    for item in data:
                        f.write(json.dumps(item) + "\n")
>>>>>>> 3f1841cb
        else:
            raise ValueError(f"Unknown dataset: {self.dataset}")

    def load_dataset(self, output_path: str) -> List[List[str]]:
        data_path = os.path.join(output_path, "data", self.dataset)

        if self.dataset == "commonsenseqa":
            split_to_file = {
                split: os.path.join(data_path, f"commonsenseqa_{split}.jsonl") for split in ["train", "val"]
            }  # Ignore CommonSenseQA test set because no label information
            item_process_func = self.process_commonsenseqa_item
<<<<<<< HEAD
=======
        elif self.dataset == "siqa":
            split_to_file = {
                split: os.path.join(data_path, f"siqa_{split}.jsonl") for split in ["train", "val"]
            }  # SIQA has no available test set
            item_process_func = self.process_siqa_item
>>>>>>> 3f1841cb
        else:
            raise ValueError(f"Unknown dataset: {self.dataset}")

        data = []
        for split in split_to_file:
            file_path = split_to_file[split]
            if not os.path.exists(file_path):
                raise FileNotFoundError(f"File not found: {file_path}")

            hlog(f"Reading {file_path}")
            with open(file_path) as f:
                for line in f:
                    item = json.loads(line)
                    question, answers, correct_answer = item_process_func(item)
                    data.append([question, answers, correct_answer, split])
        return data

    def get_instances(self, output_path: str) -> List[Instance]:
        self.download_dataset(output_path)
        data = self.load_dataset(output_path)

        instances: List[Instance] = []

        def answer_to_reference(answer: str) -> Reference:
            return Reference(Output(text=answer), tags=[CORRECT_TAG] if answer == correct_answer else [])

        for question_id, (question, answers, correct_answer, split) in enumerate(data):
            instance = Instance(
                input=Input(text=question),
                references=list(map(answer_to_reference, answers)),
                split=_SPLIT_TRANSLATION[split],
            )
            instances.append(instance)
        return instances<|MERGE_RESOLUTION|>--- conflicted
+++ resolved
@@ -112,8 +112,7 @@
         assert len(answers) == 4
         assert item["question"]["choices"][correct_choice]["label"] == item["answerKey"]
         return _make_instance(question=question, answers=answers, correct_answer=correct_answer, split=split)
-<<<<<<< HEAD
-=======
+
 
 
 class PiqaScenario(Scenario):
@@ -148,72 +147,6 @@
         return instances
 
     @staticmethod
-    def json_to_instance(item, label: int, split: str):
-        question = item["goal"]
-        answers = [item["sol1"], item["sol2"]]
-        correct_choice = label
-        correct_answer = answers[correct_choice]
-
-        assert len(item) == 3
-        assert correct_choice in [0, 1]
-        return _make_instance(question, answers, correct_answer, split)
-
-
-class CommonSenseScenario(Scenario):
-    """
-    Unified interface for all CommonSense scenarios.
-
-    - The "CommonSenseQA" benchmark from this paper:
-      https://arxiv.org/pdf/1811.00937.pdf
-
-    - The "SIQA" benchmark from this paper:
-      https://arxiv.org/pdf/1904.09728.pdf
-    """
-
-    name = "commonsense"
-    description = "Unified interface for all CommonSense scenarios."
-    tags = ["knowledge", "multiple_choice"]
-
-    def __init__(self, dataset):
-        super().__init__()
-        self.dataset = dataset
-        assert self.dataset in ["commonsenseqa", "siqa"]
->>>>>>> 3f1841cb
-
-
-class PiqaScenario(Scenario):
-    name = "piqa"
-    description = "Benchmark from https://arxiv.org/pdf/1911.11641.pdf."
-    tags = ["knowledge", "multiple_choice"]
-
-    def get_instances(self, output_path: str):
-        # Download the raw data
-        data_path = os.path.join(output_path, "data")
-        ensure_directory_exists(data_path)
-
-        url = "https://yonatanbisk.com/piqa/data/{}"
-        # TODO The source actually uses TRAIN_SPLIT and VALID_SPLIT, so consider skipping "val".
-        split_mapping = {"train": "train", "val": "valid"}
-        instances = []
-        # Ignore PIQA test set because no label information
-        for split in ["train", "val"]:
-            ensure_file_downloaded(
-                source_url=url.format(f"{split_mapping[split]}.jsonl"),
-                target_path=os.path.join(data_path, f"piqa_{split}.jsonl"),
-            )
-            ensure_file_downloaded(
-                source_url=url.format(f"{split_mapping[split]}-labels.lst"),
-                target_path=os.path.join(data_path, f"piqa_{split}_labels.lst"),
-            )
-            data = [json.loads(line) for line in open(os.path.join(data_path, f"piqa_{split}.jsonl"))]
-            labels = [int(line.strip()) for line in open(os.path.join(data_path, f"piqa_{split}_labels.lst"))]
-            assert len(data) == len(labels)
-            for item, label in zip(data, labels):
-                instances.append(self.json_to_instance(item, label, split))
-        return instances
-
-    @staticmethod
-<<<<<<< HEAD
     def json_to_instance(item, label: int, split: str):
         question = item["goal"]
         answers = [item["sol1"], item["sol2"]]
@@ -257,9 +190,6 @@
 
     @staticmethod
     def json_to_instance(item, label, split) -> Instance:
-=======
-    def process_siqa_item(item):
->>>>>>> 3f1841cb
         question = f"{item['context']} {item['question']}"
         answers = [item["answerA"], item["answerB"], item["answerC"]]
         correct_choice = label - 1
@@ -314,43 +244,6 @@
                     source_url=url.format(split_mapping[split]),
                     target_path=os.path.join(data_path, f"commonsenseqa_{split}.jsonl"),
                 )
-<<<<<<< HEAD
-=======
-        elif self.dataset == "siqa":
-            ensure_file_downloaded(
-                source_url="https://storage.googleapis.com/ai2-mosaic/public/socialiqa/socialiqa-train-dev.zip",
-                target_path=os.path.join(data_path, "socialiqa-train-dev"),
-                unpack=True,
-                unpack_type="unzip",
-            )
-            split_mapping = {"train": "train", "val": "dev"}
-            for split in ["train", "val"]:
-                data = [
-                    json.loads(line)
-                    for line in open(
-                        os.path.join(
-                            data_path, "socialiqa-train-dev", "socialiqa-train-dev", f"{split_mapping[split]}.jsonl"
-                        )
-                    )
-                ]
-                labels = [
-                    int(line.strip())
-                    for line in open(
-                        os.path.join(
-                            data_path,
-                            "socialiqa-train-dev",
-                            "socialiqa-train-dev",
-                            f"{split_mapping[split]}-labels.lst",
-                        )
-                    )
-                ]
-                assert len(data) == len(labels)
-                for item, label in zip(data, labels):
-                    item["label"] = label
-                with open(os.path.join(data_path, f"siqa_{split}.jsonl"), "w") as f:
-                    for item in data:
-                        f.write(json.dumps(item) + "\n")
->>>>>>> 3f1841cb
         else:
             raise ValueError(f"Unknown dataset: {self.dataset}")
 
@@ -362,14 +255,6 @@
                 split: os.path.join(data_path, f"commonsenseqa_{split}.jsonl") for split in ["train", "val"]
             }  # Ignore CommonSenseQA test set because no label information
             item_process_func = self.process_commonsenseqa_item
-<<<<<<< HEAD
-=======
-        elif self.dataset == "siqa":
-            split_to_file = {
-                split: os.path.join(data_path, f"siqa_{split}.jsonl") for split in ["train", "val"]
-            }  # SIQA has no available test set
-            item_process_func = self.process_siqa_item
->>>>>>> 3f1841cb
         else:
             raise ValueError(f"Unknown dataset: {self.dataset}")
 
