--- conflicted
+++ resolved
@@ -112,7 +112,6 @@
         assert len(answers) == 4
         assert item["question"]["choices"][correct_choice]["label"] == item["answerKey"]
         return _make_instance(question=question, answers=answers, correct_answer=correct_answer, split=split)
-<<<<<<< HEAD
 
 
 class CommonSenseQAScenario(Scenario):
@@ -160,13 +159,7 @@
     name = "piqa"
     description = "Benchmark from https://arxiv.org/pdf/1911.11641.pdf."
     tags = ["knowledge", "multiple_choice"]
-=======
-
-
-class PiqaScenario(Scenario):
-    name = "piqa"
-    description = "Benchmark from https://arxiv.org/pdf/1911.11641.pdf."
-    tags = ["knowledge", "multiple_choice"]
+
 
     def get_instances(self, output_path: str):
         # Download the raw data
@@ -245,161 +238,4 @@
 
         assert len(item) == 5
         assert correct_choice in [0, 1, 2]
-        return _make_instance(question, answers, correct_answer, split)
-
-
-class CommonSenseScenario(Scenario):
-    """
-    Unified interface for all CommonSense scenarios.
-
-    - The "CommonSenseQA" benchmark from this paper:
-      https://arxiv.org/pdf/1811.00937.pdf
-
-    """
-
-    name = "commonsense"
-    description = "Unified interface for all CommonSense scenarios."
-    tags = ["knowledge", "multiple_choice"]
-
-    def __init__(self, dataset):
-        super().__init__()
-        self.dataset = dataset
-        assert self.dataset in ["commonsenseqa"]
-
-    @staticmethod
-    def process_commonsenseqa_item(item):
-        # Note: question concept field is not used: item["question"]["question_concept"]
-        letter2idx = {"A": 0, "B": 1, "C": 2, "D": 3, "E": 4}
-        question = item["question"]["stem"]
-        answers = [answer["text"] for answer in item["question"]["choices"]]
-        correct_choice = letter2idx[item["answerKey"]]
-        correct_answer = answers[correct_choice]
-
-        assert len(answers) == 5
-        assert item["question"]["choices"][correct_choice]["label"] == item["answerKey"]
-        return question, answers, correct_answer
->>>>>>> 7fca5eab
-
-    def get_instances(self, output_path: str):
-        # Download the raw data
-        data_path = os.path.join(output_path, "data")
-        ensure_directory_exists(data_path)
-
-<<<<<<< HEAD
-        url = "https://yonatanbisk.com/piqa/data/{}"
-        # TODO The source actually uses TRAIN_SPLIT and VALID_SPLIT, so consider skipping "val".
-        split_mapping = {"train": "train", "val": "valid"}
-        instances = []
-        # Ignore PIQA test set because no label information
-        for split in ["train", "val"]:
-            ensure_file_downloaded(
-                source_url=url.format(f"{split_mapping[split]}.jsonl"),
-                target_path=os.path.join(data_path, f"piqa_{split}.jsonl"),
-            )
-            ensure_file_downloaded(
-                source_url=url.format(f"{split_mapping[split]}-labels.lst"),
-                target_path=os.path.join(data_path, f"piqa_{split}_labels.lst"),
-            )
-            data = [json.loads(line) for line in open(os.path.join(data_path, f"piqa_{split}.jsonl"))]
-            labels = [int(line.strip()) for line in open(os.path.join(data_path, f"piqa_{split}_labels.lst"))]
-            assert len(data) == len(labels)
-            for item, label in zip(data, labels):
-                instances.append(self.json_to_instance(item, label, split))
-        return instances
-=======
-        if self.dataset == "commonsenseqa":
-            url = "https://s3.amazonaws.com/commensenseqa/{}_rand_split.jsonl"
-            split_mapping = {"train": "train", "val": "dev"}
-            for split in ["train", "val"]:
-                ensure_file_downloaded(
-                    source_url=url.format(split_mapping[split]),
-                    target_path=os.path.join(data_path, f"commonsenseqa_{split}.jsonl"),
-                )
-        else:
-            raise ValueError(f"Unknown dataset: {self.dataset}")
-
-    def load_dataset(self, output_path: str) -> List[List[str]]:
-        data_path = os.path.join(output_path, "data", self.dataset)
-
-        if self.dataset == "commonsenseqa":
-            split_to_file = {
-                split: os.path.join(data_path, f"commonsenseqa_{split}.jsonl") for split in ["train", "val"]
-            }  # Ignore CommonSenseQA test set because no label information
-            item_process_func = self.process_commonsenseqa_item
-        else:
-            raise ValueError(f"Unknown dataset: {self.dataset}")
-
-        data = []
-        for split in split_to_file:
-            file_path = split_to_file[split]
-            if not os.path.exists(file_path):
-                raise FileNotFoundError(f"File not found: {file_path}")
->>>>>>> 7fca5eab
-
-    @staticmethod
-    def json_to_instance(item, label: int, split: str):
-        question = item["goal"]
-        answers = [item["sol1"], item["sol2"]]
-        correct_choice = label
-        correct_answer = answers[correct_choice]
-
-        assert len(item) == 3
-        assert correct_choice in [0, 1]
-        return _make_instance(question, answers, correct_answer, split)
-
-<<<<<<< HEAD
-
-class SiqaScenario(Scenario):
-    name = "siqa"
-    description = "Benchmark from https://arxiv.org/pdf/1904.09728.pdf."
-    tags = ["knowledge", "multiple_choice"]
-=======
-        instances: List[Instance] = []
->>>>>>> 7fca5eab
-
-    def get_instances(self, output_path: str) -> List[Instance]:
-        # Download the raw data
-        data_path = os.path.join(output_path, "data")
-        ensure_directory_exists(data_path)
-
-<<<<<<< HEAD
-        ensure_file_downloaded(
-            source_url="https://storage.googleapis.com/ai2-mosaic/public/socialiqa/socialiqa-train-dev.zip",
-            target_path=os.path.join(data_path, "socialiqa-train-dev"),
-            unpack=True,
-            unpack_type="unzip",
-        )
-        # TODO The source doesn't follow the standard naming for 'val', so maybe can skip _SPLIT_TRANSLATION.
-        split_mapping = {"train": "train", "val": "dev"}
-        instances = []
-        # SIQA has no available test set
-        for split in ["train", "val"]:
-            base_path = os.path.join(data_path, "socialiqa-train-dev", "socialiqa-train-dev", f"{split_mapping[split]}")
-            data = [json.loads(line) for line in open(base_path + ".jsonl")]
-            labels = [int(line.strip()) for line in open(base_path + "-labels.lst")]
-            assert len(data) == len(labels)
-
-            for item, label in zip(data, labels):
-                instances.append(self.json_to_instance(item, label, split))
-        return instances
-
-    @staticmethod
-    def json_to_instance(item, label, split) -> Instance:
-        question = f"{item['context']} {item['question']}"
-        answers = [item["answerA"], item["answerB"], item["answerC"]]
-        correct_choice = label - 1
-        correct_answer = answers[correct_choice]
-
-        assert len(item) == 5
-        assert correct_choice in [0, 1, 2]
-        return _make_instance(question, answers, correct_answer, split)
-=======
-        for question_id, (question, answers, correct_answer, split) in enumerate(data):
-            instance = Instance(
-                input=Input(text=question),
-                references=list(map(answer_to_reference, answers)),
-                split=_SPLIT_TRANSLATION[split],
-            )
-            instances.append(instance)
-        return instances
->>>>>>> 7fca5eab
+        return _make_instance(question, answers, correct_answer, split)