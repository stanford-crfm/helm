--- conflicted
+++ resolved
@@ -40,21 +40,13 @@
 
 
 def get_short_answer_generation_adapter_spec():
-<<<<<<< HEAD
-    return get_vlm_generation_adapter_spec(
-=======
     return get_generation_adapter_spec(
->>>>>>> a876bde2
         instructions="Just give a short answer without answering in a complete sentence.",
         max_tokens=20,
     )
 
 
-<<<<<<< HEAD
-def get_vlm_multiple_choice_joint_adapter_spec(
-=======
 def get_multiple_choice_joint_adapter_spec(
->>>>>>> a876bde2
     input_noun: Optional[str],
     output_noun: str,
     instructions: str = "",
@@ -87,11 +79,7 @@
     scenario_spec = ScenarioSpec(
         class_name="helm.benchmark.scenarios.vision_language.hateful_memes_scenario.HatefulMemesScenario", args={}
     )
-<<<<<<< HEAD
-    adapter_spec: AdapterSpec = get_vlm_generation_adapter_spec(
-=======
     adapter_spec: AdapterSpec = get_generation_adapter_spec(
->>>>>>> a876bde2
         instructions="Answer Yes or No without an explanation.",
         max_tokens=3,
     )
@@ -143,26 +131,6 @@
     )
 
 
-<<<<<<< HEAD
-@run_spec_function("heim_human_eval")
-def get_heim_human_eval_spec(question_type: str) -> RunSpec:
-    scenario_spec = ScenarioSpec(
-        class_name="helm.benchmark.scenarios.vision_language.heim_human_eval_scenario.HEIMHumanEvalScenario",
-        args={"question_type": question_type},
-    )
-
-    instructions: str = (
-        "The following are multiple choice questions (with answers) about images and their descriptions."
-    )
-    adapter_spec: AdapterSpec = get_vlm_multiple_choice_joint_adapter_spec(
-        input_noun=None, output_noun="Answer", instructions=instructions, max_train_instances=0
-    )
-    metric_specs: List[MetricSpec] = get_exact_match_metric_specs()
-
-    run_spec_name: str = "heim_human_eval"
-    return RunSpec(
-        name=f"{run_spec_name}:question_type={question_type}",
-=======
 @run_spec_function("mmmu")
 def get_mmmu_spec(subject: str, question_type: str) -> RunSpec:
     scenario_spec = ScenarioSpec(
@@ -185,7 +153,31 @@
     run_spec_name: str = "mmmu"
     return RunSpec(
         name=f"{run_spec_name}:subject={subject},question_type={question_type}",
->>>>>>> a876bde2
+        scenario_spec=scenario_spec,
+        adapter_spec=adapter_spec,
+        metric_specs=metric_specs,
+        groups=[run_spec_name],
+    )
+
+
+@run_spec_function("heim_human_eval")
+def get_heim_human_eval_spec(question_type: str) -> RunSpec:
+    scenario_spec = ScenarioSpec(
+        class_name="helm.benchmark.scenarios.vision_language.heim_human_eval_scenario.HEIMHumanEvalScenario",
+        args={"question_type": question_type},
+    )
+
+    instructions: str = (
+        "The following are multiple choice questions (with answers) about images and their descriptions."
+    )
+    adapter_spec: AdapterSpec = get_multiple_choice_joint_adapter_spec(
+        input_noun=None, output_noun="Answer", instructions=instructions, max_train_instances=0
+    )
+    metric_specs: List[MetricSpec] = get_exact_match_metric_specs()
+
+    run_spec_name: str = "heim_human_eval"
+    return RunSpec(
+        name=f"{run_spec_name}:question_type={question_type}",
         scenario_spec=scenario_spec,
         adapter_spec=adapter_spec,
         metric_specs=metric_specs,
