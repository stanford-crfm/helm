from typing import List, Optional

from .adaptation.adapter_spec import AdapterSpec
from .adaptation.adapters.adapter_factory import ADAPT_GENERATION_MULTIMODAL, ADAPT_MULTIPLE_CHOICE_JOINT_MULTIMODAL
from .metrics.metric import MetricSpec
from .run_specs import run_spec_function, get_exact_match_metric_specs
from .runner import RunSpec
from .scenarios.scenario import ScenarioSpec


############################################################
# Prototypical adapter specs for VLM evaluation


def get_generation_adapter_spec(
    instructions: str = "",
    input_prefix: str = "",
    input_suffix: str = "",
    output_prefix: str = "",
    output_suffix: str = "",
    max_tokens: int = 100,
    stop_sequences: Optional[List[str]] = None,
) -> AdapterSpec:
    return AdapterSpec(
        method=ADAPT_GENERATION_MULTIMODAL,
        global_prefix="",
        instructions=instructions,
        input_prefix=input_prefix,
        input_suffix=input_suffix,
        output_prefix=output_prefix,
        output_suffix=output_suffix,
        instance_prefix="\n",
        # We focus on zero-shot evaluation for now as most open VLMs only support a single image input
        max_train_instances=0,
        num_outputs=1,
        max_tokens=max_tokens,
        stop_sequences=stop_sequences if stop_sequences is not None else [],
        random=None,
    )


def get_short_answer_generation_adapter_spec():
    return get_generation_adapter_spec(
        instructions="Just give a short answer without answering in a complete sentence.",
        max_tokens=20,
    )


def get_multiple_choice_joint_adapter_spec(
    input_noun: Optional[str],
    output_noun: str,
    instructions: str = "",
    max_train_instances: int = 0,
) -> AdapterSpec:
    return AdapterSpec(
        method=ADAPT_MULTIPLE_CHOICE_JOINT_MULTIMODAL,
        global_prefix="",
        instructions=instructions,
        input_prefix=f"{input_noun}: " if input_noun is not None else "",
        input_suffix="\n" if input_noun is not None else "",
        output_prefix=f"{output_noun}: ",
        output_suffix="\n",
        instance_prefix="\n",
        max_train_instances=max_train_instances,
        num_outputs=1,
        max_tokens=2,
        stop_sequences=["\n"],
        temperature=0.0,
        random=None,
    )


############################################################
# VHELM run specs


@run_spec_function("hateful_memes")
def get_hateful_memes_spec() -> RunSpec:
    scenario_spec = ScenarioSpec(
        class_name="helm.benchmark.scenarios.vision_language.hateful_memes_scenario.HatefulMemesScenario", args={}
    )
    adapter_spec: AdapterSpec = get_generation_adapter_spec(
        instructions="Answer Yes or No without an explanation.",
        max_tokens=3,
    )
    metric_specs: List[MetricSpec] = get_exact_match_metric_specs()

    run_spec_name: str = "hateful_memes"
    return RunSpec(
        name=run_spec_name,
        scenario_spec=scenario_spec,
        adapter_spec=adapter_spec,
        metric_specs=metric_specs,
        groups=[run_spec_name],
    )


@run_spec_function("viz_wiz")
def get_viz_wiz_spec() -> RunSpec:
    scenario_spec = ScenarioSpec(
        class_name="helm.benchmark.scenarios.vision_language.viz_wiz_scenario.VizWizScenario", args={}
    )
    adapter_spec: AdapterSpec = get_short_answer_generation_adapter_spec()
    metric_specs: List[MetricSpec] = get_exact_match_metric_specs()

    run_spec_name: str = "viz_wiz"
    return RunSpec(
        name=run_spec_name,
        scenario_spec=scenario_spec,
        adapter_spec=adapter_spec,
        metric_specs=metric_specs,
        groups=[run_spec_name],
    )


@run_spec_function("vqa")
def get_vqa_spec() -> RunSpec:
    scenario_spec = ScenarioSpec(
        class_name="helm.benchmark.scenarios.vision_language.vqa_scenario.VQAScenario", args={}
    )
    adapter_spec: AdapterSpec = get_short_answer_generation_adapter_spec()
    metric_specs: List[MetricSpec] = get_exact_match_metric_specs()

    run_spec_name: str = "vqa"
    return RunSpec(
        name=run_spec_name,
        scenario_spec=scenario_spec,
        adapter_spec=adapter_spec,
        metric_specs=metric_specs,
        groups=[run_spec_name],
    )


<<<<<<< HEAD
@run_spec_function("i2s-latex")
def get_i2s_latex_spec(category: str) -> RunSpec:
    scenario_spec = ScenarioSpec(
        class_name="helm.benchmark.scenarios.vision_language.i2s_latex_scenario.LatexScenario",
        args={"category": category},
    )
    adapter_spec: AdapterSpec = get_vlm_generation_adapter_spec(max_tokens=2000)
    metric_specs: List[MetricSpec] = get_exact_match_metric_specs()  # TODO: change

    run_spec_name: str = "i2s-latex"
    return RunSpec(
        name=run_spec_name,
=======
@run_spec_function("mmmu")
def get_mmmu_spec(subject: str, question_type: str) -> RunSpec:
    scenario_spec = ScenarioSpec(
        class_name="helm.benchmark.scenarios.vision_language.mmmu_scenario.MMMUScenario",
        args={"subject": subject, "question_type": question_type},
    )

    adapter_spec: AdapterSpec
    if question_type == "open":
        adapter_spec = get_short_answer_generation_adapter_spec()
    elif question_type == "multiple-choice":
        instructions: str = "Answer the multiple choice question by just giving the letter of the correct answer."
        adapter_spec = get_multiple_choice_joint_adapter_spec(
            input_noun=None, output_noun="Answer", instructions=instructions, max_train_instances=0
        )
    else:
        raise ValueError(f"Invalid question type: {question_type}")

    metric_specs: List[MetricSpec] = get_exact_match_metric_specs()
    run_spec_name: str = "mmmu"
    return RunSpec(
        name=f"{run_spec_name}:subject={subject},question_type={question_type}",
>>>>>>> 276611d6
        scenario_spec=scenario_spec,
        adapter_spec=adapter_spec,
        metric_specs=metric_specs,
        groups=[run_spec_name],
    )<|MERGE_RESOLUTION|>--- conflicted
+++ resolved
@@ -131,20 +131,28 @@
     )
 
 
-<<<<<<< HEAD
 @run_spec_function("i2s-latex")
 def get_i2s_latex_spec(category: str) -> RunSpec:
     scenario_spec = ScenarioSpec(
         class_name="helm.benchmark.scenarios.vision_language.i2s_latex_scenario.LatexScenario",
         args={"category": category},
     )
-    adapter_spec: AdapterSpec = get_vlm_generation_adapter_spec(max_tokens=2000)
+    adapter_spec: AdapterSpec = get_generation_adapter_spec(
+        instructions="Just give a short answer without answering in a complete sentence.",
+        max_tokens=2000,
+    )
     metric_specs: List[MetricSpec] = get_exact_match_metric_specs()  # TODO: change
 
     run_spec_name: str = "i2s-latex"
     return RunSpec(
         name=run_spec_name,
-=======
+        scenario_spec=scenario_spec,
+        adapter_spec=adapter_spec,
+        metric_specs=metric_specs,
+        groups=[run_spec_name],
+    )
+
+
 @run_spec_function("mmmu")
 def get_mmmu_spec(subject: str, question_type: str) -> RunSpec:
     scenario_spec = ScenarioSpec(
@@ -167,7 +175,6 @@
     run_spec_name: str = "mmmu"
     return RunSpec(
         name=f"{run_spec_name}:subject={subject},question_type={question_type}",
->>>>>>> 276611d6
         scenario_spec=scenario_spec,
         adapter_spec=adapter_spec,
         metric_specs=metric_specs,
