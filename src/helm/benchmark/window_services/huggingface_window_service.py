from typing import Optional
from helm.proxy.tokenizers.huggingface_tokenizer import HuggingFaceTokenizer
from .local_window_service import LocalWindowService
from .tokenizer_service import TokenizerService


class HuggingFaceWindowService(LocalWindowService):
    def __init__(
        self,
        service: TokenizerService,
        tokenizer_name: str,
        pretrained_model_name_or_path: Optional[str] = None,
        revision: Optional[str] = None,
        max_sequence_length: Optional[int] = None,
<<<<<<< HEAD
        max_request_length: Optional[int] = None,
=======
        max_reqeust_length: Optional[int] = None,
        end_of_text_token: Optional[str] = None,
        prefix_token: Optional[str] = None,
>>>>>>> 3648c7f2
    ):
        super().__init__(service)
        self._tokenizer_name = tokenizer_name
        tokenizer = HuggingFaceTokenizer.get_tokenizer(
            helm_tokenizer_name=tokenizer_name,
            pretrained_model_name_or_path=pretrained_model_name_or_path or tokenizer_name,
            revision=revision,
        )
        # Override max_sequence_length, max_request_length, end_of_text_token
        # and prefix_token if provided as an argument.
        # Otherwise, auto-infer them from the Hugging Face tokenizer.
        #
        # Note that many Hugging Face tokenizers have incorrect sequence lengths,
        # so it is recommended to set this manually.
<<<<<<< HEAD
        if max_sequence_length:
            self._max_sequence_length = max_sequence_length
        else:
            self._max_sequence_length = tokenizer.model_max_length
        # Override max_request_length if provided as an argument.
        if max_request_length:
            self._max_request_length = max_request_length
        else:
            self._max_request_length = self._max_sequence_length
=======
        self._max_sequence_length = max_sequence_length or tokenizer.model_max_length
        self._max_request_length = max_reqeust_length or tokenizer.model_max_length
        self._end_of_text_token = end_of_text_token or tokenizer.eos_token
        self._prefix_token = prefix_token or tokenizer.bos_token

    @property
    def tokenizer_name(self) -> str:
        """Name of the tokenizer to use when sending a request."""
        return self._tokenizer_name
>>>>>>> 3648c7f2

    @property
    def max_sequence_length(self) -> int:
        """Return the max sequence length of this tokenizer."""
        return self._max_sequence_length

    @property
    def max_request_length(self) -> int:
        """Return the max request length of this tokenizer."""
        return self._max_request_length

    @property
    def end_of_text_token(self) -> str:
        """The end of text token."""
        return self._end_of_text_token

    @property
    def prefix_token(self) -> str:
        """The prefix token."""
        return self._prefix_token<|MERGE_RESOLUTION|>--- conflicted
+++ resolved
@@ -12,13 +12,9 @@
         pretrained_model_name_or_path: Optional[str] = None,
         revision: Optional[str] = None,
         max_sequence_length: Optional[int] = None,
-<<<<<<< HEAD
         max_request_length: Optional[int] = None,
-=======
-        max_reqeust_length: Optional[int] = None,
         end_of_text_token: Optional[str] = None,
         prefix_token: Optional[str] = None,
->>>>>>> 3648c7f2
     ):
         super().__init__(service)
         self._tokenizer_name = tokenizer_name
@@ -33,27 +29,15 @@
         #
         # Note that many Hugging Face tokenizers have incorrect sequence lengths,
         # so it is recommended to set this manually.
-<<<<<<< HEAD
-        if max_sequence_length:
-            self._max_sequence_length = max_sequence_length
-        else:
-            self._max_sequence_length = tokenizer.model_max_length
-        # Override max_request_length if provided as an argument.
-        if max_request_length:
-            self._max_request_length = max_request_length
-        else:
-            self._max_request_length = self._max_sequence_length
-=======
         self._max_sequence_length = max_sequence_length or tokenizer.model_max_length
-        self._max_request_length = max_reqeust_length or tokenizer.model_max_length
-        self._end_of_text_token = end_of_text_token or tokenizer.eos_token
-        self._prefix_token = prefix_token or tokenizer.bos_token
+        self._max_request_length = max_request_length or self._max_sequence_length
+        self._end_of_text_token = end_of_text_token or tokenizer.eos_token or ""
+        self._prefix_token = prefix_token or tokenizer.bos_token or ""
 
     @property
     def tokenizer_name(self) -> str:
         """Name of the tokenizer to use when sending a request."""
         return self._tokenizer_name
->>>>>>> 3648c7f2
 
     @property
     def max_sequence_length(self) -> int:
