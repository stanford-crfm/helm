from helm.proxy.models import (
    get_model,
    get_model_names_with_tag,
    Model,
    AI21_WIDER_CONTEXT_WINDOW_TAG,
<<<<<<< HEAD
    CLIP_TOKENIZER_TAG,
=======
    AI21_JURASSIC_2_JUMBO_CONTEXT_WINDOW_TAG,
>>>>>>> a8038748
    WIDER_CONTEXT_WINDOW_TAG,
    GPT4_TOKENIZER_TAG,
    GPT4_CONTEXT_WINDOW_TAG,
    GPT4_32K_CONTEXT_WINDOW_TAG,
)
from .ai21_window_service import AI21WindowService
from .wider_ai21_window_service import WiderAI21WindowService, AI21Jurassic2JumboWindowService
from .anthropic_window_service import AnthropicWindowService, LegacyAnthropicWindowService
from .cohere_window_service import CohereWindowService, CohereCommandWindowService
from .luminous_window_service import (
    LuminousBaseWindowService,
    LuminousExtendedWindowService,
    LuminousSupremeWindowService,
    LuminousWorldWindowService,
)
from .openai_window_service import OpenAIWindowService
from .wider_openai_window_service import (
    WiderOpenAIWindowService,
    GPT3Point5TurboWindowService,
    GPT4WindowService,
    GPT432KWindowService,
)
from .mt_nlg_window_service import MTNLGWindowService
from .bloom_window_service import BloomWindowService
from .huggingface_window_service import HuggingFaceWindowService
from .ice_window_service import ICEWindowService
from .santacoder_window_service import SantaCoderWindowService
from .starcoder_window_service import StarCoderWindowService
from .gpt2_window_service import GPT2WindowService
from .gptj_window_service import GPTJWindowService
from .gptneox_window_service import GPTNeoXWindowService
from .megatron_window_service import MegatronWindowService
from .opt_window_service import OPTWindowService
from .palmyra_window_service import PalmyraWindowService, SilkRoadWindowService
from .remote_window_service import get_remote_window_service
from .t0pp_window_service import T0ppWindowService
from .t511b_window_service import T511bWindowService
from .flan_t5_window_service import FlanT5WindowService
from .ul2_window_service import UL2WindowService
from .yalm_window_service import YaLMWindowService
from .clip_window_service import CLIPWindowService
from .dalle2_window_service import DALLE2WindowService
from .lexica_search_window_service import LexicaSearchWindowService
from .window_service import WindowService
from .tokenizer_service import TokenizerService
from helm.proxy.clients.adobe_vision_client import AdobeVisionClient
from helm.proxy.clients.huggingface_client import get_huggingface_model_config
from helm.proxy.clients.remote_model_registry import get_remote_model


class WindowServiceFactory:
    @staticmethod
    def get_window_service(model_name: str, service: TokenizerService) -> WindowService:
        """
        Returns a `WindowService` given the name of the model.
        Make sure this function returns instantaneously on repeated calls.
        """
        model: Model = get_model(model_name)
        organization: str = model.organization
        engine: str = model.engine

        window_service: WindowService
        huggingface_model_config = get_huggingface_model_config(model_name)
        if get_remote_model(model_name):
            window_service = get_remote_window_service(service, model_name)
        elif huggingface_model_config:
            window_service = HuggingFaceWindowService(service=service, model_config=huggingface_model_config)
        elif organization == "openai":
            if model_name in get_model_names_with_tag(GPT4_CONTEXT_WINDOW_TAG):
                window_service = GPT4WindowService(service)
            elif model_name in get_model_names_with_tag(GPT4_32K_CONTEXT_WINDOW_TAG):
                window_service = GPT432KWindowService(service)
            elif model_name in get_model_names_with_tag(GPT4_TOKENIZER_TAG):
                window_service = GPT3Point5TurboWindowService(service)
            elif model_name in get_model_names_with_tag(WIDER_CONTEXT_WINDOW_TAG):
                window_service = WiderOpenAIWindowService(service)
            else:
                window_service = OpenAIWindowService(service)
        # For the Google models, we approximate with the OpenAIWindowService
<<<<<<< HEAD
        elif organization == "openai" or organization == "simple" or organization == "google":
            if engine == "dalle-2":
                window_service = DALLE2WindowService(service)
            else:
                window_service = OpenAIWindowService(service)
=======
        elif organization == "simple" or organization == "google":
            window_service = OpenAIWindowService(service)
>>>>>>> a8038748
        elif organization == "AlephAlpha":
            if engine == "luminous-base":
                window_service = LuminousBaseWindowService(service)
            elif engine == "luminous-extended":
                window_service = LuminousExtendedWindowService(service)
            elif engine == "luminous-supreme":
                window_service = LuminousSupremeWindowService(service)
            elif engine == "luminous-world":
                window_service = LuminousWorldWindowService(service)
            elif engine == "m-vader" or engine in AdobeVisionClient.SUPPORTED_MODELS:
                # Window services are not super critical for text-to-image models.
                # For the Adobe models, just use the CLIP window service for now.
                window_service = CLIPWindowService(service)
            else:
                raise ValueError(f"Unhandled Aleph Alpha model: {engine}")
        elif organization == "microsoft":
            window_service = MTNLGWindowService(service)
        elif organization == "anthropic":
            if engine == "stanford-online-all-v4-s3":
                window_service = LegacyAnthropicWindowService(service)
            else:
                window_service = AnthropicWindowService(service)
        elif organization == "writer":
            if engine in ["palmyra-base", "palmyra-large", "palmyra-instruct-30", "palmyra-e"]:
                window_service = PalmyraWindowService(service)
            elif engine == "silk-road":
                window_service = SilkRoadWindowService(service)
            else:
                raise ValueError(f"Unhandled Writer model: {engine}")
        elif engine == "santacoder":
            window_service = SantaCoderWindowService(service)
        elif engine == "starcoder":
            window_service = StarCoderWindowService(service)
        elif model_name == "huggingface/gpt2":
            window_service = GPT2WindowService(service)
        elif model_name == "together/bloom":
            window_service = BloomWindowService(service)
        elif model_name == "together/glm":
            # From https://github.com/THUDM/GLM-130B, "the tokenizer is implemented based on
            # icetk---a unified multimodal tokenizer for images, Chinese, and English."
            window_service = ICEWindowService(service)
        elif model_name in ["huggingface/gpt-j-6b", "together/gpt-j-6b", "gooseai/gpt-j-6b"]:
            window_service = GPTJWindowService(service)
        elif model_name in ["together/gpt-neox-20b", "gooseai/gpt-neo-20b", "together/gpt-neoxt-chat-base-20b"]:
            window_service = GPTNeoXWindowService(service)
        elif model_name == "together/h3-2.7b":
            window_service = GPT2WindowService(service)
        elif model_name in ["together/opt-1.3b", "together/opt-6.7b", "together/opt-66b", "together/opt-175b"]:
            window_service = OPTWindowService(service)
        elif model_name == "together/t0pp":
            window_service = T0ppWindowService(service)
        elif model_name == "together/t5-11b":
            window_service = T511bWindowService(service)
        elif model_name == "together/flan-t5-xxl":
            window_service = FlanT5WindowService(service)
        elif model_name == "together/ul2":
            window_service = UL2WindowService(service)
        elif model_name == "together/yalm":
            window_service = YaLMWindowService(service)
        elif model_name == "nvidia/megatron-gpt2":
            window_service = MegatronWindowService(service)
        elif organization == "cohere":
            if "command" in engine:
                window_service = CohereCommandWindowService(service)
            else:
                window_service = CohereWindowService(service)
        elif organization == "ai21":
            if model_name in get_model_names_with_tag(AI21_WIDER_CONTEXT_WINDOW_TAG):
                window_service = WiderAI21WindowService(service=service, gpt2_window_service=GPT2WindowService(service))
            if model_name in get_model_names_with_tag(AI21_JURASSIC_2_JUMBO_CONTEXT_WINDOW_TAG):
                window_service = AI21Jurassic2JumboWindowService(
                    service=service, gpt2_window_service=GPT2WindowService(service)
                )
            else:
                window_service = AI21WindowService(service=service, gpt2_window_service=GPT2WindowService(service))
        elif model_name in get_model_names_with_tag(CLIP_TOKENIZER_TAG):
            window_service = CLIPWindowService(service)
        elif model_name == "lexica/search-stable-diffusion-1.5":
            window_service = LexicaSearchWindowService(service)
        else:
            raise ValueError(f"Unhandled model name: {model_name}")

        return window_service<|MERGE_RESOLUTION|>--- conflicted
+++ resolved
@@ -2,12 +2,9 @@
     get_model,
     get_model_names_with_tag,
     Model,
+    CLIP_TOKENIZER_TAG,
     AI21_WIDER_CONTEXT_WINDOW_TAG,
-<<<<<<< HEAD
-    CLIP_TOKENIZER_TAG,
-=======
     AI21_JURASSIC_2_JUMBO_CONTEXT_WINDOW_TAG,
->>>>>>> a8038748
     WIDER_CONTEXT_WINDOW_TAG,
     GPT4_TOKENIZER_TAG,
     GPT4_CONTEXT_WINDOW_TAG,
@@ -76,7 +73,9 @@
         elif huggingface_model_config:
             window_service = HuggingFaceWindowService(service=service, model_config=huggingface_model_config)
         elif organization == "openai":
-            if model_name in get_model_names_with_tag(GPT4_CONTEXT_WINDOW_TAG):
+            if engine == "dalle-2":
+                window_service = DALLE2WindowService(service)
+            elif model_name in get_model_names_with_tag(GPT4_CONTEXT_WINDOW_TAG):
                 window_service = GPT4WindowService(service)
             elif model_name in get_model_names_with_tag(GPT4_32K_CONTEXT_WINDOW_TAG):
                 window_service = GPT432KWindowService(service)
@@ -87,16 +86,8 @@
             else:
                 window_service = OpenAIWindowService(service)
         # For the Google models, we approximate with the OpenAIWindowService
-<<<<<<< HEAD
-        elif organization == "openai" or organization == "simple" or organization == "google":
-            if engine == "dalle-2":
-                window_service = DALLE2WindowService(service)
-            else:
-                window_service = OpenAIWindowService(service)
-=======
         elif organization == "simple" or organization == "google":
             window_service = OpenAIWindowService(service)
->>>>>>> a8038748
         elif organization == "AlephAlpha":
             if engine == "luminous-base":
                 window_service = LuminousBaseWindowService(service)
