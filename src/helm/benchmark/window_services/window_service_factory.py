from typing import Optional

<<<<<<< HEAD
from helm.benchmark.model_deployment_registry import WindowServiceSpec, get_model_deployment
from helm.proxy.models import (
    get_model,
    get_model_names_with_tag,
    Model,
    AI21_WIDER_CONTEXT_WINDOW_TAG,
    AI21_JURASSIC_2_JUMBO_CONTEXT_WINDOW_TAG,
    CLIP_TOKENIZER_TAG,
    WIDER_CONTEXT_WINDOW_TAG,
    GPT_TURBO_CONTEXT_WINDOW_TAG,
    GPT_TURBO_16K_CONTEXT_WINDOW_TAG,
    GPT4_CONTEXT_WINDOW_TAG,
    GPT4_32K_CONTEXT_WINDOW_TAG,
)

from helm.benchmark.tokenizer_config_registry import get_tokenizer_config, TokenizerConfig
from helm.benchmark.window_services.huggingface_window_service import HuggingFaceWindowService
from helm.benchmark.window_services.gpt2_window_service import GPT2WindowService
=======
from helm.benchmark.model_deployment_registry import ModelDeployment, WindowServiceSpec, get_model_deployment
from helm.benchmark.tokenizer_config_registry import TokenizerConfig, get_tokenizer_config
>>>>>>> e98197c5
from helm.benchmark.window_services.window_service import WindowService
from helm.benchmark.window_services.tokenizer_service import TokenizerService
from helm.common.object_spec import create_object, inject_object_spec_args


class WindowServiceFactory:
    @staticmethod
    def get_window_service(model_deployment_name: str, service: TokenizerService) -> WindowService:
        """
        Returns a `WindowService` given the name of the model.
        Make sure this function returns instantaneously on repeated calls.
        """
        model_deployment: Optional[ModelDeployment] = get_model_deployment(model_deployment_name)
        if model_deployment:
            # If the model deployment specifies a WindowServiceSpec, instantiate it.
            window_service_spec: WindowServiceSpec
            if model_deployment.window_service_spec:
                window_service_spec = model_deployment.window_service_spec
            else:
                window_service_spec = WindowServiceSpec(
                    class_name="helm.benchmark.window_services.default_window_service.DefaultWindowService", args={}
                )

            # If provided, look up special tokens from TokenizerConfig.
            end_of_text_token: Optional[str] = None
            prefix_token: Optional[str] = None
            if model_deployment.tokenizer_name:
                tokenizer_config: Optional[TokenizerConfig] = get_tokenizer_config(model_deployment.tokenizer_name)
                if tokenizer_config:
                    end_of_text_token = tokenizer_config.end_of_text_token
                    prefix_token = tokenizer_config.prefix_token

            # Perform dependency injection to fill in remaining arguments.
            # Dependency injection is needed here for these reasons:
            #
            # 1. Different window services have different parameters. Dependency injection provides arguments
            #    that match the parameters of the window services.
            # 2. Some arguments, such as the tokenizer service, are not static data objects that can be
            #    in the users configuration file. Instead, they have to be constructed dynamically at runtime.
            window_service_spec = inject_object_spec_args(
                window_service_spec,
                {
                    "service": service,
                    "tokenizer_name": model_deployment.tokenizer_name,
                    "max_sequence_length": model_deployment.max_sequence_length,
                    "max_request_length": model_deployment.max_request_length,
                    "end_of_text_token": end_of_text_token,
                    "prefix_token": prefix_token,
                },
            )
<<<<<<< HEAD
            window_service = create_object(window_service_spec)
        elif model_name in get_model_names_with_tag(CLIP_TOKENIZER_TAG):
            from helm.benchmark.window_services.image_generation.clip_window_service import CLIPWindowService

            window_service = CLIPWindowService(service)
        elif organization == "neurips":
            from helm.benchmark.window_services.http_model_window_service import HTTPModelWindowServce

            window_service = HTTPModelWindowServce(service)
        elif organization == "openai":
            from helm.benchmark.window_services.openai_window_service import OpenAIWindowService
            from helm.benchmark.window_services.wider_openai_window_service import (
                WiderOpenAIWindowService,
                GPTTurboWindowService,
                GPTTurbo16KWindowService,
                GPT4WindowService,
                GPT432KWindowService,
            )
            from helm.benchmark.window_services.image_generation.dalle2_window_service import DALLE2WindowService

            if model_name in get_model_names_with_tag(GPT4_CONTEXT_WINDOW_TAG):
                window_service = GPT4WindowService(service)
            elif model_name in get_model_names_with_tag(GPT4_32K_CONTEXT_WINDOW_TAG):
                window_service = GPT432KWindowService(service)
            elif model_name in get_model_names_with_tag(GPT_TURBO_CONTEXT_WINDOW_TAG):
                window_service = GPTTurboWindowService(service)
            elif model_name in get_model_names_with_tag(GPT_TURBO_16K_CONTEXT_WINDOW_TAG):
                window_service = GPTTurbo16KWindowService(service)
            elif model_name in get_model_names_with_tag(WIDER_CONTEXT_WINDOW_TAG):
                window_service = WiderOpenAIWindowService(service)
            elif engine == "dalle-2":
                window_service = DALLE2WindowService(service)
            else:
                window_service = OpenAIWindowService(service)
        # For the Google models, we approximate with the OpenAIWindowService
        elif organization == "simple" or organization == "google":
            from helm.benchmark.window_services.openai_window_service import OpenAIWindowService

            window_service = OpenAIWindowService(service)
        elif organization == "AlephAlpha":
            from helm.benchmark.window_services.luminous_window_service import (
                LuminousBaseWindowService,
                LuminousExtendedWindowService,
                LuminousSupremeWindowService,
                LuminousWorldWindowService,
            )

            if engine == "luminous-base":
                window_service = LuminousBaseWindowService(service)
            elif engine == "luminous-extended":
                window_service = LuminousExtendedWindowService(service)
            elif engine == "luminous-supreme":
                window_service = LuminousSupremeWindowService(service)
            elif engine == "luminous-world":
                window_service = LuminousWorldWindowService(service)
            else:
                raise ValueError(f"Unhandled Aleph Alpha model: {engine}")
        elif organization == "microsoft":
            from helm.benchmark.window_services.mt_nlg_window_service import MTNLGWindowService

            window_service = MTNLGWindowService(service)
        elif organization == "anthropic":
            from helm.benchmark.window_services.anthropic_window_service import (
                AnthropicWindowService,
                LegacyAnthropicWindowService,
            )

            if engine == "stanford-online-all-v4-s3":
                window_service = LegacyAnthropicWindowService(service)
            else:
                window_service = AnthropicWindowService(service)
        elif organization == "writer":
            from helm.benchmark.window_services.palmyra_window_service import (
                PalmyraWindowService,
                LongerPalmyraWindowService,
            )

            if engine in ["palmyra-base", "palmyra-large", "palmyra-instruct-30", "palmyra-e"]:
                window_service = PalmyraWindowService(service)
            elif engine in ["palmyra-x", "silk-road"]:
                window_service = LongerPalmyraWindowService(service)
            else:
                raise ValueError(f"Unhandled Writer model: {engine}")
        elif engine == "santacoder":
            from helm.benchmark.window_services.santacoder_window_service import SantaCoderWindowService

            window_service = SantaCoderWindowService(service)
        elif engine == "starcoder":
            from helm.benchmark.window_services.starcoder_window_service import StarCoderWindowService

            window_service = StarCoderWindowService(service)
        elif model_name == "huggingface/gpt2":
            window_service = GPT2WindowService(service)
        elif model_name == "together/bloom":
            from helm.benchmark.window_services.bloom_window_service import BloomWindowService

            window_service = BloomWindowService(service)
        elif model_name == "together/glm":
            # From https://github.com/THUDM/GLM-130B, "the tokenizer is implemented based on
            # icetk---a unified multimodal tokenizer for images, Chinese, and English."
            from helm.benchmark.window_services.ice_window_service import ICEWindowService

            window_service = ICEWindowService(service)
        elif model_name in ["huggingface/gpt-j-6b", "together/gpt-j-6b", "together/gpt-jt-6b-v1", "gooseai/gpt-j-6b"]:
            from helm.benchmark.window_services.gptj_window_service import GPTJWindowService

            window_service = GPTJWindowService(service)
        elif model_name in [
            "together/gpt-neox-20b",
            "gooseai/gpt-neo-20b",
            "together/gpt-neoxt-chat-base-20b",
            "together/redpajama-incite-base-3b-v1",
            "together/redpajama-incite-instruct-3b-v1",
            "together/redpajama-incite-base-7b",
            "together/redpajama-incite-instruct-7b",
            # Pythia uses the same tokenizer as GPT-NeoX-20B.
            # See: https://huggingface.co/EleutherAI/pythia-6.9b#training-procedure
            "eleutherai/pythia-1b-v0",
            "eleutherai/pythia-2.8b-v0",
            "eleutherai/pythia-6.9b",
            "eleutherai/pythia-12b-v0",
            # MPT-7B model was trained with the EleutherAI/gpt-neox-20b tokenizer
            # See: https://huggingface.co/mosaicml/mpt-7b
            "mosaicml/mpt-7b",
            "mosaicml/mpt-instruct-7b",
            "mosaicml/mpt-30b",
            "mosaicml/mpt-instruct-30b",
            # Dolly models are based on Pythia.
            # See: https://github.com/databrickslabs/dolly
            "databricks/dolly-v2-3b",
            "databricks/dolly-v2-7b",
            "databricks/dolly-v2-12b",
        ]:
            from helm.benchmark.window_services.gptneox_window_service import GPTNeoXWindowService

            window_service = GPTNeoXWindowService(service)
        elif model_name in [
            "tiiuae/falcon-7b",
            "tiiuae/falcon-7b-instruct",
            "tiiuae/falcon-40b",
            "tiiuae/falcon-40b-instruct",
        ]:
            window_service = HuggingFaceWindowService(service=service, tokenizer_name="tiiuae/falcon-7b")
        elif model_name in [
            "stabilityai/stablelm-base-alpha-3b",
            "stabilityai/stablelm-base-alpha-7b",
        ]:
            from helm.benchmark.window_services.gptneox_window_service import StableLMAlphaWindowService

            window_service = StableLMAlphaWindowService(service)
        elif model_name == "together/h3-2.7b":
            window_service = GPT2WindowService(service)
        elif model_name in [
            "together/opt-1.3b",
            "together/opt-6.7b",
            "together/opt-66b",
            "together/opt-175b",
        ]:
            from helm.benchmark.window_services.opt_window_service import OPTWindowService

            window_service = OPTWindowService(service)
        elif model_name == "together/t0pp":
            from helm.benchmark.window_services.t0pp_window_service import T0ppWindowService

            window_service = T0ppWindowService(service)
        elif model_name == "together/t5-11b":
            from helm.benchmark.window_services.t511b_window_service import T511bWindowService

            window_service = T511bWindowService(service)
        elif model_name == "together/flan-t5-xxl":
            from helm.benchmark.window_services.flan_t5_window_service import FlanT5WindowService

            window_service = FlanT5WindowService(service)
        elif model_name == "together/ul2":
            from helm.benchmark.window_services.ul2_window_service import UL2WindowService

            window_service = UL2WindowService(service)
        elif model_name == "together/yalm":
            from helm.benchmark.window_services.yalm_window_service import YaLMWindowService

            window_service = YaLMWindowService(service)
        elif model_name == "nvidia/megatron-gpt2":
            from helm.benchmark.window_services.megatron_window_service import MegatronWindowService

            window_service = MegatronWindowService(service)
        elif model_name in [
            "lmsys/vicuna-7b-v1.3",
            "lmsys/vicuna-13b-v1.3",
            "meta/llama-7b",
            "meta/llama-13b",
            "meta/llama-30b",
            "meta/llama-65b",
            "stanford/alpaca-7b",
        ]:
            from helm.benchmark.window_services.llama_window_service import LlamaWindowService

            window_service = LlamaWindowService(service)
        elif model_name in [
            "meta/llama-2-7b",
            "meta/llama-2-13b",
            "meta/llama-2-70b",
        ]:
            from helm.benchmark.window_services.llama_window_service import Llama2WindowService

            window_service = Llama2WindowService(service)
        elif organization == "cohere":
            from helm.benchmark.window_services.cohere_window_service import (
                CohereWindowService,
                CohereCommandWindowService,
            )

            if "command" in engine:
                window_service = CohereCommandWindowService(service)
            else:
                window_service = CohereWindowService(service)
        elif organization == "ai21":
            from helm.benchmark.window_services.wider_ai21_window_service import (
                WiderAI21WindowService,
                AI21Jurassic2JumboWindowService,
            )
            from helm.benchmark.window_services.ai21_window_service import AI21WindowService

            if model_name in get_model_names_with_tag(AI21_WIDER_CONTEXT_WINDOW_TAG):
                window_service = WiderAI21WindowService(service=service, gpt2_window_service=GPT2WindowService(service))
            if model_name in get_model_names_with_tag(AI21_JURASSIC_2_JUMBO_CONTEXT_WINDOW_TAG):
                window_service = AI21Jurassic2JumboWindowService(
                    service=service, gpt2_window_service=GPT2WindowService(service)
                )
            else:
                window_service = AI21WindowService(service=service, gpt2_window_service=GPT2WindowService(service))

        elif organization == "lightningai":
            from helm.benchmark.window_services.lit_gpt_window_service import LitGPTWindowServce

            window_service = LitGPTWindowServce(service)
        elif organization == "mistralai":
            window_service = HuggingFaceWindowService(
                service, tokenizer_name="mistralai/Mistral-7B-v0.1", max_sequence_length=4095
            )
        elif model_name in [
            "HuggingFaceM4/idefics-9b",
            "HuggingFaceM4/idefics-9b-instruct",
            "HuggingFaceM4/idefics-80b",
            "HuggingFaceM4/idefics-80b-instruct",
        ]:
            window_service = HuggingFaceWindowService(service, model_name)
        elif model_name == "lexica/search-stable-diffusion-1.5":
            from helm.benchmark.window_services.image_generation.lexica_search_window_service import (
                LexicaSearchWindowService,
            )

            window_service = LexicaSearchWindowService(service)
        else:
            raise ValueError(f"Unhandled model name: {model_name}")
=======
            return create_object(window_service_spec)
>>>>>>> e98197c5

        raise ValueError(f"Unhandled model deployment name: {model_deployment_name}")<|MERGE_RESOLUTION|>--- conflicted
+++ resolved
@@ -1,28 +1,7 @@
 from typing import Optional
 
-<<<<<<< HEAD
-from helm.benchmark.model_deployment_registry import WindowServiceSpec, get_model_deployment
-from helm.proxy.models import (
-    get_model,
-    get_model_names_with_tag,
-    Model,
-    AI21_WIDER_CONTEXT_WINDOW_TAG,
-    AI21_JURASSIC_2_JUMBO_CONTEXT_WINDOW_TAG,
-    CLIP_TOKENIZER_TAG,
-    WIDER_CONTEXT_WINDOW_TAG,
-    GPT_TURBO_CONTEXT_WINDOW_TAG,
-    GPT_TURBO_16K_CONTEXT_WINDOW_TAG,
-    GPT4_CONTEXT_WINDOW_TAG,
-    GPT4_32K_CONTEXT_WINDOW_TAG,
-)
-
-from helm.benchmark.tokenizer_config_registry import get_tokenizer_config, TokenizerConfig
-from helm.benchmark.window_services.huggingface_window_service import HuggingFaceWindowService
-from helm.benchmark.window_services.gpt2_window_service import GPT2WindowService
-=======
 from helm.benchmark.model_deployment_registry import ModelDeployment, WindowServiceSpec, get_model_deployment
 from helm.benchmark.tokenizer_config_registry import TokenizerConfig, get_tokenizer_config
->>>>>>> e98197c5
 from helm.benchmark.window_services.window_service import WindowService
 from helm.benchmark.window_services.tokenizer_service import TokenizerService
 from helm.common.object_spec import create_object, inject_object_spec_args
@@ -73,263 +52,6 @@
                     "prefix_token": prefix_token,
                 },
             )
-<<<<<<< HEAD
-            window_service = create_object(window_service_spec)
-        elif model_name in get_model_names_with_tag(CLIP_TOKENIZER_TAG):
-            from helm.benchmark.window_services.image_generation.clip_window_service import CLIPWindowService
-
-            window_service = CLIPWindowService(service)
-        elif organization == "neurips":
-            from helm.benchmark.window_services.http_model_window_service import HTTPModelWindowServce
-
-            window_service = HTTPModelWindowServce(service)
-        elif organization == "openai":
-            from helm.benchmark.window_services.openai_window_service import OpenAIWindowService
-            from helm.benchmark.window_services.wider_openai_window_service import (
-                WiderOpenAIWindowService,
-                GPTTurboWindowService,
-                GPTTurbo16KWindowService,
-                GPT4WindowService,
-                GPT432KWindowService,
-            )
-            from helm.benchmark.window_services.image_generation.dalle2_window_service import DALLE2WindowService
-
-            if model_name in get_model_names_with_tag(GPT4_CONTEXT_WINDOW_TAG):
-                window_service = GPT4WindowService(service)
-            elif model_name in get_model_names_with_tag(GPT4_32K_CONTEXT_WINDOW_TAG):
-                window_service = GPT432KWindowService(service)
-            elif model_name in get_model_names_with_tag(GPT_TURBO_CONTEXT_WINDOW_TAG):
-                window_service = GPTTurboWindowService(service)
-            elif model_name in get_model_names_with_tag(GPT_TURBO_16K_CONTEXT_WINDOW_TAG):
-                window_service = GPTTurbo16KWindowService(service)
-            elif model_name in get_model_names_with_tag(WIDER_CONTEXT_WINDOW_TAG):
-                window_service = WiderOpenAIWindowService(service)
-            elif engine == "dalle-2":
-                window_service = DALLE2WindowService(service)
-            else:
-                window_service = OpenAIWindowService(service)
-        # For the Google models, we approximate with the OpenAIWindowService
-        elif organization == "simple" or organization == "google":
-            from helm.benchmark.window_services.openai_window_service import OpenAIWindowService
-
-            window_service = OpenAIWindowService(service)
-        elif organization == "AlephAlpha":
-            from helm.benchmark.window_services.luminous_window_service import (
-                LuminousBaseWindowService,
-                LuminousExtendedWindowService,
-                LuminousSupremeWindowService,
-                LuminousWorldWindowService,
-            )
-
-            if engine == "luminous-base":
-                window_service = LuminousBaseWindowService(service)
-            elif engine == "luminous-extended":
-                window_service = LuminousExtendedWindowService(service)
-            elif engine == "luminous-supreme":
-                window_service = LuminousSupremeWindowService(service)
-            elif engine == "luminous-world":
-                window_service = LuminousWorldWindowService(service)
-            else:
-                raise ValueError(f"Unhandled Aleph Alpha model: {engine}")
-        elif organization == "microsoft":
-            from helm.benchmark.window_services.mt_nlg_window_service import MTNLGWindowService
-
-            window_service = MTNLGWindowService(service)
-        elif organization == "anthropic":
-            from helm.benchmark.window_services.anthropic_window_service import (
-                AnthropicWindowService,
-                LegacyAnthropicWindowService,
-            )
-
-            if engine == "stanford-online-all-v4-s3":
-                window_service = LegacyAnthropicWindowService(service)
-            else:
-                window_service = AnthropicWindowService(service)
-        elif organization == "writer":
-            from helm.benchmark.window_services.palmyra_window_service import (
-                PalmyraWindowService,
-                LongerPalmyraWindowService,
-            )
-
-            if engine in ["palmyra-base", "palmyra-large", "palmyra-instruct-30", "palmyra-e"]:
-                window_service = PalmyraWindowService(service)
-            elif engine in ["palmyra-x", "silk-road"]:
-                window_service = LongerPalmyraWindowService(service)
-            else:
-                raise ValueError(f"Unhandled Writer model: {engine}")
-        elif engine == "santacoder":
-            from helm.benchmark.window_services.santacoder_window_service import SantaCoderWindowService
-
-            window_service = SantaCoderWindowService(service)
-        elif engine == "starcoder":
-            from helm.benchmark.window_services.starcoder_window_service import StarCoderWindowService
-
-            window_service = StarCoderWindowService(service)
-        elif model_name == "huggingface/gpt2":
-            window_service = GPT2WindowService(service)
-        elif model_name == "together/bloom":
-            from helm.benchmark.window_services.bloom_window_service import BloomWindowService
-
-            window_service = BloomWindowService(service)
-        elif model_name == "together/glm":
-            # From https://github.com/THUDM/GLM-130B, "the tokenizer is implemented based on
-            # icetk---a unified multimodal tokenizer for images, Chinese, and English."
-            from helm.benchmark.window_services.ice_window_service import ICEWindowService
-
-            window_service = ICEWindowService(service)
-        elif model_name in ["huggingface/gpt-j-6b", "together/gpt-j-6b", "together/gpt-jt-6b-v1", "gooseai/gpt-j-6b"]:
-            from helm.benchmark.window_services.gptj_window_service import GPTJWindowService
-
-            window_service = GPTJWindowService(service)
-        elif model_name in [
-            "together/gpt-neox-20b",
-            "gooseai/gpt-neo-20b",
-            "together/gpt-neoxt-chat-base-20b",
-            "together/redpajama-incite-base-3b-v1",
-            "together/redpajama-incite-instruct-3b-v1",
-            "together/redpajama-incite-base-7b",
-            "together/redpajama-incite-instruct-7b",
-            # Pythia uses the same tokenizer as GPT-NeoX-20B.
-            # See: https://huggingface.co/EleutherAI/pythia-6.9b#training-procedure
-            "eleutherai/pythia-1b-v0",
-            "eleutherai/pythia-2.8b-v0",
-            "eleutherai/pythia-6.9b",
-            "eleutherai/pythia-12b-v0",
-            # MPT-7B model was trained with the EleutherAI/gpt-neox-20b tokenizer
-            # See: https://huggingface.co/mosaicml/mpt-7b
-            "mosaicml/mpt-7b",
-            "mosaicml/mpt-instruct-7b",
-            "mosaicml/mpt-30b",
-            "mosaicml/mpt-instruct-30b",
-            # Dolly models are based on Pythia.
-            # See: https://github.com/databrickslabs/dolly
-            "databricks/dolly-v2-3b",
-            "databricks/dolly-v2-7b",
-            "databricks/dolly-v2-12b",
-        ]:
-            from helm.benchmark.window_services.gptneox_window_service import GPTNeoXWindowService
-
-            window_service = GPTNeoXWindowService(service)
-        elif model_name in [
-            "tiiuae/falcon-7b",
-            "tiiuae/falcon-7b-instruct",
-            "tiiuae/falcon-40b",
-            "tiiuae/falcon-40b-instruct",
-        ]:
-            window_service = HuggingFaceWindowService(service=service, tokenizer_name="tiiuae/falcon-7b")
-        elif model_name in [
-            "stabilityai/stablelm-base-alpha-3b",
-            "stabilityai/stablelm-base-alpha-7b",
-        ]:
-            from helm.benchmark.window_services.gptneox_window_service import StableLMAlphaWindowService
-
-            window_service = StableLMAlphaWindowService(service)
-        elif model_name == "together/h3-2.7b":
-            window_service = GPT2WindowService(service)
-        elif model_name in [
-            "together/opt-1.3b",
-            "together/opt-6.7b",
-            "together/opt-66b",
-            "together/opt-175b",
-        ]:
-            from helm.benchmark.window_services.opt_window_service import OPTWindowService
-
-            window_service = OPTWindowService(service)
-        elif model_name == "together/t0pp":
-            from helm.benchmark.window_services.t0pp_window_service import T0ppWindowService
-
-            window_service = T0ppWindowService(service)
-        elif model_name == "together/t5-11b":
-            from helm.benchmark.window_services.t511b_window_service import T511bWindowService
-
-            window_service = T511bWindowService(service)
-        elif model_name == "together/flan-t5-xxl":
-            from helm.benchmark.window_services.flan_t5_window_service import FlanT5WindowService
-
-            window_service = FlanT5WindowService(service)
-        elif model_name == "together/ul2":
-            from helm.benchmark.window_services.ul2_window_service import UL2WindowService
-
-            window_service = UL2WindowService(service)
-        elif model_name == "together/yalm":
-            from helm.benchmark.window_services.yalm_window_service import YaLMWindowService
-
-            window_service = YaLMWindowService(service)
-        elif model_name == "nvidia/megatron-gpt2":
-            from helm.benchmark.window_services.megatron_window_service import MegatronWindowService
-
-            window_service = MegatronWindowService(service)
-        elif model_name in [
-            "lmsys/vicuna-7b-v1.3",
-            "lmsys/vicuna-13b-v1.3",
-            "meta/llama-7b",
-            "meta/llama-13b",
-            "meta/llama-30b",
-            "meta/llama-65b",
-            "stanford/alpaca-7b",
-        ]:
-            from helm.benchmark.window_services.llama_window_service import LlamaWindowService
-
-            window_service = LlamaWindowService(service)
-        elif model_name in [
-            "meta/llama-2-7b",
-            "meta/llama-2-13b",
-            "meta/llama-2-70b",
-        ]:
-            from helm.benchmark.window_services.llama_window_service import Llama2WindowService
-
-            window_service = Llama2WindowService(service)
-        elif organization == "cohere":
-            from helm.benchmark.window_services.cohere_window_service import (
-                CohereWindowService,
-                CohereCommandWindowService,
-            )
-
-            if "command" in engine:
-                window_service = CohereCommandWindowService(service)
-            else:
-                window_service = CohereWindowService(service)
-        elif organization == "ai21":
-            from helm.benchmark.window_services.wider_ai21_window_service import (
-                WiderAI21WindowService,
-                AI21Jurassic2JumboWindowService,
-            )
-            from helm.benchmark.window_services.ai21_window_service import AI21WindowService
-
-            if model_name in get_model_names_with_tag(AI21_WIDER_CONTEXT_WINDOW_TAG):
-                window_service = WiderAI21WindowService(service=service, gpt2_window_service=GPT2WindowService(service))
-            if model_name in get_model_names_with_tag(AI21_JURASSIC_2_JUMBO_CONTEXT_WINDOW_TAG):
-                window_service = AI21Jurassic2JumboWindowService(
-                    service=service, gpt2_window_service=GPT2WindowService(service)
-                )
-            else:
-                window_service = AI21WindowService(service=service, gpt2_window_service=GPT2WindowService(service))
-
-        elif organization == "lightningai":
-            from helm.benchmark.window_services.lit_gpt_window_service import LitGPTWindowServce
-
-            window_service = LitGPTWindowServce(service)
-        elif organization == "mistralai":
-            window_service = HuggingFaceWindowService(
-                service, tokenizer_name="mistralai/Mistral-7B-v0.1", max_sequence_length=4095
-            )
-        elif model_name in [
-            "HuggingFaceM4/idefics-9b",
-            "HuggingFaceM4/idefics-9b-instruct",
-            "HuggingFaceM4/idefics-80b",
-            "HuggingFaceM4/idefics-80b-instruct",
-        ]:
-            window_service = HuggingFaceWindowService(service, model_name)
-        elif model_name == "lexica/search-stable-diffusion-1.5":
-            from helm.benchmark.window_services.image_generation.lexica_search_window_service import (
-                LexicaSearchWindowService,
-            )
-
-            window_service = LexicaSearchWindowService(service)
-        else:
-            raise ValueError(f"Unhandled model name: {model_name}")
-=======
             return create_object(window_service_spec)
->>>>>>> e98197c5
 
         raise ValueError(f"Unhandled model deployment name: {model_deployment_name}")