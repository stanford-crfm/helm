from helm.proxy.models import (
    get_model,
    get_model_names_with_tag,
    Model,
    AI21_WIDER_CONTEXT_WINDOW_TAG,
    WIDER_CONTEXT_WINDOW_TAG,
<<<<<<< HEAD
    GPT4_TOKENIZER_TAG,
=======
    GPT4_CONTEXT_WINDOW_TAG,
    GPT4_32K_CONTEXT_WINDOW_TAG,
>>>>>>> d69a6e69
)
from .ai21_window_service import AI21WindowService
from .wider_ai21_window_service import WiderAI21WindowService
from .anthropic_window_service import AnthropicWindowService
from .cohere_window_service import CohereWindowService, CohereCommandWindowService
from .luminous_window_service import (
    LuminousBaseWindowService,
    LuminousExtendedWindowService,
    LuminousSupremeWindowService,
    LuminousWorldWindowService,
)
from .openai_window_service import OpenAIWindowService
<<<<<<< HEAD
from .wider_openai_window_service import WiderOpenAIWindowService, OpenAIChatWindowService
=======
from .wider_openai_window_service import WiderOpenAIWindowService, GPT4WindowService, GPT432KWindowService
>>>>>>> d69a6e69
from .mt_nlg_window_service import MTNLGWindowService
from .bloom_window_service import BloomWindowService
from .huggingface_window_service import HuggingFaceWindowService
from .ice_window_service import ICEWindowService
from .santacoder_window_service import SantaCoderWindowService
from .gpt2_window_service import GPT2WindowService
from .gptj_window_service import GPTJWindowService
from .gptneox_window_service import GPTNeoXWindowService
from .opt_window_service import OPTWindowService
from .remote_window_service import get_remote_window_service
from .t0pp_window_service import T0ppWindowService
from .t511b_window_service import T511bWindowService
from .flan_t5_window_service import FlanT5WindowService
from .ul2_window_service import UL2WindowService
from .yalm_window_service import YaLMWindowService
from .window_service import WindowService
from .tokenizer_service import TokenizerService
from helm.proxy.clients.huggingface_client import get_huggingface_model_config
from helm.proxy.clients.remote_model_registry import get_remote_model


class WindowServiceFactory:
    @staticmethod
    def get_window_service(model_name: str, service: TokenizerService) -> WindowService:
        """
        Returns a `WindowService` given the name of the model.
        Make sure this function returns instantaneously on repeated calls.
        """
        model: Model = get_model(model_name)
        organization: str = model.organization
        engine: str = model.engine

        window_service: WindowService
        huggingface_model_config = get_huggingface_model_config(model_name)
        if get_remote_model(model_name):
            window_service = get_remote_window_service(service, model_name)
        elif huggingface_model_config:
            window_service = HuggingFaceWindowService(service=service, model_config=huggingface_model_config)
<<<<<<< HEAD
        elif model_name in get_model_names_with_tag(GPT4_TOKENIZER_TAG):
            window_service = OpenAIChatWindowService(service)
        elif model_name in get_model_names_with_tag(WIDER_CONTEXT_WINDOW_TAG):
            window_service = WiderOpenAIWindowService(service)
=======
        elif organization == "openai":
            if model_name in get_model_names_with_tag(WIDER_CONTEXT_WINDOW_TAG):
                window_service = WiderOpenAIWindowService(service)
            if model_name in get_model_names_with_tag(GPT4_CONTEXT_WINDOW_TAG):
                window_service = GPT4WindowService(service)
            if model_name in get_model_names_with_tag(GPT4_32K_CONTEXT_WINDOW_TAG):
                window_service = GPT432KWindowService(service)
            else:
                window_service = OpenAIWindowService(service)
>>>>>>> d69a6e69
        # For the Google models, we approximate with the OpenAIWindowService
        elif organization == "simple" or organization == "google":
            window_service = OpenAIWindowService(service)
        elif organization == "AlephAlpha":
            if engine == "luminous-base":
                window_service = LuminousBaseWindowService(service)
            elif engine == "luminous-extended":
                window_service = LuminousExtendedWindowService(service)
            elif engine == "luminous-supreme":
                window_service = LuminousSupremeWindowService(service)
            elif engine == "luminous-world":
                window_service = LuminousWorldWindowService(service)
            else:
                raise ValueError(f"Unhandled Aleph Alpha model: {engine}")
        elif organization == "microsoft":
            window_service = MTNLGWindowService(service)
        elif organization == "anthropic":
            window_service = AnthropicWindowService(service)
        elif engine == "santacoder":
            window_service = SantaCoderWindowService(service)
        elif model_name == "huggingface/gpt2":
            window_service = GPT2WindowService(service)
        elif model_name == "together/bloom":
            window_service = BloomWindowService(service)
        elif model_name == "together/glm":
            # From https://github.com/THUDM/GLM-130B, "the tokenizer is implemented based on
            # icetk---a unified multimodal tokenizer for images, Chinese, and English."
            window_service = ICEWindowService(service)
        elif model_name in ["huggingface/gpt-j-6b", "together/gpt-j-6b", "gooseai/gpt-j-6b"]:
            window_service = GPTJWindowService(service)
        elif model_name in ["together/gpt-neox-20b", "gooseai/gpt-neo-20b", "together/gpt-neoxt-chat-base-20b"]:
            window_service = GPTNeoXWindowService(service)
        elif model_name == "together/h3-2.7b":
            window_service = GPT2WindowService(service)
        elif model_name in ["together/opt-1.3b", "together/opt-6.7b", "together/opt-66b", "together/opt-175b"]:
            window_service = OPTWindowService(service)
        elif model_name == "together/t0pp":
            window_service = T0ppWindowService(service)
        elif model_name == "together/t5-11b":
            window_service = T511bWindowService(service)
        elif model_name == "together/flan-t5-xxl":
            window_service = FlanT5WindowService(service)
        elif model_name == "together/ul2":
            window_service = UL2WindowService(service)
        elif model_name == "together/yalm":
            window_service = YaLMWindowService(service)
        elif organization == "cohere":
            if "command" in engine:
                window_service = CohereCommandWindowService(service)
            else:
                window_service = CohereWindowService(service)
        elif organization == "ai21":
            if model_name in get_model_names_with_tag(AI21_WIDER_CONTEXT_WINDOW_TAG):
                window_service = WiderAI21WindowService(service=service, gpt2_window_service=GPT2WindowService(service))
            else:
                window_service = AI21WindowService(service=service, gpt2_window_service=GPT2WindowService(service))
        else:
            raise ValueError(f"Unhandled model name: {model_name}")

        return window_service<|MERGE_RESOLUTION|>--- conflicted
+++ resolved
@@ -4,12 +4,9 @@
     Model,
     AI21_WIDER_CONTEXT_WINDOW_TAG,
     WIDER_CONTEXT_WINDOW_TAG,
-<<<<<<< HEAD
     GPT4_TOKENIZER_TAG,
-=======
     GPT4_CONTEXT_WINDOW_TAG,
     GPT4_32K_CONTEXT_WINDOW_TAG,
->>>>>>> d69a6e69
 )
 from .ai21_window_service import AI21WindowService
 from .wider_ai21_window_service import WiderAI21WindowService
@@ -22,11 +19,12 @@
     LuminousWorldWindowService,
 )
 from .openai_window_service import OpenAIWindowService
-<<<<<<< HEAD
-from .wider_openai_window_service import WiderOpenAIWindowService, OpenAIChatWindowService
-=======
-from .wider_openai_window_service import WiderOpenAIWindowService, GPT4WindowService, GPT432KWindowService
->>>>>>> d69a6e69
+from .wider_openai_window_service import (
+    WiderOpenAIWindowService,
+    OpenAIChatWindowService,
+    GPT4WindowService,
+    GPT432KWindowService,
+)
 from .mt_nlg_window_service import MTNLGWindowService
 from .bloom_window_service import BloomWindowService
 from .huggingface_window_service import HuggingFaceWindowService
@@ -65,12 +63,6 @@
             window_service = get_remote_window_service(service, model_name)
         elif huggingface_model_config:
             window_service = HuggingFaceWindowService(service=service, model_config=huggingface_model_config)
-<<<<<<< HEAD
-        elif model_name in get_model_names_with_tag(GPT4_TOKENIZER_TAG):
-            window_service = OpenAIChatWindowService(service)
-        elif model_name in get_model_names_with_tag(WIDER_CONTEXT_WINDOW_TAG):
-            window_service = WiderOpenAIWindowService(service)
-=======
         elif organization == "openai":
             if model_name in get_model_names_with_tag(WIDER_CONTEXT_WINDOW_TAG):
                 window_service = WiderOpenAIWindowService(service)
@@ -78,9 +70,10 @@
                 window_service = GPT4WindowService(service)
             if model_name in get_model_names_with_tag(GPT4_32K_CONTEXT_WINDOW_TAG):
                 window_service = GPT432KWindowService(service)
+            if model_name in get_model_names_with_tag(GPT4_TOKENIZER_TAG):
+                window_service = OpenAIChatWindowService(service)
             else:
                 window_service = OpenAIWindowService(service)
->>>>>>> d69a6e69
         # For the Google models, we approximate with the OpenAIWindowService
         elif organization == "simple" or organization == "google":
             window_service = OpenAIWindowService(service)
