--- conflicted
+++ resolved
@@ -180,21 +180,8 @@
 def register_deployments_if_not_already_registered() -> None:
     global DEPLOYMENTS_REGISTERED
     if not DEPLOYMENTS_REGISTERED:
-<<<<<<< HEAD
-        maybe_register_model_deployments_from_base_path(CONFIG_PATH)
-        maybe_register_model_deployments_from_base_path(CONFIG_PATH + "/private")
-        DEPLOYMENTS_REGISTERED = True
-
-
-def maybe_register_helm():
-    global HELM_REGISTERED
-    if not HELM_REGISTERED:
-        register_metadatas_if_not_already_registered()
-        register_tokenizers_if_not_already_registered()
-        register_deployments_if_not_already_registered()
-        HELM_REGISTERED = True
-=======
         path: str = resources.files(CONFIG_PACKAGE).joinpath(MODEL_DEPLOYMENTS_FILE)
+        private_path: str = resources.files(CONFIG_PACKAGE).joinpath(f"private/{MODEL_DEPLOYMENTS_FILE}")
         maybe_register_model_deployments_from_base_path(path)
-        DEPLOYMENTS_REGISTERED = True
->>>>>>> 5ce5648c
+        maybe_register_model_deployments_from_base_path(private_path)
+        DEPLOYMENTS_REGISTERED = True