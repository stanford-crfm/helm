# mypy: check_untyped_defs = False
from typing import List
import unittest

from helm.benchmark.scenarios.scenario import Input, Instance, Output, Reference
from .data_augmenter import DataAugmenter
from .extra_space_perturbation import ExtraSpacePerturbation
from .misspelling_perturbation import MisspellingPerturbation
from .contraction_expansion_perturbation import ContractionPerturbation, ExpansionPerturbation
from .typos_perturbation import TyposPerturbation
from .filler_words_perturbation import FillerWordsPerturbation
from .synonym_perturbation import SynonymPerturbation
from .lowercase_perturbation import LowerCasePerturbation
from .space_perturbation import SpacePerturbation
from .dialect_perturbation import DialectPerturbation
from .person_name_perturbation import PersonNamePerturbation
from .gender_perturbation import GenderPerturbation
from .style_perturbation import StylePerturbation


def test_extra_space_perturbation():
    data_augmenter = DataAugmenter(perturbations=[ExtraSpacePerturbation(num_spaces=2)])
    instance: Instance = Instance(
        id="id0", input=Input(text="Hello my name is"), references=[Reference(Output(text="some name"), tags=[])]
    )
    instances: List[Instance] = data_augmenter.generate([instance], include_original=True)

    assert len(instances) == 2
    assert instances[1].id == "id0"
    assert instances[1].perturbation.name == "extra_space"
    assert instances[1].perturbation.num_spaces == 2
    assert instances[1].input.text == "Hello  my  name  is"
    assert instances[1].references[0].output.text == "some name"


def test_misspelling_perturbation():
    data_augmenter = DataAugmenter(perturbations=[MisspellingPerturbation(prob=1.0)])
    instance: Instance = Instance(
        id="id0",
        input=Input(text="Already, the new product is not available."),
        references=[],
    )
    instances: List[Instance] = data_augmenter.generate([instance], include_original=True)

    assert len(instances) == 2
    assert instances[1].id == "id0"
    assert instances[1].perturbation.name == "misspellings"
    assert instances[1].perturbation.prob == 1.0
    assert instances[1].input.text == "Alreayd, hten new product is nto avaliable."


def test_filler_words_perturbation():
    data_augmenter = DataAugmenter(perturbations=[FillerWordsPerturbation(insert_prob=0.3, speaker_ph=False)])
    instance: Instance = Instance(
        id="id0",
        input=Input(text="The quick brown fox jumps over the lazy dog."),
        references=[Reference(Output(text="The quick brown fox jumps over the lazy dog."), tags=[])],
    )
    instances: List[Instance] = data_augmenter.generate([instance], include_original=True)

    assert len(instances) == 2
    assert instances[1].id == "id0"
    assert instances[1].perturbation.name == "filler_words"
    assert instances[1].input.text == "The quick brown fox jumps over like the lazy probably dog."


def test_contraction_perturbation():
    data_augmenter = DataAugmenter(perturbations=[ContractionPerturbation()])
    instance: Instance = Instance(
        id="id0",
        input=Input(text="She is a doctor, and I am a student"),
        references=[Reference(Output(text="he is a teacher"), tags=[])],
    )
    instances: List[Instance] = data_augmenter.generate([instance], include_original=True)

    assert len(instances) == 2
    assert instances[1].id == "id0"
    assert instances[1].perturbation.name == "contraction"
    assert instances[1].input.text == "She's a doctor, and I'm a student"
    assert instances[1].references[0].output.text == "he is a teacher"


def test_expansion_perturbation():
    data_augmenter = DataAugmenter(perturbations=[ExpansionPerturbation()])
    instance: Instance = Instance(
        id="id0",
        input=Input(text="She's a doctor, and I'm a student"),
        references=[Reference(Output(text="he's a teacher"), tags=[])],
    )
    instances: List[Instance] = data_augmenter.generate([instance], include_original=True)

    assert len(instances) == 2
    assert instances[1].id == "id0"
    assert instances[1].perturbation.name == "expansion"
    assert instances[1].input.text == "She is a doctor, and I am a student"
    assert instances[1].references[0].output.text == "he's a teacher"


def test_typos_perturbation():
    data_augmenter = DataAugmenter(perturbations=[TyposPerturbation(prob=0.1)])
    instance: Instance = Instance(
        id="id0",
        input=Input(text="After their marriage, she started a close collaboration with Karvelas."),
        references=[],
    )
    instances: List[Instance] = data_augmenter.generate([instance], include_original=True)

    assert len(instances) == 2
    assert instances[1].perturbation.name == "typos"
    assert instances[1].perturbation.prob == 0.1
    assert instances[1].input.text == "After tjeir marriage, she xrwrted a cloae dollabpration with Iarvwlas."


def test_synonym_perturbation():
    data_augmenter = DataAugmenter(perturbations=[SynonymPerturbation(prob=1.0)])
    instance: Instance = Instance(
        id="id0",
        input=Input(text="This was a good movie, would watch again."),
        references=[],
    )
    instances: List[Instance] = data_augmenter.generate([instance], include_original=True)

    assert len(instances) == 2
    assert instances[1].perturbation.name == "synonym"
    assert instances[1].perturbation.prob == 1.0
    assert instances[1].input.text == "This was a near motion-picture show, would check once more."


def test_lowercase_perturbation():
    data_augmenter = DataAugmenter(perturbations=[LowerCasePerturbation()])
    instance: Instance = Instance(
        id="id0",
        input=Input(text="Hello World!\nQuite a day, huh?"),
        references=[Reference(Output(text="Yes!"), tags=[])],
    )
    instances: List[Instance] = data_augmenter.generate([instance], include_original=True)

    assert len(instances) == 2
    assert instances[1].perturbation.name == "lowercase"
    assert instances[1].input.text == "hello world!\nquite a day, huh?"
    assert instances[1].references[0].output.text == "Yes!"


def test_space_perturbation():
    data_augmenter = DataAugmenter(perturbations=[SpacePerturbation(max_spaces=3)])
    instance: Instance = Instance(id="id0", input=Input(text="Hello World!\nQuite a day, huh?"), references=[])
    instances: List[Instance] = data_augmenter.generate([instance], include_original=True)

    print(instances)
    assert len(instances) == 2
    assert instances[1].perturbation.name == "space"
    assert instances[1].input.text == "Hello   World!\nQuite a  day,   huh?"


def test_dialect_perturbation():
    data_augmenter = DataAugmenter(
        perturbations=[DialectPerturbation(prob=1.0, source_class="SAE", target_class="AAVE")],
    )
    instance: Instance = Instance(
        id="id0",
        input=Input(text="I will remember this day to be the best day of my life."),
        references=[Reference(Output(text="Is this love?"), tags=[])],
    )
    instances: List[Instance] = data_augmenter.generate([instance], include_original=True)

    print(instances)
    assert len(instances) == 2
    assert instances[1].perturbation.name == "dialect"
    assert instances[1].input.text == "I gon remember dis day to b the best day of mah life."
    assert instances[1].references[0].output.text == "Is dis love?"


def test_person_name_perturbation():
    data_augmenter = DataAugmenter(
        perturbations=[
            PersonNamePerturbation(
                prob=1.0,
                source_class={"race": "white_american"},
                target_class={"race": "black_american"},
                person_name_type="first_name",
                preserve_gender=True,
            )
        ],
    )
    instance: Instance = Instance(
        id="id0",
        input=Input(text="I learned that Jack, Peter, and Lauren are siblings! Do you know who is the oldest?"),
        references=[Reference(Output(text="Peter and peter were friends."), tags=[])],
    )
    instances: List[Instance] = data_augmenter.generate([instance], include_original=True)

    print(instances)
    assert len(instances) == 2
    assert instances[1].perturbation.name == "person_name"
    assert (
        instances[1].input.text
        == "I learned that Lamar, Tyree, and Sharise are siblings! Do you know who is the oldest?"
    )
    assert instances[1].references[0].output.text == "Tyree and tyree were friends."


def test_gender_pronoun_perturbation():
    data_augmenter = DataAugmenter(
        perturbations=[GenderPerturbation(prob=1.0, mode="pronouns", source_class="male", target_class="female")],
    )
    instance: Instance = Instance(
        id="id0",
        input=Input(text="Did she mention that he was coming with his parents and their friends?"),
        references=[Reference(Output(text="She didn't, perhaps he didn't tell her!"), tags=[])],
    )
    instances: List[Instance] = data_augmenter.generate([instance], include_original=True)

    print(instances)
    assert len(instances) == 2
    assert instances[1].perturbation.mode == "pronouns"
    assert instances[1].input.text == "Did she mention that she was coming with her parents and their friends?"
    assert instances[1].references[0].output.text == "She didn't, perhaps she didn't tell her!"


def test_gender_term_perturbation():
    data_augmenter = DataAugmenter(
        perturbations=[GenderPerturbation(prob=1.0, mode="terms", source_class="male", target_class="female")],
    )
    instance: Instance = Instance(
        id="id0",
        input=Input(text="His grandsons looked a lot like their dad."),
        references=[Reference(Output(text="How did their father look like?"), tags=[])],
    )
    instances: List[Instance] = data_augmenter.generate([instance], include_original=True)

    print(instances)
    assert len(instances) == 2
    assert instances[1].perturbation.mode == "terms"
    assert instances[1].input.text == "His granddaughters looked a lot like their mom."
    assert instances[1].references[0].output.text == "How did their mother look like?"


<<<<<<< HEAD
def test_style_perturbation():
    data_augmenter = DataAugmenter(perturbations=[StylePerturbation(modifications=["pixel art"])])
    instance: Instance = Instance(id="id0", input=Input(text="A blue dog"), references=[])
    instances: List[Instance] = data_augmenter.generate([instance], include_original=True)

    print(instances)
    assert len(instances) == 2
    assert instances[1].perturbation.modifications == "pixel art"
    assert instances[1].input.text == "A blue dog, pixel art"
=======
# TODO(#1958) Fix the logic to renable this test
@unittest.skip("Currently cannot replace words at either text boundary.")
def test_gender_term_perturbation_edge_word():
    data_augmenter = DataAugmenter(
        perturbations=[GenderPerturbation(prob=1.0, mode="terms", source_class="male", target_class="female")],
    )
    instance: Instance = Instance(
        id="id0",
        input=Input(text="dad said it is okay"),
        references=[Reference(Output(text="Sure he did son"), tags=[])],
    )
    instances: List[Instance] = data_augmenter.generate([instance], include_original=False)

    print(instances)
    assert len(instances) == 1
    assert instances[0].input.text == "mom said it is okay"
    assert instances[0].references[0].output.text == "Sure he did daughter"


# TODO(#1958) Fix the logic to renable this test
@unittest.skip("Currently cannot replace words separated by 1 character.")
def test_gender_term_perturbation_consequtive_words():
    data_augmenter = DataAugmenter(
        perturbations=[GenderPerturbation(prob=1.0, mode="terms", source_class="male", target_class="female")],
    )
    instance: Instance = Instance(
        id="id0",
        input=Input(text="I'm a dad dad: my son has a son."),
        references=[],
    )
    instances: List[Instance] = data_augmenter.generate([instance], include_original=False)

    print(instances)
    assert len(instances) == 1
    assert instances[0].input.text == "I'm a mom mom: my daughter has a daughter."
>>>>>>> de8964e7
<|MERGE_RESOLUTION|>--- conflicted
+++ resolved
@@ -235,7 +235,6 @@
     assert instances[1].references[0].output.text == "How did their mother look like?"
 
 
-<<<<<<< HEAD
 def test_style_perturbation():
     data_augmenter = DataAugmenter(perturbations=[StylePerturbation(modifications=["pixel art"])])
     instance: Instance = Instance(id="id0", input=Input(text="A blue dog"), references=[])
@@ -245,7 +244,8 @@
     assert len(instances) == 2
     assert instances[1].perturbation.modifications == "pixel art"
     assert instances[1].input.text == "A blue dog, pixel art"
-=======
+
+
 # TODO(#1958) Fix the logic to renable this test
 @unittest.skip("Currently cannot replace words at either text boundary.")
 def test_gender_term_perturbation_edge_word():
@@ -280,5 +280,4 @@
 
     print(instances)
     assert len(instances) == 1
-    assert instances[0].input.text == "I'm a mom mom: my daughter has a daughter."
->>>>>>> de8964e7
+    assert instances[0].input.text == "I'm a mom mom: my daughter has a daughter."