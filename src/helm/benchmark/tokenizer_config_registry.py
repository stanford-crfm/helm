import os
from typing import Dict, Optional, List
from dataclasses import dataclass
import importlib_resources as resources

import cattrs
import yaml

from helm.common.hierarchical_logger import hlog
from helm.common.object_spec import ObjectSpec
from helm.benchmark.model_metadata_registry import CONFIG_PACKAGE


TOKENIZER_CONFIGS_FILE: str = "tokenizer_configs.yaml"
TOKENIZERS_REGISTERED: bool = False


class TokenizerSpec(ObjectSpec):
    pass


@dataclass(frozen=True)
class TokenizerConfig:
    """Configuration for a tokenizer."""

    name: str
    """Name of the tokenizer."""

    tokenizer_spec: TokenizerSpec
    """Specification for instantiating the client for this tokenizer."""

    end_of_text_token: Optional[str] = None
    """The end of text token."""

    prefix_token: Optional[str] = None
    """The prefix token."""


@dataclass(frozen=True)
class TokenizerConfigs:
    tokenizer_configs: List[TokenizerConfig]


ALL_TOKENIZER_CONFIGS: List[TokenizerConfig] = []
TOKENIZER_NAME_TO_CONFIG: Dict[str, TokenizerConfig] = {config.name: config for config in ALL_TOKENIZER_CONFIGS}


def register_tokenizer_config(tokenizer_config: TokenizerConfig) -> None:
    ALL_TOKENIZER_CONFIGS.append(tokenizer_config)
    TOKENIZER_NAME_TO_CONFIG[tokenizer_config.name] = tokenizer_config


def register_tokenizer_configs_from_path(path: str) -> None:
    hlog(f"Reading tokenizer configs from {path}...")
    with open(path, "r") as f:
        raw = yaml.safe_load(f)
    tokenizer_configs: TokenizerConfigs = cattrs.structure(raw, TokenizerConfigs)
    for tokenizer_config in tokenizer_configs.tokenizer_configs:
        register_tokenizer_config(tokenizer_config)


def maybe_register_tokenizer_configs_from_base_path(path: str) -> None:
    """Register tokenizer configs from yaml file if the path exists."""
    if os.path.exists(path):
        register_tokenizer_configs_from_path(path)


def get_tokenizer_config(name: str) -> Optional[TokenizerConfig]:
    register_tokenizers_if_not_already_registered()
    return TOKENIZER_NAME_TO_CONFIG.get(name)


def register_tokenizers_if_not_already_registered() -> None:
    global TOKENIZERS_REGISTERED
    if not TOKENIZERS_REGISTERED:
<<<<<<< HEAD
        maybe_register_tokenizer_configs_from_base_path(CONFIG_PATH)
        maybe_register_tokenizer_configs_from_base_path(CONFIG_PATH + "/private")
=======
        path: str = resources.files(CONFIG_PACKAGE).joinpath(TOKENIZER_CONFIGS_FILE)
        maybe_register_tokenizer_configs_from_base_path(path)
>>>>>>> 5ce5648c
        TOKENIZERS_REGISTERED = True<|MERGE_RESOLUTION|>--- conflicted
+++ resolved
@@ -73,11 +73,8 @@
 def register_tokenizers_if_not_already_registered() -> None:
     global TOKENIZERS_REGISTERED
     if not TOKENIZERS_REGISTERED:
-<<<<<<< HEAD
-        maybe_register_tokenizer_configs_from_base_path(CONFIG_PATH)
-        maybe_register_tokenizer_configs_from_base_path(CONFIG_PATH + "/private")
-=======
         path: str = resources.files(CONFIG_PACKAGE).joinpath(TOKENIZER_CONFIGS_FILE)
+        private_path: str = resources.files(CONFIG_PACKAGE).joinpath(f"private/{TOKENIZER_CONFIGS_FILE}")
         maybe_register_tokenizer_configs_from_base_path(path)
->>>>>>> 5ce5648c
+        maybe_register_tokenizer_configs_from_base_path(private_path)
         TOKENIZERS_REGISTERED = True