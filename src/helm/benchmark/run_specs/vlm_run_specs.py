--- conflicted
+++ resolved
@@ -510,7 +510,6 @@
     )
 
 
-<<<<<<< HEAD
 @run_spec_function("math_vista")
 def get_math_vista_spec(grade: str, question_type: str) -> RunSpec:
     scenario_spec = ScenarioSpec(
@@ -541,8 +540,6 @@
     )
 
 
-=======
->>>>>>> ee504ddf
 @run_spec_function("image2musicsheet")
 def get_image2musicsheet_spec(difficulty: str = DIFFICULTY_ALL, args: Optional[Dict] = None) -> RunSpec:
     scenario_spec = ScenarioSpec(
@@ -578,34 +575,6 @@
         metric_specs=metric_specs,
         groups=groups,
         annotators=annotator_specs,
-    )
-
-
-@run_spec_function("math_vista")
-def get_math_vista_spec(grade: str, question_type: str) -> RunSpec:
-    scenario_spec = ScenarioSpec(
-        class_name="helm.benchmark.scenarios.vision_language.math_vista_scenario.MathVistaScenario",
-        args={"grade": grade, "question_type": question_type},
-    )
-
-    adapter_spec: AdapterSpec
-    if question_type == "free_form":
-        adapter_spec = _get_short_answer_generation_adapter_spec()
-    elif question_type == "multi_choice":
-        adapter_spec = _get_multiple_choice_joint_adapter_spec(
-            input_noun=None, output_noun="Answer", max_train_instances=0
-        )
-    else:
-        raise ValueError(f"Invalid question type: {question_type}")
-
-    metric_specs: List[MetricSpec] = get_exact_match_metric_specs()
-    run_spec_name: str = "math_vista"
-    return RunSpec(
-        name=f"{run_spec_name}:grade={grade},question_type={question_type}",
-        scenario_spec=scenario_spec,
-        adapter_spec=adapter_spec,
-        metric_specs=metric_specs,
-        groups=[run_spec_name],
     )
 
 
