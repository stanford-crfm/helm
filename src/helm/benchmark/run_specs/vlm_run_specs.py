"""Run spec functions for evaluating Vision-Language Models."""

from typing import List, Optional, Dict

from helm.benchmark.adaptation.adapter_spec import AdapterSpec
from helm.benchmark.adaptation.adapters.adapter_factory import (
    ADAPT_GENERATION_MULTIMODAL,
    ADAPT_MULTIPLE_CHOICE_JOINT_MULTIMODAL,
)
from helm.benchmark.metrics.common_metric_specs import (
    get_basic_reference_metric_specs,
    get_exact_match_metric_specs,
    get_generative_harms_metric_specs,
    get_open_ended_generation_metric_specs,
)
from helm.benchmark.metrics.metric import MetricSpec
from helm.benchmark.run_spec import RunSpec, run_spec_function
from helm.benchmark.scenarios.scenario import ScenarioSpec
from helm.benchmark.annotation.annotator import AnnotatorSpec


############################################################
# Prototypical adapter specs for VLM evaluation


def get_generation_adapter_spec(
    instructions: str = "",
    input_prefix: str = "",
    input_suffix: str = "",
    output_prefix: str = "",
    output_suffix: str = "",
    max_tokens: int = 100,
    stop_sequences: Optional[List[str]] = None,
) -> AdapterSpec:
    return AdapterSpec(
        method=ADAPT_GENERATION_MULTIMODAL,
        global_prefix="",
        instructions=instructions,
        input_prefix=input_prefix,
        input_suffix=input_suffix,
        output_prefix=output_prefix,
        output_suffix=output_suffix,
        instance_prefix="\n",
        # We focus on zero-shot evaluation for now as most open VLMs only support a single image input
        max_train_instances=0,
        num_outputs=1,
        max_tokens=max_tokens,
        stop_sequences=stop_sequences if stop_sequences is not None else [],
        random=None,
    )


def get_short_answer_generation_adapter_spec():
    return get_generation_adapter_spec(
        instructions="Just give a short answer without answering in a complete sentence.",
        max_tokens=20,
    )


def get_multiple_choice_joint_adapter_spec(
    input_noun: Optional[str],
    output_noun: str,
    max_train_instances: int = 0,
    num_outputs: int = 1,
) -> AdapterSpec:
    return AdapterSpec(
        method=ADAPT_MULTIPLE_CHOICE_JOINT_MULTIMODAL,
        global_prefix="",
        instructions="Answer the multiple choice question by just giving the letter of the correct answer.",
        input_prefix=f"{input_noun}: " if input_noun is not None else "",
        input_suffix="\n",
        output_prefix=f"{output_noun}: ",
        output_suffix="\n",
        instance_prefix="\n",
        max_train_instances=max_train_instances,
        num_outputs=num_outputs,
        max_tokens=1,
        stop_sequences=["\n"],
        temperature=0.0,
        random=None,
    )


############################################################
# VHELM metric specs


def get_image2structure_metric_specs(
    generation_type: str,
    metric_names: Optional[List[str]] = None,
    args: Optional[Dict] = None,
    include_edit_similarity: bool = True,
    size_handling_method: str = "resize",
) -> List[MetricSpec]:
    from helm.benchmark.metrics.vision_language.image_metrics import AnnotatedImageMetrics

    if metric_names is None:
        metric_names = [
            AnnotatedImageMetrics.PIXEL_SIMILARITY,
            AnnotatedImageMetrics.FID_SIMILARITY,
            AnnotatedImageMetrics.EARTH_MOVER_SIMILARITY,
        ]
    if include_edit_similarity:
        metric_names.append(AnnotatedImageMetrics.EDIT_SIMILARITY)
    if args is None:
        args = {}
    metric_specs = [
        MetricSpec(
            class_name="helm.benchmark.metrics.vision_language.image_metrics.AnnotatedImageMetrics",
            args={
                "generation_type": generation_type,
                "metric_names": metric_names,
                "size_handling_method": size_handling_method,
                **args,
            },
        ),
    ]
    return metric_specs + get_basic_reference_metric_specs()


############################################################
# VHELM run specs


@run_spec_function("a_okvqa")
def get_a_okvqa_spec() -> RunSpec:
    scenario_spec = ScenarioSpec(
        class_name="helm.benchmark.scenarios.vision_language.a_okvqa_scenario.AOKVQAScenario",
        args={},
    )

    adapter_spec: AdapterSpec = get_multiple_choice_joint_adapter_spec(
        input_noun=None, output_noun="Answer", max_train_instances=0
    )

    metric_specs: List[MetricSpec] = get_exact_match_metric_specs()
    run_spec_name: str = "a_okvqa"
    return RunSpec(
        name=run_spec_name,
        scenario_spec=scenario_spec,
        adapter_spec=adapter_spec,
        metric_specs=metric_specs,
        groups=[run_spec_name],
    )


@run_spec_function("chart2csv")
def get_chart2csv_spec() -> RunSpec:
    scenario_spec = ScenarioSpec(
        class_name="helm.benchmark.scenarios.vision_language.image2structure.chart2csv_scenario.Chart2CSVScenario",
        args={},
    )
    adapter_spec: AdapterSpec = get_generation_adapter_spec(
        instructions="Generate the CSV for the chart. Some of the labels may be missing due to the size of the chart. "
        "Please infer the missing labels based on the surrounding context. "
        "Just give the CSV without any explanation.",
        max_tokens=1000,
    )
    metric_specs: List[MetricSpec] = get_exact_match_metric_specs()

    run_spec_name: str = "chart2csv"
    return RunSpec(
        name=run_spec_name,
        scenario_spec=scenario_spec,
        adapter_spec=adapter_spec,
        metric_specs=metric_specs,
        groups=[run_spec_name],
    )


@run_spec_function("crossmodal_3600")
def get_crossmodal_3600_spec(location: str, language: str) -> RunSpec:
    scenario_spec = ScenarioSpec(
        class_name="helm.benchmark.scenarios.vision_language.crossmodal_3600_scenario.Crossmodal3600Scenario",
        args={"location": location, "language": language},
    )
    adapter_spec: AdapterSpec = get_generation_adapter_spec(max_tokens=20)
    metric_specs: List[MetricSpec] = get_exact_match_metric_specs() + get_open_ended_generation_metric_specs()

    run_spec_name: str = "crossmodal_3600"
    return RunSpec(
        name=f"{run_spec_name}:location={location},language={language}",
        scenario_spec=scenario_spec,
        adapter_spec=adapter_spec,
        metric_specs=metric_specs,
        groups=[run_spec_name],
    )


@run_spec_function("flickr30k")
def get_flickr30k_spec() -> RunSpec:
    scenario_spec = ScenarioSpec(
        class_name="helm.benchmark.scenarios.vision_language.flickr30k_scenario.Flickr30KScenario", args={}
    )
    adapter_spec: AdapterSpec = get_generation_adapter_spec(
        instructions="Generate a short caption for the following image", max_tokens=20
    )
    metric_specs: List[MetricSpec] = get_exact_match_metric_specs() + get_open_ended_generation_metric_specs()

    run_spec_name: str = "flickr30k"
    return RunSpec(
        name=run_spec_name,
        scenario_spec=scenario_spec,
        adapter_spec=adapter_spec,
        metric_specs=metric_specs,
        groups=[run_spec_name],
    )


@run_spec_function("gqa")
def get_gqa_spec() -> RunSpec:
    scenario_spec = ScenarioSpec(
        class_name="helm.benchmark.scenarios.vision_language.gqa_scenario.GQAScenario", args={}
    )
    adapter_spec: AdapterSpec = get_short_answer_generation_adapter_spec()
    metric_specs: List[MetricSpec] = get_exact_match_metric_specs() + get_open_ended_generation_metric_specs()

    run_spec_name: str = "gqa"
    return RunSpec(
        name=run_spec_name,
        scenario_spec=scenario_spec,
        adapter_spec=adapter_spec,
        metric_specs=metric_specs,
        groups=[run_spec_name],
    )


@run_spec_function("hateful_memes")
def get_hateful_memes_spec() -> RunSpec:
    scenario_spec = ScenarioSpec(
        class_name="helm.benchmark.scenarios.vision_language.hateful_memes_scenario.HatefulMemesScenario", args={}
    )
    adapter_spec = get_multiple_choice_joint_adapter_spec(input_noun=None, output_noun="Answer", max_train_instances=0)
    metric_specs: List[MetricSpec] = get_exact_match_metric_specs()

    run_spec_name: str = "hateful_memes"
    return RunSpec(
        name=run_spec_name,
        scenario_spec=scenario_spec,
        adapter_spec=adapter_spec,
        metric_specs=metric_specs,
        groups=[run_spec_name],
    )


@run_spec_function("mm_safety_bench")
def get_mm_safety_bench_spec(subset: str) -> RunSpec:
    scenario_spec = ScenarioSpec(
        class_name="helm.benchmark.scenarios.vision_language.mm_safety_bench_scenario.MMSafetyBenchScenario",
        args={"subset": subset},
    )
    adapter_spec: AdapterSpec = get_generation_adapter_spec(max_tokens=500)
    metric_specs: List[MetricSpec] = get_generative_harms_metric_specs(
        include_basic_metrics=True, include_generative_harms_metrics=True
    )

    run_spec_name: str = "mm_safety_bench"
    return RunSpec(
        name=f"{run_spec_name}:subset={subset}",
        scenario_spec=scenario_spec,
        adapter_spec=adapter_spec,
        metric_specs=metric_specs,
        groups=[run_spec_name],
    )


@run_spec_function("originality_vlm")
def get_originality_vlm_spec() -> RunSpec:
    scenario_spec = ScenarioSpec(
        class_name="helm.benchmark.scenarios.vision_language.originality_scenario.OriginalityScenario", args={}
    )
    adapter_spec: AdapterSpec = get_generation_adapter_spec(max_tokens=500)
    metric_specs: List[MetricSpec] = get_generative_harms_metric_specs(
        include_basic_metrics=True, include_generative_harms_metrics=True
    )

    run_spec_name: str = "originality_vlm"
    return RunSpec(
        name=run_spec_name,
        scenario_spec=scenario_spec,
        adapter_spec=adapter_spec,
        metric_specs=metric_specs,
        groups=[run_spec_name],
    )


@run_spec_function("viz_wiz")
def get_viz_wiz_spec() -> RunSpec:
    scenario_spec = ScenarioSpec(
        class_name="helm.benchmark.scenarios.vision_language.viz_wiz_scenario.VizWizScenario", args={}
    )
    adapter_spec: AdapterSpec = get_short_answer_generation_adapter_spec()
    metric_specs: List[MetricSpec] = get_exact_match_metric_specs() + get_open_ended_generation_metric_specs()

    run_spec_name: str = "viz_wiz"
    return RunSpec(
        name=run_spec_name,
        scenario_spec=scenario_spec,
        adapter_spec=adapter_spec,
        metric_specs=metric_specs,
        groups=[run_spec_name],
    )


@run_spec_function("vqa")
def get_vqa_spec() -> RunSpec:
    scenario_spec = ScenarioSpec(
        class_name="helm.benchmark.scenarios.vision_language.vqa_scenario.VQAScenario", args={}
    )
    adapter_spec: AdapterSpec = get_short_answer_generation_adapter_spec()
    metric_specs: List[MetricSpec] = get_exact_match_metric_specs() + get_open_ended_generation_metric_specs()

    run_spec_name: str = "vqa"
    return RunSpec(
        name=run_spec_name,
        scenario_spec=scenario_spec,
        adapter_spec=adapter_spec,
        metric_specs=metric_specs,
        groups=[run_spec_name],
    )


@run_spec_function("image2latex")
def get_image2latex_spec(subset: str, recompile_prompt: bool = False, args: Optional[Dict] = None) -> RunSpec:
    scenario_spec = ScenarioSpec(
        class_name="helm.benchmark.scenarios.vision_language.image2structure.latex_scenario.LatexScenario",
        args={"subset": subset, "recompile_prompt": recompile_prompt},
    )
    adapter_spec: AdapterSpec = get_generation_adapter_spec(
        instructions="Just give a short answer without answering in a complete sentence.",
        max_tokens=2000,
    )
    metric_specs: List[MetricSpec] = get_image2structure_metric_specs(
        generation_type="latex",
        args=args,
        include_edit_similarity=True,
        size_handling_method="padding",
    )
    annotator_specs: List[AnnotatorSpec] = [
        AnnotatorSpec(
            class_name="helm.benchmark.annotation.image2structure.latex_compiler_annotator.LatexCompilerAnnotator",
        )
    ]

    run_spec_name: str = "image2latex"
    return RunSpec(
        name=f"{run_spec_name}:subset={subset}",
        scenario_spec=scenario_spec,
        adapter_spec=adapter_spec,
        metric_specs=metric_specs,
        groups=[run_spec_name],
        annotators=annotator_specs,
    )


@run_spec_function("image2webpage")
def get_image2webpage_spec(subset: str, recompile_prompt: bool = False, args: Optional[Dict] = None) -> RunSpec:
    scenario_spec = ScenarioSpec(
        class_name="helm.benchmark.scenarios.vision_language.image2structure.webpage_scenario.WebpageScenario",
        args={"subset": subset, "recompile_prompt": recompile_prompt},
    )
    adapter_spec: AdapterSpec = get_generation_adapter_spec(
        instructions="Just give a short answer without answering in a complete sentence.",
        max_tokens=2000,
    )
    metric_specs: List[MetricSpec] = get_image2structure_metric_specs(
        generation_type="webpage",
        args=args,
        include_edit_similarity=True,
        size_handling_method="none",
    )
    annotator_specs: List[AnnotatorSpec] = [
        AnnotatorSpec(
            class_name="helm.benchmark.annotation.image2structure.webpage_compiler_annotator.WebpageCompilerAnnotator",
        )
    ]

    run_spec_name: str = "image2webpage"
    return RunSpec(
        name=f"{run_spec_name}:subset={subset}",
        scenario_spec=scenario_spec,
        adapter_spec=adapter_spec,
        metric_specs=metric_specs,
        groups=[run_spec_name],
        annotators=annotator_specs,
    )


<<<<<<< HEAD
@run_spec_function("math_vista")
def get_math_vista_spec(grade: str, question_type: str) -> RunSpec:
    scenario_spec = ScenarioSpec(
        class_name="helm.benchmark.scenarios.vision_language.math_vista_scenario.MathVistaScenario",
        args={"grade": grade, "question_type": question_type},
    )

    adapter_spec: AdapterSpec
    if question_type == "free_form":
        adapter_spec = get_short_answer_generation_adapter_spec()
    elif question_type == "multi_choice":
        adapter_spec = get_multiple_choice_joint_adapter_spec(
            input_noun=None, output_noun="Answer", max_train_instances=0
        )
    else:
        raise ValueError(f"Invalid question type: {question_type}")

    metric_specs: List[MetricSpec] = get_exact_match_metric_specs()
    run_spec_name: str = "math_vista"
    return RunSpec(
        name=f"{run_spec_name}:grade={grade},question_type={question_type}",
=======
@run_spec_function("image2musicsheet")
def get_image2musicsheet_spec(args: Optional[Dict] = None) -> RunSpec:
    scenario_spec = ScenarioSpec(
        class_name="helm.benchmark.scenarios.vision_language.image2structure.musicsheet_scenario.MusicSheetScenario",
        args={"subset": "music", "recompile_prompt": False},  # There os only one subset for music sheets
    )
    adapter_spec: AdapterSpec = get_generation_adapter_spec(
        instructions="Just give a short answer without answering in a complete sentence.",
        max_tokens=2000,
    )
    metric_specs: List[MetricSpec] = get_image2structure_metric_specs(
        generation_type="lilypond",
        args=args,
        include_edit_similarity=False,  # No ground truth for music sheets
        size_handling_method="padding",
    )
    annotator_specs: List[AnnotatorSpec] = [
        AnnotatorSpec(
            class_name="helm.benchmark.annotation.image2structure.lilypond_compiler_annotator.LilypondCompilerAnnotator",  # noqa: E501
        )
    ]

    run_spec_name: str = "image2musicsheet"
    return RunSpec(
        name=f"{run_spec_name}",
>>>>>>> fcd81b18
        scenario_spec=scenario_spec,
        adapter_spec=adapter_spec,
        metric_specs=metric_specs,
        groups=[run_spec_name],
<<<<<<< HEAD
=======
        annotators=annotator_specs,
>>>>>>> fcd81b18
    )


@run_spec_function("mmmu")
def get_mmmu_spec(subject: str, question_type: str) -> RunSpec:
    scenario_spec = ScenarioSpec(
        class_name="helm.benchmark.scenarios.vision_language.mmmu_scenario.MMMUScenario",
        args={"subject": subject, "question_type": question_type},
    )

    adapter_spec: AdapterSpec
    if question_type == "open":
        adapter_spec = get_short_answer_generation_adapter_spec()
    elif question_type == "multiple-choice":
        adapter_spec = get_multiple_choice_joint_adapter_spec(
            input_noun=None, output_noun="Answer", max_train_instances=0
        )
    else:
        raise ValueError(f"Invalid question type: {question_type}")

    metric_specs: List[MetricSpec] = get_exact_match_metric_specs()
    run_spec_name: str = "mmmu"
    return RunSpec(
        name=f"{run_spec_name}:subject={subject},question_type={question_type}",
        scenario_spec=scenario_spec,
        adapter_spec=adapter_spec,
        metric_specs=metric_specs,
        groups=[run_spec_name],
    )


@run_spec_function("heim_human_eval")
def get_heim_human_eval_spec(question_type: str) -> RunSpec:
    scenario_spec = ScenarioSpec(
        class_name="helm.benchmark.scenarios.vision_language.heim_human_eval_scenario.HEIMHumanEvalScenario",
        args={"question_type": question_type},
    )
    adapter_spec: AdapterSpec = get_multiple_choice_joint_adapter_spec(
        input_noun=None,
        output_noun="Answer",
        num_outputs=1,
        max_train_instances=0,
    )
    metric_specs: List[MetricSpec] = get_exact_match_metric_specs()

    run_spec_name: str = "heim_human_eval"
    return RunSpec(
        name=f"{run_spec_name}:question_type={question_type}",
        scenario_spec=scenario_spec,
        adapter_spec=adapter_spec,
        metric_specs=metric_specs,
        groups=[run_spec_name],
<<<<<<< HEAD
    )


@run_spec_function("pairs")
def get_pairs_spec(subset: str, person: str) -> RunSpec:
    scenario_spec = ScenarioSpec(
        class_name="helm.benchmark.scenarios.vision_language.pairs_scenario.PAIRSScenario",
        args={"subset": subset, "person": person},
    )
    adapter_spec: AdapterSpec = get_multiple_choice_joint_adapter_spec(
        input_noun=None,
        output_noun="Answer",
        num_outputs=1,
        max_train_instances=0,
    )
    metric_specs: List[MetricSpec] = get_exact_match_metric_specs()

    run_spec_name: str = "pairs"
    return RunSpec(
        name=f"{run_spec_name}:subset={subset},person={person}",
        scenario_spec=scenario_spec,
        adapter_spec=adapter_spec,
        metric_specs=metric_specs,
        groups=[run_spec_name],
    )


@run_spec_function("sheetmusic2lilypond")
def get_sheetmusic2lilypond_spec() -> RunSpec:
    scenario_spec = ScenarioSpec(
        class_name="helm.benchmark.scenarios.vision_language.image2structure.sheetmusic2lilypond_scenario."
        "SheetMusic2LilyPondScenario",
        args={},
    )
    adapter_spec: AdapterSpec = get_generation_adapter_spec(
        instructions="Generate the LilyPond code for the following sheet music. "
        "Just give the LilyPond code without any explanation.",
        max_tokens=1500,
    )

    metric_specs: List[MetricSpec] = get_image2structure_metric_specs(
        generation_type="lilypond",
        include_edit_similarity=False,
    )
    annotator_specs: List[AnnotatorSpec] = [
        AnnotatorSpec(
            class_name="helm.benchmark.annotation.image2structure.lilypond_compiler_annotator.LilyPondAnnotator",
        )
    ]

    run_spec_name: str = "sheetmusic2lilypond"
    return RunSpec(
        name=run_spec_name,
        scenario_spec=scenario_spec,
        adapter_spec=adapter_spec,
        metric_specs=metric_specs,
        annotators=annotator_specs,
        groups=[run_spec_name],
=======
>>>>>>> fcd81b18
    )<|MERGE_RESOLUTION|>--- conflicted
+++ resolved
@@ -386,7 +386,6 @@
     )
 
 
-<<<<<<< HEAD
 @run_spec_function("math_vista")
 def get_math_vista_spec(grade: str, question_type: str) -> RunSpec:
     scenario_spec = ScenarioSpec(
@@ -408,7 +407,13 @@
     run_spec_name: str = "math_vista"
     return RunSpec(
         name=f"{run_spec_name}:grade={grade},question_type={question_type}",
-=======
+        scenario_spec=scenario_spec,
+        adapter_spec=adapter_spec,
+        metric_specs=metric_specs,
+        groups=[run_spec_name],
+    )
+
+
 @run_spec_function("image2musicsheet")
 def get_image2musicsheet_spec(args: Optional[Dict] = None) -> RunSpec:
     scenario_spec = ScenarioSpec(
@@ -433,16 +438,12 @@
 
     run_spec_name: str = "image2musicsheet"
     return RunSpec(
-        name=f"{run_spec_name}",
->>>>>>> fcd81b18
-        scenario_spec=scenario_spec,
-        adapter_spec=adapter_spec,
-        metric_specs=metric_specs,
-        groups=[run_spec_name],
-<<<<<<< HEAD
-=======
+        name=run_spec_name,
+        scenario_spec=scenario_spec,
+        adapter_spec=adapter_spec,
+        metric_specs=metric_specs,
+        groups=[run_spec_name],
         annotators=annotator_specs,
->>>>>>> fcd81b18
     )
 
 
@@ -495,7 +496,6 @@
         adapter_spec=adapter_spec,
         metric_specs=metric_specs,
         groups=[run_spec_name],
-<<<<<<< HEAD
     )
 
 
@@ -520,40 +520,4 @@
         adapter_spec=adapter_spec,
         metric_specs=metric_specs,
         groups=[run_spec_name],
-    )
-
-
-@run_spec_function("sheetmusic2lilypond")
-def get_sheetmusic2lilypond_spec() -> RunSpec:
-    scenario_spec = ScenarioSpec(
-        class_name="helm.benchmark.scenarios.vision_language.image2structure.sheetmusic2lilypond_scenario."
-        "SheetMusic2LilyPondScenario",
-        args={},
-    )
-    adapter_spec: AdapterSpec = get_generation_adapter_spec(
-        instructions="Generate the LilyPond code for the following sheet music. "
-        "Just give the LilyPond code without any explanation.",
-        max_tokens=1500,
-    )
-
-    metric_specs: List[MetricSpec] = get_image2structure_metric_specs(
-        generation_type="lilypond",
-        include_edit_similarity=False,
-    )
-    annotator_specs: List[AnnotatorSpec] = [
-        AnnotatorSpec(
-            class_name="helm.benchmark.annotation.image2structure.lilypond_compiler_annotator.LilyPondAnnotator",
-        )
-    ]
-
-    run_spec_name: str = "sheetmusic2lilypond"
-    return RunSpec(
-        name=run_spec_name,
-        scenario_spec=scenario_spec,
-        adapter_spec=adapter_spec,
-        metric_specs=metric_specs,
-        annotators=annotator_specs,
-        groups=[run_spec_name],
-=======
->>>>>>> fcd81b18
     )