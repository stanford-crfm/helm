--- conflicted
+++ resolved
@@ -145,10 +145,7 @@
         scenario_spec=scenario_spec,
         adapter_spec=adapter_spec,
         metric_specs=get_open_ended_generation_metric_specs() + get_semantic_similarity_metric_specs(),
-<<<<<<< HEAD
         groups=["lmkt", "social_norm_reasoning_normad"],
-=======
-        groups=["lmkt", "social_norm_explanation_normad"],
     )
 
 
@@ -247,5 +244,4 @@
         adapter_spec=adapter_spec,
         metric_specs=metric_specs,
         groups=["lmkt", "polyguard"],
->>>>>>> b679797a
     )