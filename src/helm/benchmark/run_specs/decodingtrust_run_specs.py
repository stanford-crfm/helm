--- conflicted
+++ resolved
@@ -309,13 +309,8 @@
         name="decodingtrust_toxicity_prompts",
         scenario_spec=scenario_spec,
         adapter_spec=adapter_spec,
-<<<<<<< HEAD
-        metric_specs=get_generative_harms_metric_specs(include_basic_metrics=True),
-        groups=["decodingtrust_toxicity_prompts", "toxicity_prompts"],
-=======
         metric_specs=get_generative_harms_metric_specs(
             include_basic_metrics=True, include_generative_harms_metrics=True
         ),
-        groups=["decodingtrust", "toxicity_prompts"],
->>>>>>> 232769c6
+        groups=["decodingtrust_toxicity_prompts", "toxicity_prompts"],
     )