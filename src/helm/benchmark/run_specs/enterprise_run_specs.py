--- conflicted
+++ resolved
@@ -15,8 +15,6 @@
 from helm.benchmark.scenarios.scenario import ScenarioSpec
 
 
-<<<<<<< HEAD
-=======
 def _get_weighted_classification_metric_specs(labels: List[str]) -> List[MetricSpec]:
     return [
         MetricSpec(
@@ -29,7 +27,6 @@
 # Finance
 
 
->>>>>>> 5b456b31
 @run_spec_function("gold_commodity_news")
 def get_news_headline_spec(category: str) -> RunSpec:
     from helm.benchmark.scenarios.gold_commodity_news_scenario import GoldCommodityNewsScenario
