from helm.benchmark.adaptation.adapter_spec import ADAPT_GENERATION, AdapterSpec
from helm.benchmark.annotation.annotator import AnnotatorSpec
from helm.benchmark.run_spec import RunSpec, run_spec_function
from helm.benchmark.scenarios.scenario import ScenarioSpec

from helm.benchmark.metrics.metric import MetricSpec


<<<<<<< HEAD
@run_spec_function("harm_bench")
def get_harm_bench_spec() -> RunSpec:
    adapter_spec = AdapterSpec(
        method=ADAPT_GENERATION,
        global_prefix="",
        global_suffix="",
        instructions="",
        input_prefix="",
        input_suffix="",
        output_prefix="",
        output_suffix="",
        instance_prefix="",
        max_train_instances=0,
        num_outputs=1,
        max_tokens=512,
        temperature=0.0,
        stop_sequences=[],
    )
    scenario_spec = ScenarioSpec(class_name="helm.benchmark.scenarios.harm_bench_scenario.HarmBenchScenario")
    annotator_specs = [AnnotatorSpec(class_name="helm.benchmark.annotation.harm_bench_annotator.HarmBenchAnnotator")]
    metric_specs = [
        MetricSpec(class_name="helm.benchmark.metrics.safety_metrics.SafetyScoreMetric"),
        MetricSpec(class_name="helm.benchmark.metrics.safety_metrics.SafetyBasicGenerationMetric"),
        MetricSpec(class_name="helm.benchmark.metrics.basic_metrics.InstancesPerSplitMetric"),
    ]
    return RunSpec(
        name="harm_bench",
        scenario_spec=scenario_spec,
        adapter_spec=adapter_spec,
        metric_specs=metric_specs,
        annotators=annotator_specs,
        groups=["harm_bench"],
    )


@run_spec_function("xstest")
def get_xstest_spec() -> RunSpec:
=======
@run_spec_function("simple_safety_tests")
def get_simple_safety_tests_spec() -> RunSpec:
>>>>>>> cf433a47
    adapter_spec = AdapterSpec(
        method=ADAPT_GENERATION,
        global_prefix="",
        global_suffix="",
        instructions="",
        input_prefix="",
        input_suffix="",
        output_prefix="",
        output_suffix="",
        instance_prefix="",
        max_train_instances=0,
        num_outputs=1,
        max_tokens=512,
        temperature=0.0,
        stop_sequences=[],
    )
    scenario_spec = ScenarioSpec(
        class_name="helm.benchmark.scenarios.simple_safety_tests_scenario.SimpleSafetyTestsScenario"
    )
    annotator_specs = [
        AnnotatorSpec(class_name="helm.benchmark.annotation.simple_safety_tests_annotator.SimpleSafetyTestsAnnotator")
    ]
    metric_specs = [
        MetricSpec(class_name="helm.benchmark.metrics.safety_metrics.SafetyScoreMetric"),
        MetricSpec(class_name="helm.benchmark.metrics.safety_metrics.SafetyBasicGenerationMetric"),
        MetricSpec(class_name="helm.benchmark.metrics.basic_metrics.InstancesPerSplitMetric"),
    ]
    return RunSpec(
        name="simple_safety_tests",
        scenario_spec=scenario_spec,
        adapter_spec=adapter_spec,
        metric_specs=metric_specs,
        annotators=annotator_specs,
        groups=["simple_safety_tests"],
    )


@run_spec_function("xstest")
def get_xstest_spec() -> RunSpec:
    adapter_spec = AdapterSpec(
        method=ADAPT_GENERATION,
        global_prefix="",
        global_suffix="",
        instructions="",
        input_prefix="",
        input_suffix="",
        output_prefix="",
        output_suffix="",
        instance_prefix="",
        max_train_instances=0,
        num_outputs=1,
        max_tokens=512,
        temperature=0.0,
        stop_sequences=[],
    )
    scenario_spec = ScenarioSpec(class_name="helm.benchmark.scenarios.xstest_scenario.XSTestScenario")
    annotator_specs = [AnnotatorSpec(class_name="helm.benchmark.annotation.xstest_annotator.XSTestAnnotator")]
    metric_specs = [
        MetricSpec(class_name="helm.benchmark.metrics.safety_metrics.SafetyScoreMetric"),
        MetricSpec(class_name="helm.benchmark.metrics.safety_metrics.SafetyBasicGenerationMetric"),
        MetricSpec(class_name="helm.benchmark.metrics.basic_metrics.InstancesPerSplitMetric"),
    ]
    return RunSpec(
        name="xstest",
        scenario_spec=scenario_spec,
        adapter_spec=adapter_spec,
        metric_specs=metric_specs,
        annotators=annotator_specs,
        groups=["xstest"],
    )


@run_spec_function("anthropic_red_team")
def get_anthropic_red_team_spec() -> RunSpec:
    adapter_spec = AdapterSpec(
        method=ADAPT_GENERATION,
        global_prefix="",
        global_suffix="",
        instructions="",
        input_prefix="",
        input_suffix="",
        output_prefix="",
        output_suffix="",
        instance_prefix="",
        max_train_instances=0,
        num_outputs=1,
        max_tokens=512,
        temperature=0.0,
        stop_sequences=[],
    )
    scenario_spec = ScenarioSpec(
        class_name="helm.benchmark.scenarios.anthropic_red_team_scenario.AnthropicRedTeamScenario"
    )
    annotator_specs = [
        AnnotatorSpec(class_name="helm.benchmark.annotation.anthropic_red_team_annotator.AnthropicRedTeamAnnotator")
    ]
    metric_specs = [
        MetricSpec(class_name="helm.benchmark.metrics.safety_metrics.SafetyScoreMetric"),
        MetricSpec(class_name="helm.benchmark.metrics.safety_metrics.SafetyBasicGenerationMetric"),
        MetricSpec(class_name="helm.benchmark.metrics.basic_metrics.InstancesPerSplitMetric"),
    ]
    return RunSpec(
        name="anthropic_red_team",
        scenario_spec=scenario_spec,
        adapter_spec=adapter_spec,
        metric_specs=metric_specs,
        annotators=annotator_specs,
        groups=["anthropic_red_team"],
    )<|MERGE_RESOLUTION|>--- conflicted
+++ resolved
@@ -6,7 +6,6 @@
 from helm.benchmark.metrics.metric import MetricSpec
 
 
-<<<<<<< HEAD
 @run_spec_function("harm_bench")
 def get_harm_bench_spec() -> RunSpec:
     adapter_spec = AdapterSpec(
@@ -42,12 +41,8 @@
     )
 
 
-@run_spec_function("xstest")
-def get_xstest_spec() -> RunSpec:
-=======
 @run_spec_function("simple_safety_tests")
 def get_simple_safety_tests_spec() -> RunSpec:
->>>>>>> cf433a47
     adapter_spec = AdapterSpec(
         method=ADAPT_GENERATION,
         global_prefix="",
