from typing import List
from helm.benchmark.adaptation.adapter_spec import AdapterSpec
from helm.benchmark.metrics.common_metric_specs import audio_classification_metric_specs, get_basic_generation_metric_specs, get_exact_match_metric_specs
from helm.benchmark.metrics.metric import MetricSpec
from helm.benchmark.run_spec import RunSpec, run_spec_function
from helm.benchmark.run_specs.audio_run_specs import _get_audio_recognition_metric_specs, _get_generation_adapter_spec, _get_multiple_choice_joint_adapter_spec, _get_open_ended_generation_metric_specs
from helm.benchmark.scenarios.scenario import ScenarioSpec


@run_spec_function("ultra_suite_classification")
def get_ultra_suite_classification_run_spec() -> RunSpec:
    scenario_spec = ScenarioSpec(
        class_name="helm.benchmark.scenarios.audio_language.ultra_suite_classification_scenario.UltraSuiteClassificationScenario",
    )
    adapter_spec: AdapterSpec = _get_multiple_choice_joint_adapter_spec(
        input_noun=None, output_noun="Answer", max_train_instances=0
    )
    metric_specs: List[MetricSpec] = audio_classification_metric_specs()
    run_spec_name: str = "ultra_suite_classification"
    return RunSpec(
        name=f"{run_spec_name}",
        scenario_spec=scenario_spec,
        adapter_spec=adapter_spec,
        metric_specs=metric_specs,
        groups=[run_spec_name],
    )

@run_spec_function("ultra_suite_classification_breakdown")
def get_ultra_suite_disorder_breakdown_run_spec() -> RunSpec:
    scenario_spec = ScenarioSpec(
        class_name="helm.benchmark.scenarios.audio_language.ultra_suite_disorder_breakdown_scenario.UltraSuiteDisorderBreakdownScenario",
    )
    adapter_spec: AdapterSpec = _get_multiple_choice_joint_adapter_spec(
        input_noun=None, output_noun="Answer", max_train_instances=0
    )
    metric_specs: List[MetricSpec] = audio_classification_metric_specs()
    run_spec_name: str = "ultra_suite_classification_breakdown"
    return RunSpec(
        name=f"{run_spec_name}",
        scenario_spec=scenario_spec,
        adapter_spec=adapter_spec,
        metric_specs=metric_specs,
        groups=[run_spec_name],
    )

@run_spec_function("ultra_suite_asr_classification")
def get_ultra_suite_asr_classification_run_spec() -> RunSpec:
    scenario_spec = ScenarioSpec(
        class_name="helm.benchmark.scenarios.audio_language.ultra_suite_asr_classification.UltraSuiteASRClassificationScenario",
    )
    adapter_spec = _get_generation_adapter_spec(
        instructions="""You are a highly experienced Speech-Language Pathologist (SLP). 
            An audio recording is provided to you, typically consisting of a speech prompt 
            from a pathologist followed by a child's repetition. 
            Based on your expertise transcribe the child's speech into text.
            Do not make any assumptions about the words the child is expected to say.
            Only transcribe based on the words that the child actually says.
            Only respond with the text transcription, no other text or commentary.
            """,
        max_tokens=10,
    )   
    metric_specs: List[MetricSpec] = audio_classification_metric_specs()
    run_spec_name: str = "ultra_suite_asr_classification"
    return RunSpec(
        name=run_spec_name,
        scenario_spec=scenario_spec,
        adapter_spec=adapter_spec,
        metric_specs=metric_specs,
        groups=[run_spec_name],
    )

@run_spec_function("ultra_suite_asr_transcription")
def get_ultra_suite_asr_transcription_run_spec() -> RunSpec:
    scenario_spec = ScenarioSpec(
        class_name="helm.benchmark.scenarios.audio_language.ultra_suite_asr_classification.UltraSuiteASRClassificationScenario",
    )
    adapter_spec = _get_generation_adapter_spec(
        instructions="""You are a highly experienced Speech-Language Pathologist (SLP). 
            An audio recording will be provided, typically consisting of a speech prompt 
            from a pathologist followed by a child's repetition. 
            Based on your expertise transcribe the child's speech into text.
            Do not make any assumptions about the words the child is expected to say.
            Only transcribe based on the words that the child actually says.
            And only respond with the transcription of the child's speech. Not the pathologist's prompt or any other commentary.
            Only respond with the text transcription, no other text, commentary or punctuations.
            """,
        max_tokens=50,
<<<<<<< HEAD
    )
    metric_specs: List[MetricSpec] = get_basic_generation_metric_specs(["wer_score", "mer_score", "wip_score", "cer_score"])
=======
    )   
    metric_specs: List[MetricSpec] = get_basic_generation_metric_specs(["wer_score", "mer_score", "wip_score"])
>>>>>>> d0631a8e
    run_spec_name: str = "ultra_suite_asr_transcription"
    return RunSpec(
        name=run_spec_name,
        scenario_spec=scenario_spec,
        adapter_spec=adapter_spec,
        metric_specs=metric_specs,
        groups=[run_spec_name],
    )

@run_spec_function("ultra_suite_disorder_tags")
def get_ultra_suite_disorder_tags_run_spec() -> RunSpec:
    scenario_spec = ScenarioSpec(
        class_name="helm.benchmark.scenarios.audio_language.ultra_suite_disorder_tags_scenario.UltraSuiteDisorderTagsScenario",
    )
    adapter_spec: AdapterSpec = _get_generation_adapter_spec(
        instructions="", max_tokens=1
    )
    metric_specs: List[MetricSpec] = get_basic_generation_metric_specs(["f1_score"])
    run_spec_name: str = "ultra_suite_disorder_tags"
    return RunSpec(
        name=f"{run_spec_name}",
        scenario_spec=scenario_spec,
        adapter_spec=adapter_spec,
        metric_specs=metric_specs,
        groups=[run_spec_name],
    )<|MERGE_RESOLUTION|>--- conflicted
+++ resolved
@@ -85,13 +85,8 @@
             Only respond with the text transcription, no other text, commentary or punctuations.
             """,
         max_tokens=50,
-<<<<<<< HEAD
-    )
-    metric_specs: List[MetricSpec] = get_basic_generation_metric_specs(["wer_score", "mer_score", "wip_score", "cer_score"])
-=======
     )   
     metric_specs: List[MetricSpec] = get_basic_generation_metric_specs(["wer_score", "mer_score", "wip_score"])
->>>>>>> d0631a8e
     run_spec_name: str = "ultra_suite_asr_transcription"
     return RunSpec(
         name=run_spec_name,
