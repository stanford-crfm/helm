--- conflicted
+++ resolved
@@ -203,11 +203,8 @@
 def register_metadatas_if_not_already_registered() -> None:
     global METADATAS_REGISTERED
     if not METADATAS_REGISTERED:
-<<<<<<< HEAD
-        maybe_register_model_metadata_from_base_path(CONFIG_PATH)
-        maybe_register_model_metadata_from_base_path(CONFIG_PATH + "/private")
-=======
         path: str = resources.files(CONFIG_PACKAGE).joinpath(MODEL_METADATA_FILE)
+        private_path: str = resources.files(CONFIG_PACKAGE).joinpath(f"private/{MODEL_METADATA_FILE}")
         maybe_register_model_metadata_from_base_path(path)
->>>>>>> 5ce5648c
+        maybe_register_model_metadata_from_base_path(private_path)
         METADATAS_REGISTERED = True