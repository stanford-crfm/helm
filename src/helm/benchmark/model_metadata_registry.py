from typing import Dict, Optional, List
from dataclasses import dataclass, field
from datetime import date

import dacite
import yaml


# Different modalities
TEXT_MODEL_TAG: str = "TEXT_MODEL_TAG"
IMAGE_MODEL_TAG: str = "IMAGE_MODEL_TAG"
CODE_MODEL_TAG: str = "CODE_MODEL_TAG"
EMBEDDING_MODEL_TAG: str = "EMBEDDING_MODEL_TAG"

# Some model APIs have limited functionalities
FULL_FUNCTIONALITY_TEXT_MODEL_TAG: str = "FULL_FUNCTIONALITY_TEXT_MODEL_TAG"
LIMITED_FUNCTIONALITY_TEXT_MODEL_TAG: str = "LIMITED_FUNCTIONALITY_TEXT_MODEL_TAG"

# ChatML format
CHATML_MODEL_TAG: str = "CHATML_MODEL_TAG"

# OpenAI Chat format
OPENAI_CHATGPT_MODEL_TAG: str = "OPENAI_CHATGPT_MODEL_TAG"

# For Anthropic models
ANTHROPIC_CLAUDE_1_MODEL_TAG: str = "ANTHROPIC_CLAUDE_1_MODEL_TAG"
ANTHROPIC_CLAUDE_2_MODEL_TAG: str = "ANTHROPIC_CLAUDE_2_MODEL_TAG"

GOOGLE_PALM_2_MODEL_TAG: str = "GOOGLE_PALM_2_MODEL_TAG"
GOOGLE_GEMINI_MODEL_TAG: str = "GOOGLE_GEMINI_MODEL_TAG"

# Models which emit garbage tokens when temperature=0.
BUGGY_TEMP_0_TAG: str = "BUGGY_TEMP_0_TAG"

# Models that are used for ablations and fine-grained analyses.
# These models are selected specifically because of their low marginal cost to evaluate.
ABLATION_MODEL_TAG: str = "ABLATION_MODEL_TAG"

# Some models (e.g., T5) have stripped newlines.
# So we cannot use \n as a stop sequence for these models.
NO_NEWLINES_TAG: str = "NO_NEWLINES_TAG"

# Some models (e.g., UL2) require a prefix (e.g., [NLG]) in the
# prompts to indicate the mode before doing inference.
NLG_PREFIX_TAG: str = "NLG_PREFIX_TAG"

# Some models can follow instructions.
INSTRUCTION_FOLLOWING_MODEL_TAG: str = "INSTRUCTION_FOLLOWING_MODEL_TAG"

# For text-to-image models
TEXT_TO_IMAGE_MODEL_TAG: str = "TEXT_TO_IMAGE_MODEL_TAG"

# For Vision-langauge models (VLMs)
VISION_LANGUAGE_MODEL_TAG: str = "VISION_LANGUAGE_MODEL_TAG"
# IDEFICS require a special prompt format (see `IDEFICSInstructRunExpander`)
IDEFICS_INSTRUCT_MODEL_TAG: str = "IDEFICS_INSTRUCT_MODEL_TAG"
IDEFICS_MODEL_TAG: str = "IDEFICS_MODEL_TAG"
# Llava should use a special prompt format (see `LlavaRunExpander`)
LLAVA_MODEL_TAG: str = "LLAVA_MODEL_TAG"
<<<<<<< HEAD
# OpenFlamingo
OPEN_FLAMINGO_MODEL_TAG: str = "OPEN_FLAMINGO_MODEL_TAG"
=======
# Some VLMs do not support multiple images in the prompt
LIMITED_FUNCTIONALITY_VLM_TAG: str = "LIMITED_FUNCTIONALITY_VLM_TAG"
FULL_FUNCTIONALITY_VLM_TAG: str = "FULL_FUNCTIONALITY_VLM_TAG"

>>>>>>> bccadcc3

# Frozen is set to false as the model_deployment_registry.py file
# might populate the deployment_names field.


@dataclass(frozen=False)
class ModelMetadata:
    name: str
    """Name of the model group (e.g., "openai/davinci"). This is the name of the model,
    not the name of the deployment.
    Usually formatted as "<creator_organization>/<engine_name>". Example: "ai21/j1-jumbo"."""

    creator_organization_name: str
    """Name of the organization that created the model."""

    display_name: str
    """Name that is going to be displayed to the user (on the website, etc.)."""

    description: str
    """Description of the model, to be displayed on the website."""

    access: str
    """Description of the access level of the model. Should be one of the following:
    - "open": the model is open-source and can be downloaded from the internet.
    - "closed": not accessible
    - "limited": accessible with an API key.
    If there are multiple deployments, this should be the most permissive access across all deployments."""

    release_date: Optional[date]
    """Release date of the model."""

    tags: List[str] = field(default_factory=list)
    """Tags corresponding to the properties of the model."""

    num_parameters: Optional[int] = None
    """Number of parameters in the model.
    This should be a string as the number of parameters is usually a round number (175B),
    but we set it as an int for plotting purposes."""

    deployment_names: Optional[List[str]] = None
    """List of the model deployments for this model. Should at least contain one model deployment.
    Refers to the field "name" in the ModelDeployment class. Defaults to a single model deployment
    with the same name as the model."""

    @property
    def creator_organization(self) -> str:
        """
        Extracts the creator organization from the model name.
        Example: 'ai21/j1-jumbo' => 'ai21'
        This can be different from the hosting organization.
        """
        return self.name.split("/")[0]

    @property
    def engine(self) -> str:
        """
        Extracts the model engine from the model name.
        Example: 'ai21/j1-jumbo' => 'j1-jumbo'
        """
        return self.name.split("/")[1]


@dataclass(frozen=True)
class ModelMetadataList:
    models: List[ModelMetadata] = field(default_factory=list)


ALL_MODELS_METADATA: List[ModelMetadata] = []
MODEL_NAME_TO_MODEL_METADATA: Dict[str, ModelMetadata] = {model.name: model for model in ALL_MODELS_METADATA}


def register_model_metadata_from_path(path: str) -> None:
    """Register model configurations from the given path."""
    with open(path, "r") as f:
        raw = yaml.safe_load(f)
    # Using dacite instead of cattrs because cattrs doesn't have a default
    # serialization format for dates
    model_metadata_list = dacite.from_dict(ModelMetadataList, raw)
    for model_metadata in model_metadata_list.models:
        register_model_metadata(model_metadata)


def register_model_metadata(model_metadata: ModelMetadata) -> None:
    """Register a single model configuration."""
    ALL_MODELS_METADATA.append(model_metadata)
    MODEL_NAME_TO_MODEL_METADATA[model_metadata.name] = model_metadata


def get_model_metadata(model_name: str) -> ModelMetadata:
    """Return the `ModelMetadata` for the model name."""
    if model_name not in MODEL_NAME_TO_MODEL_METADATA:
        raise ValueError(f"No model with name: {model_name}")

    return MODEL_NAME_TO_MODEL_METADATA[model_name]


def get_all_models() -> List[str]:
    """Return all model names."""
    return list(MODEL_NAME_TO_MODEL_METADATA.keys())


def get_model_names_with_tag(tag: str) -> List[str]:
    """Return all model names of models with the given tag."""
    return [model.name for model in ALL_MODELS_METADATA if tag in model.tags]


def model_has_tag(model_name: str, tag: str) -> bool:
    """Return True if the model has the given tag. False otherwise."""
    return tag in get_model_metadata(model_name).tags


def get_all_text_models() -> List[str]:
    """Return all model names of text models."""
    return get_model_names_with_tag(TEXT_MODEL_TAG)


def get_all_code_models() -> List[str]:
    """Return all model names of code models."""
    return get_model_names_with_tag(CODE_MODEL_TAG)


def get_all_instruction_following_models() -> List[str]:
    """Return all model names of instruction following models."""
    return get_model_names_with_tag(INSTRUCTION_FOLLOWING_MODEL_TAG)


def is_text_to_image_model(model_name: str) -> bool:
    """Returns True if the model is a text-to-image model. False otherwise."""
    return model_has_tag(model_name, TEXT_TO_IMAGE_MODEL_TAG)


def is_vlm(model_name: str) -> bool:
    """Returns True if the model is a vision-language model (VLM). False otherwise."""
    return model_has_tag(model_name, VISION_LANGUAGE_MODEL_TAG)


def get_unknown_model_metadata(helm_model_name: str) -> ModelMetadata:
    """Return placeholder ModelMetadata for an unknown model."""
    return ModelMetadata(
        name=helm_model_name,
        creator_organization_name="Unknown",
        display_name=helm_model_name,
        description=helm_model_name,
        access="open",
        release_date=date.today(),
        tags=[TEXT_MODEL_TAG, FULL_FUNCTIONALITY_TEXT_MODEL_TAG],
    )<|MERGE_RESOLUTION|>--- conflicted
+++ resolved
@@ -57,15 +57,10 @@
 IDEFICS_MODEL_TAG: str = "IDEFICS_MODEL_TAG"
 # Llava should use a special prompt format (see `LlavaRunExpander`)
 LLAVA_MODEL_TAG: str = "LLAVA_MODEL_TAG"
-<<<<<<< HEAD
-# OpenFlamingo
-OPEN_FLAMINGO_MODEL_TAG: str = "OPEN_FLAMINGO_MODEL_TAG"
-=======
 # Some VLMs do not support multiple images in the prompt
 LIMITED_FUNCTIONALITY_VLM_TAG: str = "LIMITED_FUNCTIONALITY_VLM_TAG"
 FULL_FUNCTIONALITY_VLM_TAG: str = "FULL_FUNCTIONALITY_VLM_TAG"
 
->>>>>>> bccadcc3
 
 # Frozen is set to false as the model_deployment_registry.py file
 # might populate the deployment_names field.
