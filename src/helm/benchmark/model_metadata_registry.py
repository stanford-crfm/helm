from typing import Dict, Optional, List
from dataclasses import dataclass, field
from datetime import date

import dacite
import yaml


# Different modalities
TEXT_MODEL_TAG: str = "TEXT_MODEL_TAG"
IMAGE_MODEL_TAG: str = "IMAGE_MODEL_TAG"
CODE_MODEL_TAG: str = "CODE_MODEL_TAG"
EMBEDDING_MODEL_TAG: str = "EMBEDDING_MODEL_TAG"

# Some model APIs have limited functionalities
FULL_FUNCTIONALITY_TEXT_MODEL_TAG: str = "FULL_FUNCTIONALITY_TEXT_MODEL_TAG"
LIMITED_FUNCTIONALITY_TEXT_MODEL_TAG: str = "LIMITED_FUNCTIONALITY_TEXT_MODEL_TAG"

# ChatML format
CHATML_MODEL_TAG: str = "CHATML_MODEL_TAG"

# OpenAI Chat format
OPENAI_CHATGPT_MODEL_TAG: str = "OPENAI_CHATGPT_MODEL_TAG"

# For Anthropic models
ANTHROPIC_CLAUDE_1_MODEL_TAG: str = "ANTHROPIC_CLAUDE_1_MODEL_TAG"
ANTHROPIC_CLAUDE_2_MODEL_TAG: str = "ANTHROPIC_CLAUDE_2_MODEL_TAG"

GOOGLE_PALM_2_MODEL_TAG: str = "GOOGLE_PALM_2_MODEL_TAG"
GOOGLE_GEMINI_MODEL_TAG: str = "GOOGLE_GEMINI_MODEL_TAG"

# Models which emit garbage tokens when temperature=0.
BUGGY_TEMP_0_TAG: str = "BUGGY_TEMP_0_TAG"

# Models that are used for ablations and fine-grained analyses.
# These models are selected specifically because of their low marginal cost to evaluate.
ABLATION_MODEL_TAG: str = "ABLATION_MODEL_TAG"

# Some models (e.g., T5) have stripped newlines.
# So we cannot use \n as a stop sequence for these models.
NO_NEWLINES_TAG: str = "NO_NEWLINES_TAG"

# Some models (e.g., UL2) require a prefix (e.g., [NLG]) in the
# prompts to indicate the mode before doing inference.
NLG_PREFIX_TAG: str = "NLG_PREFIX_TAG"

# Some models can follow instructions.
INSTRUCTION_FOLLOWING_MODEL_TAG: str = "INSTRUCTION_FOLLOWING_MODEL_TAG"

# For text-to-image models
TEXT_TO_IMAGE_MODEL_TAG: str = "TEXT_TO_IMAGE_MODEL_TAG"

# For Vision-langauge models (VLMs)
VISION_LANGUAGE_MODEL_TAG: str = "VISION_LANGUAGE_MODEL_TAG"
<<<<<<< HEAD
=======
# IDEFICS require a special prompt format (see `IDEFICSInstructRunExpander`)
>>>>>>> bd6127a0
IDEFICS_INSTRUCT_MODEL_TAG: str = "IDEFICS_INSTRUCT_MODEL_TAG"


# Frozen is set to false as the model_deployment_registry.py file
# might populate the deployment_names field.
@dataclass(frozen=False)
class ModelMetadata:
    name: str
    """Name of the model group (e.g., "openai/davinci"). This is the name of the model,
    not the name of the deployment.
    Usually formatted as "<creator_organization>/<engine_name>". Example: "ai21/j1-jumbo"."""

    creator_organization_name: str
    """Name of the organization that created the model."""

    display_name: str
    """Name that is going to be displayed to the user (on the website, etc.)."""

    description: str
    """Description of the model, to be displayed on the website."""

    access: str
    """Description of the access level of the model. Should be one of the following:
    - "open": the model is open-source and can be downloaded from the internet.
    - "closed": not accessible
    - "limited": accessible with an API key.
    If there are multiple deployments, this should be the most permissive access across all deployments."""

    release_date: Optional[date]
    """Release date of the model."""

    tags: List[str] = field(default_factory=list)
    """Tags corresponding to the properties of the model."""

    num_parameters: Optional[int] = None
    """Number of parameters in the model.
    This should be a string as the number of parameters is usually a round number (175B),
    but we set it as an int for plotting purposes."""

    deployment_names: Optional[List[str]] = None
    """List of the model deployments for this model. Should at least contain one model deployment.
    Refers to the field "name" in the ModelDeployment class. Defaults to a single model deployment
    with the same name as the model."""

    @property
    def creator_organization(self) -> str:
        """
        Extracts the creator organization from the model name.
        Example: 'ai21/j1-jumbo' => 'ai21'
        This can be different from the hosting organization.
        """
        return self.name.split("/")[0]

    @property
    def engine(self) -> str:
        """
        Extracts the model engine from the model name.
        Example: 'ai21/j1-jumbo' => 'j1-jumbo'
        """
        return self.name.split("/")[1]


@dataclass(frozen=True)
class ModelMetadataList:
    models: List[ModelMetadata] = field(default_factory=list)


ALL_MODELS_METADATA: List[ModelMetadata] = []
MODEL_NAME_TO_MODEL_METADATA: Dict[str, ModelMetadata] = {model.name: model for model in ALL_MODELS_METADATA}


def register_model_metadata_from_path(path: str) -> None:
    """Register model configurations from the given path."""
    with open(path, "r") as f:
        raw = yaml.safe_load(f)
    # Using dacite instead of cattrs because cattrs doesn't have a default
    # serialization format for dates
    model_metadata_list = dacite.from_dict(ModelMetadataList, raw)
    for model_metadata in model_metadata_list.models:
        register_model_metadata(model_metadata)


def register_model_metadata(model_metadata: ModelMetadata) -> None:
    """Register a single model configuration."""
    ALL_MODELS_METADATA.append(model_metadata)
    MODEL_NAME_TO_MODEL_METADATA[model_metadata.name] = model_metadata


def get_model_metadata(model_name: str) -> ModelMetadata:
    """Return the `ModelMetadata` for the model name."""
    if model_name not in MODEL_NAME_TO_MODEL_METADATA:
        raise ValueError(f"No model with name: {model_name}")

    return MODEL_NAME_TO_MODEL_METADATA[model_name]


def get_all_models() -> List[str]:
    """Return all model names."""
    return list(MODEL_NAME_TO_MODEL_METADATA.keys())


def get_model_names_with_tag(tag: str) -> List[str]:
    """Return all model names of models with the given tag."""
    return [model.name for model in ALL_MODELS_METADATA if tag in model.tags]


def model_has_tag(model_name: str, tag: str) -> bool:
    """Return True if the model has the given tag. False otherwise."""
    return tag in get_model_metadata(model_name).tags


def get_all_text_models() -> List[str]:
    """Return all model names of text models."""
    return get_model_names_with_tag(TEXT_MODEL_TAG)


def get_all_code_models() -> List[str]:
    """Return all model names of code models."""
    return get_model_names_with_tag(CODE_MODEL_TAG)


def get_all_instruction_following_models() -> List[str]:
    """Return all model names of instruction following models."""
    return get_model_names_with_tag(INSTRUCTION_FOLLOWING_MODEL_TAG)


def is_text_to_image_model(model_name: str) -> bool:
    """Returns True if the model is a text-to-image model. False otherwise."""
    return model_has_tag(model_name, TEXT_TO_IMAGE_MODEL_TAG)


def is_vlm(model_name: str) -> bool:
    """Returns True if the model is a vision-language model (VLM). False otherwise."""
    return model_has_tag(model_name, VISION_LANGUAGE_MODEL_TAG)


def get_unknown_model_metadata(helm_model_name: str) -> ModelMetadata:
    """Return placeholder ModelMetadata for an unknown model."""
    return ModelMetadata(
        name=helm_model_name,
        creator_organization_name="Unknown",
        display_name=helm_model_name,
        description=helm_model_name,
        access="open",
        release_date=date.today(),
        tags=[TEXT_MODEL_TAG, FULL_FUNCTIONALITY_TEXT_MODEL_TAG],
    )<|MERGE_RESOLUTION|>--- conflicted
+++ resolved
@@ -52,10 +52,7 @@
 
 # For Vision-langauge models (VLMs)
 VISION_LANGUAGE_MODEL_TAG: str = "VISION_LANGUAGE_MODEL_TAG"
-<<<<<<< HEAD
-=======
 # IDEFICS require a special prompt format (see `IDEFICSInstructRunExpander`)
->>>>>>> bd6127a0
 IDEFICS_INSTRUCT_MODEL_TAG: str = "IDEFICS_INSTRUCT_MODEL_TAG"
 
 
