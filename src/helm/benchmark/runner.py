--- conflicted
+++ resolved
@@ -100,12 +100,8 @@
         ensure_directory_exists(self.eval_cache_path)
 
     def run_all(self, run_specs: List[RunSpec]):
-<<<<<<< HEAD
         failed_run_specs: List[RunSpec] = []
-        for run_spec in tqdm(run_specs):
-=======
         for run_spec in tqdm(run_specs, disable=None):
->>>>>>> eecea63f
             try:
                 with htrack_block(f"Running {run_spec.name}"):
                     self.run_one(run_spec)
