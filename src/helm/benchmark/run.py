--- conflicted
+++ resolved
@@ -261,16 +261,12 @@
             [RunEntry(description=description, priority=1, groups=None) for description in args.run_specs]
         )
 
-<<<<<<< HEAD
-    register_helm_configurations(base_path=args.local_path)
-=======
     # Must set benchmark output path before getting RunSpecs,
     # because run spec functions can use the benchmark output directory for caching.
     ensure_directory_exists(args.output_path)
     set_benchmark_output_path(args.output_path)
 
-    register_helm_configurations()
->>>>>>> 3f1841cb
+    register_helm_configurations(base_path=args.local_path)
 
     run_specs = run_entries_to_run_specs(
         run_entries=run_entries,
