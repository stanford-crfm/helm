--- conflicted
+++ resolved
@@ -1350,17 +1350,16 @@
         default=1000,
     )
     parser.add_argument(
-<<<<<<< HEAD
         "--local-path",
         type=str,
         help="If running locally, the path for `ServerService`.",
         default="prod_env",
-=======
+    )
+    parser.add_argument(
         "--allow-unknown-models",
         type=bool,
         help="Whether to allow unknown models in the metadata file",
         default=True,
->>>>>>> 3f1841cb
     )
     args = parser.parse_args()
 
