"""Reads the output of the benchmark runs and produces:
- JSON files for the frontend
- Tables for the paper

Usage:

    venv/bin/helm-summarize --suite <Name of the suite>
"""

import argparse
import cattrs
import os
import datetime
import urllib.parse
import json
import yaml
from collections import defaultdict
from dataclasses import dataclass, replace
from statistics import mean, median
from typing import List, Optional, Dict, Any, Tuple, Set

from tqdm import tqdm

from helm.common.general import (
    write,
    ensure_directory_exists,
    asdict_without_nones,
    parallel_map,
    singleton,
    unique_simplification,
)
from helm.common.codec import from_json
from helm.common.hierarchical_logger import hlog, htrack, htrack_block
from helm.benchmark.scenarios.scenario import ScenarioSpec
from helm.benchmark.adaptation.adapter_spec import AdapterSpec
from helm.benchmark.data_overlap.data_overlap_spec import DataOverlapStats, GroupOverlapStats
from helm.benchmark.data_overlap.light_scenario import ScenarioSpecInstanceIds
from helm.benchmark.metrics.metric_name import MetricName
from helm.benchmark.metrics.metric import get_all_stats_by_name
from helm.benchmark.metrics.statistic import Stat, merge_stat
from helm.benchmark.runner import RunSpec, LATEST_SYMLINK
from helm.benchmark.presentation.table import Cell, HeaderCell, Table, Hyperlink, table_to_latex
from helm.benchmark.presentation.schema import (
    MetricNameMatcher,
    RunGroup,
    read_schema,
    SCHEMA_YAML_FILENAME,
    BY_GROUP,
    THIS_GROUP_ONLY,
    NO_GROUPS,
)
from helm.benchmark.presentation.contamination import (
    read_contamination,
    validate_contamination,
    CONTAMINATION_SYMBOLS,
    CONTAMINATION_STYLES,
    CONTAMINATION_LEVEL_STRONG,
)
from helm.benchmark.presentation.run_display import write_run_display_json


OVERLAP_N_COUNT = 13


@dataclass(frozen=True)
class ExecutiveSummary:
    """
    Summary of the output of benchmarking.
    This is always loaded by the frontend, so keep this small
    """

    release: Optional[str]
    suites: Optional[List[str]]
    suite: Optional[str]
    date: str

    # TODO: later, put model rankings, etc. here


@dataclass(frozen=True)
class Run:
    """Represents a run with spec and stats."""

    # Directory name of the run (used by frontend to find the actual instances to load)
    run_path: str

    # Run spec for the run
    run_spec: RunSpec

    # Statistics for the run
    stats: List[Stat]


def get_unique_stat_by_matcher(stats: List[Stat], matcher: MetricNameMatcher) -> Optional[Stat]:
    """Return the single stat that matches."""
    matching_stats = [stat for stat in stats if matcher.matches(stat.name)]
    if len(matching_stats) == 0:
        # HACK: if we are looking for `quasi_exact_match` and it's not there, try `exact_match` instead
        # This is necessary for prompting ablations at the moment, since some scenarios normally have quasi_exact_match
        # as the main metric but multiple_choice_separate_original only generates exact_match
        if matcher.name == "quasi_exact_match":
            hlog("WARNING: No quasi_exact_match metric found, looking for exact_match instead")
            matcher = replace(matcher, name="exact_match")
            matching_stats = [stat for stat in stats if matcher.matches(stat.name)]
            if len(matching_stats) == 0:
                return None
        else:
            return None

    # Matcher matches all sub splits so we should aggregate these
    if matcher.sub_split is None:
        stats_dict: Dict[MetricName, Stat] = {}
        for stat in matching_stats:
            stat = Stat(replace(stat.name, sub_split=None)).merge(stat)
            merge_stat(stats_dict, stat)
        matching_stats = list(stats_dict.values())

    return singleton(matching_stats)


def get_benchmarking_url(params: Dict[str, str]) -> str:
    # Don't encode ' ' as '+'
    return "?" + urllib.parse.urlencode(params, quote_via=urllib.parse.quote)


def dict_to_str(d: Dict[str, Any]) -> str:
    return ", ".join(f"{k}: {v}" for k, v in d.items())


def get_scenario_name(group: RunGroup, scenario_spec: ScenarioSpec):
    return group.name + "_" + dict_to_str(scenario_spec.args).replace(" ", "").replace("/", "_")


def get_coarse_adapter_spec(
    adapter_spec: AdapterSpec, scenario_spec: Optional[ScenarioSpec] = None, adapter_keys_shown: List[str] = []
) -> AdapterSpec:
    """
    Return an abstraction of an AdapterSpec that corresponds to the method
    (e.g., model, decoding parameters), and not the part that contains
    scenario-specific things like instructions.
    This is not an easy thing to disentangle, so just try our best
    in a necessarily scenario-specific way.
    """
    # TODO: clean up this logic a bit
    # Sometimes the instructions contain information about the scenario.
    if scenario_spec and scenario_spec.class_name.endswith(".MMLUScenario"):
        # MMLU: Sync up with logic in `get_mmlu_spec` for constructing the instructions.
        subject = scenario_spec.args["subject"].replace("_", " ")
        instructions = adapter_spec.instructions.replace(subject, "___")
    elif scenario_spec and scenario_spec.class_name.endswith(".RAFTScenario"):
        # RAFT scenario has arbitrary instructions, so impossible to remove
        # the scenario information, so remove all of it.
        instructions = "<scenario specific>"
    else:
        instructions = adapter_spec.instructions
    adapter_spec = replace(adapter_spec, instructions=instructions)

    # Create a new adapter_spec, keeping only the model and the keys in adapter_keys_shown
    adapter_spec_kwargs = {key: adapter_spec.__dict__[key] for key in adapter_keys_shown}
    return AdapterSpec(**adapter_spec_kwargs)  # type: ignore


def get_method_display_name(model_display_name: Optional[str], info: Dict[str, Any]) -> str:
    """
    Return a nice name to display for `adapter_spec` which denotes a method.
    `info` contains the decoding parameters.

    Format: Model (info...)
    """
    info = dict(info)
    if "model" in info:
        del info["model"]

    return (model_display_name or "???") + (f" [{dict_to_str(info)}]" if len(info) > 0 else "")


def compute_aggregate_row_win_rates(table: Table, aggregation: str = "mean") -> List[Optional[float]]:
    """
    Computes the aggregate win rate of each row across columns. For a given row r1 and column c1, the win rate of r1 wrt
    to c1 corresponds to: if we pick another row r2 uniformly at random, what is the probability that r1c1 is better
    that r2c1?
    `aggregation` determines how we aggregate win rates across columns, currently can be "mean" or "median".
    We skip columns where "better" is ambiguous or less than 2 values are non-null.
    Returns a list of aggregate win rates, one per row, with None if a row was never meaningfully comparable (i.e., all
    non-null values of the row are in columns we skip).
    """
    assert aggregation in ["mean", "median"]
    win_rates_per_row: List[List[float]] = [[] for _ in table.rows]
    for i, header_cell in enumerate(table.header):
        lower_is_better = header_cell.lower_is_better
        if lower_is_better is None:  # column does not have a meaningful ordering
            continue

        # sort row indices by cell value and then compute the number of wins as the index in the sorted list
        def is_cell_valid(cell: Cell) -> bool:  # ignore cells which are strongly contaminated or have no value
            if cell.value is None:
                return False
            if cell.contamination_level and cell.contamination_level == CONTAMINATION_LEVEL_STRONG:
                return False
            return True

        values = [(row[i].value, j) for j, row in enumerate(table.rows) if is_cell_valid(row[i])]
        if len(values) < 2:  # don't rank a single model
            continue
        for wins, (v, j) in enumerate(sorted(values, reverse=lower_is_better)):
            win_rate = wins / (len(values) - 1)  # normalize to [0, 1]
            win_rates_per_row[j].append(win_rate)

    # Note: the logic up to here is somewhat general as it simply computes win rates across columns for each row.
    # Here, we simply average these win rates but we might want some more involved later (e.g., weighted average).
    aggregate_win_rates: List[Optional[float]] = []
    for win_rates in win_rates_per_row:
        if len(win_rates) == 0:
            aggregate_win_rates.append(None)
        else:
            aggregate = mean(win_rates) if aggregation == "mean" else median(win_rates)
            aggregate_win_rates.append(aggregate)

    return aggregate_win_rates


AGGREGATE_WIN_RATE_COLUMN = 1


class Summarizer:
    """Summarize the benchmark results in JSON files to be displayed in the UI."""

    COST_REPORT_FIELDS: List[str] = ["num_prompt_tokens", "num_completion_tokens", "num_completions", "num_requests"]

    # We need to hide stats for these model-metric combinations
    LOGPROBS_ISSUE_MODELS: Set[str] = {"anthropic/stanford-online-all-v4-s3"}
    LOGPROBS_ISSUE_METRICS: Set[str] = {
        # MSMARCO metrics
        "NDCG@10",
        "RR@10",
        "NDCG@20",
        "RR@20",
        # Calibration metrics
        "ece_1_bin",
        "ece_10_bin",
        "platt_ece_1_bin",
        "platt_ece_10_bin",
        "platt_coef",
        "platt_intercept",
        "selective_cov_acc_area",
        "selective_acc@10",
    }

    def __init__(
        self,
        release: Optional[str],
        suites: Optional[List[str]],
        suite: Optional[str],
        output_path: str,
        verbose: bool,
        num_threads: int,
    ):
        self.output_path: str = output_path
        self.run_release_path: str
        self.suites: List[str]
        self.run_suite_paths: List[str]
        if suite:
            self.suite: str = suite
            self.run_release_path = os.path.join(output_path, "runs", suite)
            self.run_suite_paths = [self.run_release_path]
            self.suites = [suite]
        elif release and suites:
            self.release: str = release
            self.suites = suites
            self.run_release_path = os.path.join(output_path, "releases", release)
            self.run_suite_paths = [os.path.join(output_path, "runs", suite) for suite in suites]
        self.verbose: bool = verbose
        self.num_threads: int = num_threads

        ensure_directory_exists(self.run_release_path)

        self.schema = read_schema()
        self.contamination = read_contamination()
        validate_contamination(self.contamination, self.schema)

    def read_run(self, run_path: str) -> Run:
        """Load the `Run` object from `run_path`."""

        with open(os.path.join(run_path, "run_spec.json")) as f:
            run_spec = from_json(f.read(), RunSpec)

        with open(os.path.join(run_path, "stats.json")) as f:
            stats = from_json(f.read(), List[Stat])

        return Run(
            run_path=run_path,
            run_spec=run_spec,
            stats=stats,
        )

    def filter_runs_by_visibility(self, runs: List[Run], group: RunGroup) -> List[Run]:
        """Filter the list of runs and only keep runs relevant to this group."""
        filtered_runs: List[Run] = []
        for run in runs:
            included = True
            if group.visibility == THIS_GROUP_ONLY:  # don't include the canonical runs when looking at, say, ablations
                included = False
            for run_group_name in run.run_spec.groups:  # go through the groups of the run to determine visibility
                if run_group_name not in self.schema.name_to_run_group:
                    hlog(
                        f"WARNING: group {run_group_name} mentioned in run spec {run.run_spec.name} "
                        f"but undefined in {SCHEMA_YAML_FILENAME}, skipping"
                    )
                    continue
                run_group = self.schema.name_to_run_group[run_group_name]
                if run_group.visibility == NO_GROUPS:  # this run should never be visible
                    included = False
                    break
                if run_group.visibility == THIS_GROUP_ONLY:  # this run is part of a group with partial visibility
                    if run_group.name == group.name:  # if this is the exact group we are visualizing, include for sure
                        included = True
                        break
                    else:  # we won't visualize unless we hit exactly the group with partial visibility
                        included = False
            if included:
                filtered_runs.append(run)
        return filtered_runs

    def read_runs_for_suite(self, suite, run_suite_path):
        """Load the runs in the run suite path."""
        # run_suite_path can contain subdirectories that are not runs (e.g. eval_cache, groups)
        # so filter them out.
        run_dir_names = sorted([p for p in os.listdir(run_suite_path) if p != "eval_cache" and p != "groups"])
        for run_dir_name in tqdm(run_dir_names, disable=None):
            run_spec_path: str = os.path.join(run_suite_path, run_dir_name, "run_spec.json")
            stats_path: str = os.path.join(run_suite_path, run_dir_name, "stats.json")
            if not os.path.exists(run_spec_path) or not os.path.exists(stats_path):
                hlog(f"WARNING: {run_dir_name} doesn't have run_spec.json or stats.json, skipping")
                continue
            run_path: str = os.path.join(run_suite_path, run_dir_name)
            self.runs.append(self.read_run(run_path))

        # For each group (e.g., natural_qa), map
        # (i) scenario spec (e.g., subject=philosophy) [optional] and
        # (ii) adapter spec (e.g., model = openai/davinci)
        # to list of runs
        for run in self.runs:
            if run.run_spec.name in self.runs_to_run_suites:
                hlog(
                    f"WARNING: Run entry {run.run_spec.name} is present in two different Run Suites. "
                    f"Defaulting to the latest assigned suite: {suite}"
                )
            self.runs_to_run_suites[run.run_spec.name] = suite

            scenario_spec = run.run_spec.scenario_spec
            adapter_spec = run.run_spec.adapter_spec
            for group_name in run.run_spec.groups:
                self.group_adapter_to_runs[group_name][adapter_spec].append(run)
                self.group_scenario_adapter_to_runs[group_name][scenario_spec][adapter_spec].append(run)

    def read_runs(self):
        self.runs: List[Run] = []
        self.runs_to_run_suites: Dict[str, str] = dict()
        self.group_adapter_to_runs: Dict[str, Dict[AdapterSpec, List[Run]]] = defaultdict(lambda: defaultdict(list))
        self.group_scenario_adapter_to_runs: Dict[str, Dict[ScenarioSpec, Dict[AdapterSpec, List[Run]]]] = defaultdict(
            lambda: defaultdict(lambda: defaultdict(list))
        )
        for suite, run_suite_path in zip(self.suites, self.run_suite_paths):
            self.read_runs_for_suite(suite, run_suite_path)

    def read_overlap_stats(self):
        """
        Load the overlap stats in the run suite path.
        Concretely:
            - get group -> scenario_spec information from self.runs
                run_spec data
            - read the files in the data_overlap directory in run_suite_path
                which are scenario_spec -> overlap ids
            - get aggregate stats for group -> overlap ratio
        """

        def get_group_to_scenario_specs(run_specs: List[RunSpec]) -> Dict[str, List[ScenarioSpec]]:
            scenario_specs_to_groups: Dict[ScenarioSpec, List[str]] = {}
            for run_spec in run_specs:
                scenario_spec = run_spec.scenario_spec
                groups = run_spec.groups
                if (
                    scenario_spec.class_name
                    != "helm.benchmark.scenarios.synthetic_efficiency_scenario.SyntheticEfficiencyScenario"
                ):
                    scenario_specs_to_groups[scenario_spec] = groups

            group_to_scenario_specs: Dict[str, List[ScenarioSpec]] = {}
            for scenario_spec, groups in scenario_specs_to_groups.items():
                for group in groups:
                    if group not in group_to_scenario_specs:
                        group_to_scenario_specs[group] = []
                    group_to_scenario_specs[group].append(scenario_spec)
            return group_to_scenario_specs

        def get_stats_file_metadata(data_overlap_dir: str) -> Dict[str, List[str]]:
            """
            Takes the data_overlap_dir as input and returns a dictionary
            of stats_file_path -> List(model_names)

            Sample input:
            file_models_mapping:
            - file_name: file1
                model_names:
                - model1
                - model2
            - file_name: file2
                model_names:
                - model2
                - model3

            """
            metadata_file_path: str = os.path.join(data_overlap_dir, "metadata.yaml")
            if not os.path.exists(metadata_file_path):
                return {}

            with open(metadata_file_path, "r") as yaml_file:
                data = yaml.safe_load(yaml_file)

            file_metadata: Dict[str, List[str]] = {}
            for entry in data["file_models_mapping"]:
                if "file_name" in entry and "model_names" in entry:
                    file_path: str = os.path.join(data_overlap_dir, entry["file_name"])
                    file_metadata[file_path] = entry["model_names"]

            return file_metadata

        self._model_group_overlap_stats: Dict[Tuple[str, str], GroupOverlapStats] = {}

        data_overlap_dir = os.path.join(self.run_release_path, "data_overlap")
        if not os.path.isdir(data_overlap_dir):
            hlog(f"Directory {data_overlap_dir} not found; skipped import of overlap results.")
            return

        group_to_scenario_specs = get_group_to_scenario_specs([run.run_spec for run in self.runs])

        stats_file_metadata = get_stats_file_metadata(data_overlap_dir)

        for file_path, model_names in stats_file_metadata.items():
            overlap_stats_jsons = open(file_path, "r").readlines()

            data_overlap_stats_list: List[DataOverlapStats] = []
            for overlap_stats_json in overlap_stats_jsons:
                overlap_stats_dict = json.loads(overlap_stats_json)
                data_overlap_stats_list.append(cattrs.structure(overlap_stats_dict, DataOverlapStats))

            scenario_spec_overlap_counts: Dict[ScenarioSpec, Tuple[int, int, int]] = {}
            for data_overlap_stats in data_overlap_stats_list:
                data_overlap_stats_key = data_overlap_stats.data_overlap_stats_key
                n = data_overlap_stats_key.overlap_protocol_spec.n
                if n == OVERLAP_N_COUNT:
                    light_scenario_key = data_overlap_stats_key.light_scenario_key
                    scenario_spec = light_scenario_key.scenario_spec
                    if scenario_spec in self.scenario_spec_instance_id_dict:
                        # Get statistics based on the subset of instance_ids that HELM uses for a scenario
                        instance_ids = self.scenario_spec_instance_id_dict[scenario_spec]
                        num_instances = len(instance_ids)
                        num_overlapping_inputs = len(
                            set(data_overlap_stats.instance_ids_with_overlapping_input) & set(instance_ids)
                        )
                        num_overlapping_references = len(
                            set(data_overlap_stats.instance_ids_with_overlapping_reference) & set(instance_ids)
                        )
                        scenario_spec_overlap_counts[scenario_spec] = (
                            num_instances,
                            num_overlapping_inputs,
                            num_overlapping_references,
                        )

            for group, scenario_specs in group_to_scenario_specs.items():
                group_num_instances = 0
                group_num_overlapping_inputs = 0
                group_num_overlapping_references = 0
                for scenario_spec in scenario_specs:
                    if scenario_spec in scenario_spec_overlap_counts:
                        (
                            num_instances,
                            num_overlapping_inputs,
                            num_overlapping_references,
                        ) = scenario_spec_overlap_counts[scenario_spec]
                        group_num_instances += num_instances
                        group_num_overlapping_inputs += num_overlapping_inputs
                        group_num_overlapping_references += num_overlapping_references
                if group_num_instances != 0:
                    group_overlap_stats = GroupOverlapStats(
                        group=group,
                        num_instances=group_num_instances,
                        num_overlapping_inputs=group_num_overlapping_inputs,
                        num_overlapping_references=group_num_overlapping_references,
                    )
                    for model_name in model_names:
                        # Assume model name will only be associated with single group overlap list for now
                        # can update to join lists if need arises
                        self._model_group_overlap_stats[(model_name, group)] = group_overlap_stats

    @htrack(None)
    def check_metrics_defined(self):
        """Check that all the metrics that appear in stats are defined."""
        # Compute all metric names that were encountered
        metric_name_to_run_spec_names: Dict[str, List[str]] = defaultdict(list)
        for run in self.runs:
            for stat in run.stats:
                metric_name_to_run_spec_names[stat.name.name].append(run.run_spec.name)

        defined_metric_names = set(entry.name for entry in self.schema.metrics)

        for metric_name, run_spec_names in metric_name_to_run_spec_names.items():
            if metric_name not in defined_metric_names:
                hlog(
                    f"WARNING: metric name {metric_name} undefined in {SCHEMA_YAML_FILENAME} "
                    f"but appears in {len(run_spec_names)} run specs, including {run_spec_names[0]}"
                )

    @htrack(None)
    def write_executive_summary(self):
        """Write the executive summary."""
        date = datetime.date.today().strftime("%Y-%m-%d")

        summary = ExecutiveSummary(
            release=self.release,
            suites=self.suites,
            suite=self.suite,
            date=date,
        )

        write(
            os.path.join(self.run_release_path, "summary.json"),
            json.dumps(asdict_without_nones(summary), indent=2),
        )

    @htrack(None)
    def write_cost_report(self):
        """Write out the information we need to calculate costs per model."""
        # TODO: move to write_executive_summary()
        models_to_costs: Dict[str, Dict[str]] = defaultdict(lambda: defaultdict(int))
        for run in self.runs:
            model: str = run.run_spec.adapter_spec.model

            for stat in run.stats:
                stat_name = stat.name.name
                if stat_name in Summarizer.COST_REPORT_FIELDS and not stat.name.split:
                    models_to_costs[model][stat_name] += stat.sum

        # Do a second pass to add up the total number of tokens
        for costs in models_to_costs.values():
            costs["total_tokens"] = costs["num_prompt_tokens"] + costs["num_completion_tokens"]

        write(
            os.path.join(self.run_release_path, "costs.json"),
            json.dumps(models_to_costs, indent=2),
        )

    def write_runs(self):
        write(
            os.path.join(self.run_release_path, "runs.json"),
            json.dumps(list(map(asdict_without_nones, self.runs)), indent=2),
        )

    def write_run_specs(self):
        write(
            os.path.join(self.run_release_path, "run_specs.json"),
            json.dumps(list(map(asdict_without_nones, [run.run_spec for run in self.runs])), indent=2),
        )

    def write_runs_to_run_suites(self):
        write(
            os.path.join(self.run_release_path, "runs_to_run_suites.json"),
            json.dumps(self.runs_to_run_suites, indent=2),
        )

    def expand_subgroups(self, group: RunGroup) -> List[RunGroup]:
        """Given a RunGroup, collect a list of its subgroups by traversing the subgroup tree."""

        def expand_subgroups_(group: RunGroup, visited: Set[str]) -> List[RunGroup]:
            if group.name in visited:
                return []
            visited.add(group.name)
            return [group] + [
                subsubgroup
                for subgroup in group.subgroups
                for subsubgroup in expand_subgroups_(self.schema.name_to_run_group[subgroup], visited)
            ]

        return expand_subgroups_(group, visited=set())

    def create_index_tables(self) -> List[Table]:
        """
        Create a table for each RunGroup category, linking to the pages where each one is displayed.
        """
        category_to_groups = defaultdict(list)
        for group in self.schema.run_groups:
            category_to_groups[group.category].append(group)

        def get_cell(stats: List[Stat], compute_mean: bool = False, compute_sum: bool = False) -> Cell:
            """Render a value."""
            if len(stats) == 0:
                return Cell(None)
            aggregate_stat = replace(stats[0])
            for stat in stats[1:]:
                aggregate_stat.merge(stat)
            if compute_mean:
                return Cell(aggregate_stat.mean, description=aggregate_stat.bare_str())
            if compute_sum:
                return Cell(aggregate_stat.sum, description=aggregate_stat.bare_str())
            raise Exception("Either specify compute_mean or compute_sum")

        tables: List[Table] = []
        for category, groups in category_to_groups.items():
            header = [
                HeaderCell("Group"),
                HeaderCell("Description"),
                # Synchronize these names with `schema.yaml`
                HeaderCell("Adaptation method", description="Adaptation strategy (e.g., generation)"),
                HeaderCell("# instances", description="Number of instances evaluated on"),
                HeaderCell("# references", description="Number of references provided per instance"),
                HeaderCell("# prompt tokens", description="Total number of prompt tokens"),
                HeaderCell("# completion tokens", description="Total number of completion tokens"),
                HeaderCell("# models", description="Number of models we're evaluating"),
            ]
            rows: List[List[Cell]] = []
            for group in groups:
                models: Set[str] = set()
                methods: Set[str] = set()
                num_instances: List[Stat] = []
                num_references: List[Stat] = []
                num_prompt_tokens: List[Stat] = []
                num_completion_tokens: List[Stat] = []

                # Go over all the matching runs
                for subgroup in self.expand_subgroups(group):
                    for adapter_spec, runs in self.group_adapter_to_runs[subgroup.name].items():
                        filtered_runs = self.filter_runs_by_visibility(runs, subgroup)
                        models.add(adapter_spec.model)
                        methods.add(adapter_spec.method)
                        for run in filtered_runs:
                            num_instances.extend(get_all_stats_by_name(run.stats, "num_instances"))
                            num_references.extend(get_all_stats_by_name(run.stats, "num_references"))
                            num_prompt_tokens.extend(get_all_stats_by_name(run.stats, "num_prompt_tokens"))
                            num_completion_tokens.extend(get_all_stats_by_name(run.stats, "num_completion_tokens"))

                if len(num_instances) == 0:
                    continue

                rows.append(
                    [
                        Cell(group.display_name, href=get_benchmarking_url({"group": group.name})),
                        Cell(group.description, markdown=True),
                        Cell(", ".join(methods)),
                        get_cell(num_instances, compute_mean=True),
                        get_cell(num_references, compute_mean=True),
                        get_cell(num_prompt_tokens, compute_sum=True),
                        get_cell(num_completion_tokens, compute_sum=True),
                        Cell(len(models)),
                    ]
                )
            tables.append(Table(title=category, header=header, rows=rows))

        return tables

    def create_groups_metadata(self) -> Dict[str, Dict[str, Any]]:
        """
        Create a table for each RunGroup category, linking to the pages where each one is displayed.
        """
        metadata = {}
        for group in self.schema.run_groups:
            metadata[group.name] = {
                "display_name": group.display_name,
                "description": group.description,
                "taxonomy": group.taxonomy and asdict_without_nones(group.taxonomy),
            }
        return metadata

    def create_cell(
        self,
        runs: List[Run],
        matcher: MetricNameMatcher,
        contamination_level: Optional[str],
        additional_info: Optional[str],
        hide_value: bool = False,
    ) -> Cell:
        """
        Use the metric name identified by `matcher` to pull out the stats from
        `runs` and return a representation of the average.
        There are four cases:
        1. No matching runs
        2. Matching runs but no matching stats (maybe stat was named incorrectly)
        3. Matching runs, matching stats, but stats have count = 0, so mean is undefined
           (e.g., bias metric ran and computed 0/0)
        4. Matching runs, matching stats, stats with count > 0

        In the first three cases, the cell value is None, but the description distinguishes between these cases.
        """
        # No runs at all
        if len(runs) == 0:
            return Cell(value=None, description="No matching runs")

        aggregate_stat: Optional[Stat] = None
        aggregated_run_specs: List[str] = []  # keep track of which run_specs we aggregate into the cell for debugging

        for run in runs:
            stat = get_unique_stat_by_matcher(run.stats, matcher)
            if stat is None:
                # Print out near misses to provide a more informative warning
                near_misses = [stat for stat in run.stats if stat.name.name == matcher.name]
                hlog(
                    f"WARNING: run spec {run.run_spec.name} does not have any stat matched by {matcher}, "
                    f"{len(near_misses)} near misses matching just the name"
                )
                if len(near_misses) > 0:
                    with htrack_block("Near misses"):
                        for stat in near_misses:
                            hlog(stat.name)
                continue

            if aggregate_stat is None:
                aggregate_stat = replace(stat)  # Important: copy!
            else:
                assert stat is not None  # Make type-checking happy
                aggregate_stat.merge(stat)
            aggregated_run_specs.append(run.run_spec.name)

        if aggregate_stat is None:
            return Cell(value=None, description=f"{len(runs)} matching runs, but no matching metrics")

        # TODO: need to exclude contaminated numbers somehow
        value: Optional[float] = None if hide_value else aggregate_stat.mean
        description = aggregate_stat.bare_str()
        if additional_info:
            description += "\n" + additional_info
        if self.verbose:
            description += "\n-- ".join(["\nRun specs:", *aggregated_run_specs])

        style: Dict[str, Any] = {}
        if contamination_level is not None:
            style = CONTAMINATION_STYLES.get(contamination_level, style)

        return Cell(value=value, description=description, style=style, contamination_level=contamination_level)

    def create_group_table(
        self,
        name: str,
        title: str,
        adapter_to_runs: Dict[AdapterSpec, List[Run]],
        link_to_runs: bool,
        columns: List[Tuple[RunGroup, str]],  # run_group, metric_group
        sort_by_model_order: bool = True,
        sub_split: Optional[str] = None,
        bold_columns: bool = True,
        add_win_rate: bool = False,
    ) -> Table:
        """
        Create a table for where each row is an adapter (for which we have a set of runs) and columns are pairs of
        run_group (natural_qa) and metrics (accuracy). This method can be used to either create a table with multiple
        metrics for a single scenario or a table with multiple scenarios together.
        adapter (e.g,  model) and columns are constructed based on metrics.
        """

        # Figure out what the columns of the table are.
        # Create header (cells to display) and the list of metric name filters
        # (to pull out information later).
        if not columns or not adapter_to_runs:
            hlog(f"WARNING: table {title}, has no rows or columns, leaving empty")
            return Table("empty", [], [])

        header: List[HeaderCell] = []
        matchers: List[MetricNameMatcher] = []
        group_names: List[str] = []  # for each column
        num_groups = len(set(run_group.name for run_group, _ in columns))  # number of unique groups, determines headers

        # Column headers
        header.append(HeaderCell("Model/adapter"))
        for run_group, metric_group_name in columns:
            # check if at least the basic version of a metric group is evaluated (e.g., "bias" for "bias_detailed")
            if metric_group_name.replace("_detailed", "") not in run_group.metric_groups:
                continue
            metric_group = self.schema.name_to_metric_group[metric_group_name]
            for metric in metric_group.metrics:
                matcher = metric.substitute(run_group.environment)
                if sub_split is not None:
                    matcher = replace(matcher, sub_split=sub_split)
                header_field = self.schema.name_to_metric.get(matcher.name)
                if header_field is None:
                    hlog(f"WARNING: metric name {matcher.name} undefined in {SCHEMA_YAML_FILENAME}, skipping")
                    continue
                metadata = {
                    "metric": header_field.get_short_display_name(),
                    "run_group": run_group.get_short_display_name(),
                }

                header_name = header_field.get_short_display_name()
                description = (run_group.description + "\n\n" if run_group.description is not None else "") + (
                    header_field.display_name + ": " + header_field.description
                )

                if matcher.perturbation_name is not None:
                    perturbation_field = self.schema.name_to_perturbation[matcher.perturbation_name]
                    header_name += " (" + perturbation_field.get_short_display_name() + ")"
                    description += (
                        "\n- Perturbation "
                        + perturbation_field.display_name
                        + ": "
                        + (perturbation_field.description or "???")
                    )
                    metadata["perturbation"] = perturbation_field.get_short_display_name()

                if num_groups > 1:  # we have multiple groups in the same table, so display the name in the column
                    header_name = f"{run_group.get_short_display_name()} - {header_name}"

                header.append(
                    HeaderCell(
                        header_name,
                        description=description,
                        lower_is_better=header_field.lower_is_better,
                        metadata=metadata,
                    )
                )
                matchers.append(matcher)
                group_names.append(run_group.name)

        # TODO: Fix run_group logic
        run_group = columns[0][0]

        def run_spec_names_to_url(run_spec_names: List[str]) -> str:
            return get_benchmarking_url(
                {
                    "group": run_group.name,
                    "subgroup": title,
                    "runSpecs": json.dumps(run_spec_names),
                }
            )

        adapter_specs: List[AdapterSpec] = list(adapter_to_runs.keys())
        if sort_by_model_order:
            # Sort models by the order defined in the schema.
            # Models not defined in the schema will be sorted alphabetically and
            # placed before models in defined the schema.
            model_order = [model.name for model in self.schema.models]

            def _adapter_spec_sort_key(spec):
                index = model_order.index(spec.model) if spec.model in model_order else -1
                return (index, spec.model)

            adapter_specs = list(sorted(adapter_specs, key=_adapter_spec_sort_key))

        # Pull out only the keys of the method adapter_spec that is needed to
        # uniquely identify the method.
        infos = unique_simplification(list(map(asdict_without_nones, adapter_specs)), ["model"])

        assert len(adapter_specs) == len(infos), [adapter_specs, infos]

        # Populate the contents of the table
        rows = []
        for adapter_spec, info in zip(adapter_specs, infos):
            model_name: str = adapter_spec.model

            # Get the model display name from the schema.
            # Fall back to using the model name as the model display name if the model is not
            # defined in the schema.
            model_display_name = (
                self.schema.name_to_model[model_name].display_name
                if model_name in self.schema.name_to_model
                else model_name
            )

            runs = adapter_to_runs[adapter_spec]
            display_name = get_method_display_name(model_display_name, info)

            # Link to all the runs under this model
            if link_to_runs:
                run_spec_names = [run.run_spec.name for run in runs]
                href = run_spec_names_to_url(run_spec_names)
            else:
                href = None

            # Render contamination information
            point = self.contamination.get_point(model_name, columns[0][0].name)
            if num_groups == 1 and point is not None:  # display contamination information at the adapter level
                cells = [
                    Cell(display_name + CONTAMINATION_SYMBOLS[point.level], description=point.description, href=href)
                ]
            else:
                cells = [Cell(display_name, description="", href=href)]
            assert len(group_names) == len(matchers)
            for group_name, matcher in zip(group_names, matchers):
                group_runs = [run for run in runs if group_name in run.run_spec.groups]
                # HACK: when looking at aggregate bAbi results (e.g., reasoning), we want to see only the `task: all`
                # version and not the default aggregation across a sparse set of tasks, e.g., `task: {all, 3, 15, 19}`
                if "babi" in group_name and "task:" not in name:
                    group_runs = [run for run in group_runs if "task=all" in run.run_spec.name]

                point = self.contamination.get_point(model_name, group_name)
                if point is not None:
                    description = CONTAMINATION_SYMBOLS[point.level] + " " + point.description
                    contamination_level = point.level
                else:
                    description = ""
                    contamination_level = None

                group_overlap_stats = None
                if (model_name, group_name) in self._model_group_overlap_stats:
                    group_overlap_stats = self._model_group_overlap_stats[(model_name, group_name)]

                    description = (
                        f"Overlapping input ratio: {group_overlap_stats.overlapping_input_ratio:.3f}\n"
                        f"Overlapping reference ratio: {group_overlap_stats.overlapping_reference_ratio:.3f}\n"
                        f"{description}"
                    )

                # HACK: we want to hide stats for the following model-metric combinations:
                # 1. Calibration metrics + AI21/Anthropic
                # 2. MSMARCO metrics + AI21/Anthropic
                hide_value: bool = (
                    model_name in Summarizer.LOGPROBS_ISSUE_MODELS and matcher.name in Summarizer.LOGPROBS_ISSUE_METRICS
                )
                cells.append(
                    self.create_cell(
                        group_runs,
                        matcher,
                        contamination_level,
                        additional_info=description,
                        hide_value=hide_value,
                    )
                )

            rows.append(cells)

        # Link to a page to visualize all runs for comparison.
        # There could be a ton of runs, so only do this if there are 2-5
        # TODO: replace in frontend with a selector to choose which rows to visualize.
        links = []
        if link_to_runs:
            all_run_spec_names = []
            for adapter_spec, runs in adapter_to_runs.items():
                if len(runs) > 1:
                    hlog(
                        f"WARNING: table row corresponding to adapter spec {adapter_spec} has {len(runs)} > 1 runs:"
                        f" {[run.run_spec.name for run in runs]}"
                    )
                for run in runs:
                    all_run_spec_names.append(run.run_spec.name)
            if len(all_run_spec_names) >= 2 and len(all_run_spec_names) <= 5:
                links.append(Hyperlink(text="compare all", href=run_spec_names_to_url(all_run_spec_names)))

        table = Table(title=title, header=header, rows=rows, links=links, name=name)

        if add_win_rate:
            # add overall win rate as the second column
            WIN_RATE_AGGREGATION = "mean"
            win_rates = compute_aggregate_row_win_rates(table, aggregation=WIN_RATE_AGGREGATION)
            description = "How many models this model outperform on average (over columns)."
            table.header.insert(
                AGGREGATE_WIN_RATE_COLUMN,
                HeaderCell(
                    f"{WIN_RATE_AGGREGATION.capitalize()} win rate",
                    description=description,
                    lower_is_better=False,
                ),
            )
            for row, win_rate in zip(table.rows, win_rates):
                row.insert(AGGREGATE_WIN_RATE_COLUMN, Cell(win_rate))

        if bold_columns:
            for i, header_cell in enumerate(table.header):
                lower_is_better = header_cell.lower_is_better
                if lower_is_better is None:
                    continue
                values = [float(row[i].value) for row in rows if row[i].value is not None]
                if not values:
                    continue
                best = min(values) if lower_is_better else max(values)
                for row in table.rows:
                    cell = row[i]
                    if cell.value is not None and cell.value == best:
                        bold_style = cell.style.copy() if cell.style is not None else {}
                        bold_style["font-weight"] = "bold"
                        row[i] = replace(cell, style=bold_style)
        return table

    def create_group_tables_by_metric_group(self, group: RunGroup) -> List[Table]:
        """Creates a list of tables, one for each metric group (e.g., accuracy, robustness).
        Each table has `adapter_spec`s as rows and scenarios or groups as columns."""
        tables: List[Table] = []
        adapter_to_runs: Dict[AdapterSpec, List[Run]] = defaultdict(list)
        subgroups = self.expand_subgroups(group)
        for subgroup in subgroups:
            for adapter_spec, runs in self.group_adapter_to_runs[subgroup.name].items():
                coarse_adapter_spec = get_coarse_adapter_spec(adapter_spec, adapter_keys_shown=group.adapter_keys_shown)
                filtered_runs = self.filter_runs_by_visibility(runs, group)
                if filtered_runs:
                    adapter_to_runs[coarse_adapter_spec].extend(filtered_runs)

        all_metric_groups: List[str] = []
        if group.metric_groups:  # if the group specifies the metric groups, use them
            all_metric_groups = group.metric_groups
        else:  # otherwise, collect them from subgroups
            for subgroup in subgroups:
                all_metric_groups.extend(subgroup.metric_groups)
            # deduplicate, remove basic metric group if we include the detailed one, remove hidden metric groups
            all_metric_groups = [
                metric_group
                for metric_group in dict.fromkeys(all_metric_groups)
                if f"{metric_group}_detailed" not in all_metric_groups
                and metric_group not in group.subgroup_metric_groups_hidden
            ]

        if len(adapter_to_runs) > 0:
            for metric_group in all_metric_groups:
                display_name = self.schema.name_to_metric_group[metric_group].get_short_display_name()
                table = self.create_group_table(
                    name=metric_group,
                    title=display_name,
                    adapter_to_runs=adapter_to_runs,
                    columns=[(subgroup, metric_group) for subgroup in subgroups],
                    link_to_runs=False,
                    add_win_rate=True,
                )
                tables.append(table)
        return tables

    def create_group_tables_by_subgroup(self, group: RunGroup) -> List[Table]:
        """Creates a list of tables, one for each subgroup (e.g., mmlu).
        Each table has coarsened `adapter_spec`s` as rows and metrics as columns."""
        all_tables: List[Table] = []
        subgroups = self.expand_subgroups(group)
        for subgroup in subgroups:
            tables: List[Table] = []
            scenarios_shown = 0
            columns = [(subgroup, metric_group) for metric_group in subgroup.metric_groups]
            # Show the table per scenario
            for scenario_spec in self.group_scenario_adapter_to_runs[subgroup.name]:
                scenario_name = get_scenario_name(subgroup, scenario_spec)
                scenario_display_name = dict_to_str(scenario_spec.args)
                if group.name not in scenario_name:
                    scenario_display_name = f"{subgroup.display_name} {scenario_display_name}"
                adapter_to_runs: Dict[AdapterSpec, List[Run]] = defaultdict(list)
                for adapter_spec, runs in self.group_scenario_adapter_to_runs[group.name][scenario_spec].items():
                    filtered_runs = self.filter_runs_by_visibility(runs, group)
                    coarse_adapter_spec = get_coarse_adapter_spec(adapter_spec, scenario_spec, group.adapter_keys_shown)
                    adapter_to_runs[coarse_adapter_spec].extend(filtered_runs)
                if adapter_to_runs and subgroup.metric_groups:
                    table = self.create_group_table(
                        title=scenario_display_name,
                        name=scenario_name,
                        adapter_to_runs=adapter_to_runs,
                        columns=columns,
                        link_to_runs=True,
                    )
                    tables.append(table)
                    scenarios_shown += 1

                    if subgroup.sub_splits is not None:
                        for sub_split in subgroup.sub_splits:
                            table = self.create_group_table(
                                title=f"{subgroup.display_name} (sub-split: {sub_split})",
                                name=f"{subgroup.name}:sub_split={sub_split}",
                                adapter_to_runs=adapter_to_runs,
                                columns=columns,
                                link_to_runs=False,
                                sub_split=sub_split,
                            )
                            tables.append(table)

            if scenarios_shown > 1:  # add aggregate table
                adapter_to_runs = defaultdict(list)
                for adapter_spec, runs in self.group_adapter_to_runs[subgroup.name].items():
                    filtered_runs = self.filter_runs_by_visibility(runs, group)
                    coarse_adapter_spec = get_coarse_adapter_spec(
                        adapter_spec,
                        adapter_keys_shown=group.adapter_keys_shown,
                    )
                    adapter_to_runs[coarse_adapter_spec].extend(filtered_runs)
                if adapter_to_runs and subgroup.metric_groups:
                    table = self.create_group_table(
                        title=str(subgroup.display_name),
                        name=subgroup.name,
                        adapter_to_runs=adapter_to_runs,
                        columns=columns,
                        link_to_runs=False,
                    )
                    tables = [table] + tables
            all_tables.extend(tables)

        return all_tables

    def write_groups(self):
        """
        Each group selects out a set of runs.

        For each group, output:
        - Main table (model x columns): each row aggregate over all runs that match the (group, model).
        - Table for each scenario spec.
        """

        # Write out index file with all the groups and basic stats
        write(
            os.path.join(self.run_release_path, "groups.json"),
            json.dumps(list(map(asdict_without_nones, self.create_index_tables())), indent=2),
        )

        # Write out metadata file for all groups
        write(
            os.path.join(self.run_release_path, "groups_metadata.json"),
            json.dumps(self.create_groups_metadata(), indent=2),
        )

        # Write out a separate JSON for each group
        groups_path = os.path.join(self.run_release_path, "groups")
        ensure_directory_exists(groups_path)
        for group in self.schema.run_groups:
            if group.subgroup_display_mode == BY_GROUP or len(self.expand_subgroups(group)) == 1:
                # Create table aggregating over all scenarios in each group and then expand each scenario (we always do
                # this when there are no additional subgroups)
                tables: List[Table] = self.create_group_tables_by_subgroup(group)
            else:
                # Create a table for each metric, showing one subgroup per column for each adapter
                tables: List[Table] = self.create_group_tables_by_metric_group(group)
            if len(tables) == 0:
                continue

            # Output latex and JSON file for each table
            # Add the latex and JSON path as links to each table (mutates the tables!)
            ensure_directory_exists(os.path.join(groups_path, "latex"))
            ensure_directory_exists(os.path.join(groups_path, "json"))
            for table in tables:
                latex_path = os.path.join(groups_path, "latex", f"{group.name}_{table.name}.tex")
                table.links.append(Hyperlink(text="LaTeX", href=latex_path))
                write(latex_path, table_to_latex(table, f"{table.name} ({group.name})"))

                json_path = os.path.join(groups_path, "json", f"{group.name}_{table.name}.json")
                table.links.append(Hyperlink(text="JSON", href=json_path))
                write(json_path, json.dumps(asdict_without_nones(table), indent=2))

            # Write master JSON file
            write(
                os.path.join(groups_path, group.name + ".json"),
                json.dumps(list(map(asdict_without_nones, tables)), indent=2),
            )

    def write_run_display_json(self, skip_completed: bool) -> None:
        def process(run: Run) -> None:
            write_run_display_json(run.run_path, run.run_spec, self.schema, skip_completed)

        parallel_map(process, self.runs, parallelism=self.num_threads)

    def read_scenario_spec_instance_ids(self, num_instances) -> None:
        """
        This file checks if there exists a file, scenario_spec_instance_ids.json
        that it can read the instance_ids associated with scenario_specs.

        It will write the num_instances used in the run as part of the file name

        If it doesn't exist, it will go through all the scenario_state files
        and parse the instance_ids and output it to the file for future uses

        Only when the scenario_specs for the data overlap script change
        (or num_instances are different), will this need to be rerun.

        In such cases, do not include the file as part of the data_overlap directory.
        """
        self.scenario_spec_instance_id_dict: Dict[ScenarioSpec, List[str]] = dict()

        data_overlap_dir = os.path.join(self.run_release_path, "data_overlap")
        if not os.path.isdir(data_overlap_dir):
            hlog(f"Directory {data_overlap_dir} not found; skipped producing instance ids file.")
            return

        scenario_spec_instance_ids_json = os.path.join(
            data_overlap_dir, f"scenario_spec_instance_ids_{num_instances}.jsonl"
        )
        if not os.path.exists(scenario_spec_instance_ids_json):
            hlog(f"No scenario spec instance ids json, writing to {scenario_spec_instance_ids_json}")
            self.write_scenario_spec_instance_ids_json(scenario_spec_instance_ids_json)
        else:
            hlog(f"Reading scenario spec instance ids json from {scenario_spec_instance_ids_json}")
            scenario_spec_instance_ids_jsons = open(scenario_spec_instance_ids_json, "r").readlines()

            for scenario_spec_instance_ids_json in scenario_spec_instance_ids_jsons:
                scenario_spec_instance_ids_dict = json.loads(scenario_spec_instance_ids_json)
                scenario_spec_instance_ids = cattrs.structure(scenario_spec_instance_ids_dict, ScenarioSpecInstanceIds)
                self.scenario_spec_instance_id_dict[
                    scenario_spec_instance_ids.scenario_spec
                ] = scenario_spec_instance_ids.instance_ids

    def write_scenario_spec_instance_ids_json(self, file_path) -> None:
        for run in self.runs:
            run_spec = run.run_spec
            scenario_spec = run_spec.scenario_spec
            if scenario_spec in self.scenario_spec_instance_id_dict:
                continue

            run_path = run.run_path
            instances_file_path = os.path.join(run_path, "instances.json")
            with open(instances_file_path, "r") as f:
                raw_instances = json.load(f)

            # Optimization: Don't structure to dataclass, since we only need to read `id`
            instance_ids = [raw_instance["id"] for raw_instance in raw_instances]
            self.scenario_spec_instance_id_dict[scenario_spec] = instance_ids

        all_scenario_spec_instance_ids = []
        for scenario_spec, instance_ids in self.scenario_spec_instance_id_dict.items():
            scenario_spec_instance_ids = ScenarioSpecInstanceIds(scenario_spec=scenario_spec, instance_ids=instance_ids)
            all_scenario_spec_instance_ids.append(scenario_spec_instance_ids)

        with open(file_path, "w") as f:
            f.writelines(
                f"{json.dumps(asdict_without_nones(scenario_spec_instance_ids))}\n"
                for scenario_spec_instance_ids in all_scenario_spec_instance_ids
            )

    def symlink_latest(self) -> None:
        # Create a symlink runs/latest -> runs/<name_of_suite>,
        # so runs/latest always points to the latest run suite.
        releases_dir: str = os.path.dirname(self.run_release_path)
        symlink_path: str = os.path.abspath(os.path.join(releases_dir, LATEST_SYMLINK))
        hlog(f"Symlinking {self.run_release_path} to {LATEST_SYMLINK}.")
        if os.path.islink(symlink_path):
            # Remove the previous symlink if it exists.
            os.unlink(symlink_path)
        os.symlink(os.path.abspath(self.run_release_path), symlink_path)


@htrack(None)
def main():
    parser = argparse.ArgumentParser()
    parser.add_argument(
        "-o", "--output-path", type=str, help="Where the benchmarking output lives", default="benchmark_output"
    )
    parser.add_argument(
        "--suite",
        type=str,
        help="Name of the suite this summarization should go under.",
    )
    parser.add_argument(
        "--release",
        type=str,
        help="Name of the release this summarization should go under.",
    )
    parser.add_argument("--suites", type=str, nargs="+", help="Name of the suite(s) you want to summarize.")
    parser.add_argument("-n", "--num-threads", type=int, help="Max number of threads used to summarize", default=8)
    parser.add_argument(
        "--debug",
        action="store_true",
        help="Display debugging information.",
    )
    parser.add_argument(
        "--skip-completed-run-display-json",
        action="store_true",
        help="Skip write_run_display_json() for runs which already have all output display JSON files",
    )
    parser.add_argument(
        "-num-instances",
        type=int,
        help="Number of instance ids we're using; only for annotating scenario spec instance ids file",
        default=1000,
    )
    args = parser.parse_args()

    release: Optional[str] = None
    suites: Optional[str] = None
    suite: Optional[str] = None
    if args.suite and (args.release or args.suites):
        raise ValueError("If --suite is specified, then --release and --suites must NOT be specified.")
    elif args.suite:
        hlog(
            "WARNING: The --suite flag is deprecated. Using --release and --suites is now preferred, "
            "where --release specifies the name of a release and --suites specifies several run suites "
            "to be included in that release."
        )
        suite = args.suite
    elif args.release or args.suites:
        if not args.release or not args.suites:
            raise ValueError("If --release is specified, then --suites must also be specified and vice versa")
        release = args.release
        suites = args.suites
    else:
        raise ValueError("At least one of --release or --suite must be specified.")

    # Output JSON files summarizing the benchmark results which will be loaded in the web interface
    summarizer = Summarizer(
        release=release,
        suites=suites,
        suite=suite,
        output_path=args.output_path,
        verbose=args.debug,
        num_threads=args.num_threads,
    )
    summarizer.read_runs()
    summarizer.check_metrics_defined()

    summarizer.write_run_display_json(skip_completed=args.skip_completed_run_display_json)

    # Must happen after summarizer.write_run_display_json()
    # because it uses instances.json files
    summarizer.read_scenario_spec_instance_ids(args.num_instances)

    # Must happen after summarizer.read_scenario_spec_instance_ids()
    # because it uses self.scenario_spec_instance_id_dict
    summarizer.read_overlap_stats()

    summarizer.write_executive_summary()
    summarizer.write_runs()
    summarizer.write_run_specs()
    summarizer.write_runs_to_run_suites()
    summarizer.write_groups()
    summarizer.write_cost_report()

<<<<<<< HEAD
    summarizer.write_run_display_json(skip_completed=args.skip_completed_run_display_json)

    summarizer.symlink_latest()
=======
    symlink_latest(args.output_path, args.suite)
>>>>>>> 752a500f
    hlog("Done.")


if __name__ == "__main__":
    main()<|MERGE_RESOLUTION|>--- conflicted
+++ resolved
@@ -259,13 +259,15 @@
         self.run_release_path: str
         self.suites: List[str]
         self.run_suite_paths: List[str]
+        self.suite: Optional[str] = None
+        self.release: Optional[str] = None
         if suite:
-            self.suite: str = suite
+            self.suite = suite
             self.run_release_path = os.path.join(output_path, "runs", suite)
             self.run_suite_paths = [self.run_release_path]
             self.suites = [suite]
         elif release and suites:
-            self.release: str = release
+            self.release = release
             self.suites = suites
             self.run_release_path = os.path.join(output_path, "releases", release)
             self.run_suite_paths = [os.path.join(output_path, "runs", suite) for suite in suites]
@@ -1305,13 +1307,7 @@
     summarizer.write_groups()
     summarizer.write_cost_report()
 
-<<<<<<< HEAD
-    summarizer.write_run_display_json(skip_completed=args.skip_completed_run_display_json)
-
     summarizer.symlink_latest()
-=======
-    symlink_latest(args.output_path, args.suite)
->>>>>>> 752a500f
     hlog("Done.")
 
 
