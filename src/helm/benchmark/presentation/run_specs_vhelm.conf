--- conflicted
+++ resolved
@@ -46,7 +46,6 @@
 
     # MMMU: A Massive Multi-discipline Multimodal Understanding and Reasoning Benchmark for Expert AGI
     {description: "mmmu:subject=Accounting,question_type=multiple-choice,model=vlm", priority: 1}
-<<<<<<< HEAD
     {description: "mmmu:subject=Agriculture,question_type=multiple-choice,model=vlm", priority: 1}
     {description: "mmmu:subject=Architecture_and_Engineering,question_type=multiple-choice,model=vlm", priority: 1}
     {description: "mmmu:subject=Art,question_type=multiple-choice,model=vlm", priority: 1}
@@ -158,6 +157,11 @@
     # Image perturbations
     {description: "a_okvqa:model=vlm,data_augmentation=instagram", priority: 1}
 
+    {description: "unicorn:subject=OODCV-VQA,model=vlm", priority: 1}
+    {description: "unicorn:subject=Sketchy-VQA,model=vlm", priority: 1}
+    {description: "bingo:subject=Region,model=vlm", priority: 1}
+    {description: "bingo:subject=OCR,model=vlm", priority: 1}
+
     ####################################################################################################################
     # Multilinguality: Does the model support non-English languages?
     ####################################################################################################################
@@ -175,11 +179,4 @@
 
     # TODO: ablate the number of in-context examples with VQAv2
 
-=======
-    
-    {description: "unicorn:subject=OODCV-VQA,model=vlm", priority: 1}
-    {description: "unicorn:subject=Sketchy-VQA,model=vlm", priority: 1}
-    {description: "bingo:subject=Region,model=vlm", priority: 1}
-    {description: "bingo:subject=OCR,model=vlm", priority: 1}
->>>>>>> 6246d938
 ]