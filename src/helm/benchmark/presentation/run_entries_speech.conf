--- conflicted
+++ resolved
@@ -31,14 +31,6 @@
     {description: "covost2:source_language=English,target_language=Chinese,model=audiolm", priority: 1}
 
     # There are other languages in the multilinguality aspect
-<<<<<<< HEAD
-    {description: "multilingual_librispeech:language=Dutch,model=audiolm", priority: 1}
-    {description: "multilingual_librispeech:language=Spanish,model=audiolm", priority: 1}
-    {description: "multilingual_librispeech:language=Italian,model=audiolm", priority: 1}
-    {description: "multilingual_librispeech:language=German,model=audiolm", priority: 1}
-    {description: "multilingual_librispeech:language=French,model=audiolm", priority: 1}
-    {description: "multilingual_librispeech:language=Portuguese,model=audiolm", priority: 1}
-=======
     # {description: "multilingual_librispeech:language=Dutch,model=audiolm", priority: 1}
     # {description: "multilingual_librispeech:language=Spanish,model=audiolm", priority: 1}
     # {description: "multilingual_librispeech:language=Italian,model=audiolm", priority: 1}
@@ -46,10 +38,13 @@
     # {description: "multilingual_librispeech:language=French,model=audiolm", priority: 1}
     # {description: "multilingual_librispeech:language=Portuguese,model=audiolm", priority: 1}
     # {description: "multilingual_librispeech:language=Polish,model=audiolm", priority: 1}
->>>>>>> f8994363
 
     {description: "fleurs:language=Finnish,model=audiolm", priority: 1}
     {description: "fleurs:language=English,model=audiolm", priority: 1}
+    {description: "fleurs:language=Hebrew,model=audiolm", priority: 1}
+    {description: "fleurs:language=Zulu,model=audiolm", priority: 1}
+    {description: "fleurs:language=Bengali,model=audiolm", priority: 1}
+    {description: "fleurs:language=Thai,model=audiolm", priority: 1}
     {description: "fleurs:language=Mandarin_Chinese,model=audiolm", priority: 1}
 
     {description: "common_voice_15:language=English,model=audiolm", priority: 1}
