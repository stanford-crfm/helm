import itertools
from typing import Any, Callable, List, Dict, Optional, Set

from helm.common.hierarchical_logger import hlog, htrack
from helm.common.object_spec import ObjectSpec
from helm.benchmark.adaptation.adapters.adapter_factory import (
    ADAPT_LANGUAGE_MODELING,
    ADAPT_MULTIPLE_CHOICE_JOINT,
    ADAPT_MULTIPLE_CHOICE_SEPARATE_ORIGINAL,
    ADAPT_MULTIPLE_CHOICE_SEPARATE_CALIBRATED,
    ADAPT_GENERATION,
    ADAPT_RANKING_BINARY,
)
from helm.benchmark.adaptation.adapters.binary_ranking_adapter import BinaryRankingAdapter
from helm.benchmark.adaptation.adapter_spec import AdapterSpec
from .metrics.metric import MetricSpec
from .run_expander import (
    RUN_EXPANDERS,
    GlobalPrefixRunExpander,
    StopRunExpander,
    ChatMLRunExpander,
    AddToStopRunExpander,
    IncreaseMaxTokensRunExpander,
<<<<<<< HEAD
    FormatPromptRunExpander,
=======
    IncreaseTemperatureRunExpander,
>>>>>>> d69a6e69
)
from .runner import RunSpec
from .scenarios.lex_glue_scenario import (
    get_lex_glue_max_train_instances,
    get_lex_glue_instructions,
    get_lex_glue_max_tokens,
    get_lex_glue_task_type,
)
from .scenarios.scenario import ScenarioSpec
from .scenarios.big_bench_scenario import BIGBenchScenario
from .scenarios.msmarco_scenario import MSMARCOScenario
from .scenarios.numeracy_scenario import get_numeracy_adapter_spec, RELTYPE_INFO
from .scenarios.copyright_scenario import datatag2hash_code
from .scenarios.raft_scenario import get_raft_instructions
from .scenarios.lextreme_scenario import (
    get_lextreme_instructions,
    get_lextreme_max_train_instances,
    get_lextreme_max_tokens,
    TaskType,
    get_lextreme_task_type,
)
from helm.proxy.models import (
    get_model,
    NO_NEWLINES_TAG,
    NLG_PREFIX_TAG,
    CHATML_MODEL_TAG,
    OPENAI_CHATGPT_MODEL_TAG,
<<<<<<< HEAD
    ANTHROPIC_MODEL_TAG,
=======
    BUGGY_TEMP_0_TAG,
>>>>>>> d69a6e69
)
from helm.common.general import singleton
import anthropic
from helm.proxy.clients.anthropic_client import AnthropicClient


############################################################
# Prototypical adapter specs


def format_instructions(instructions: str) -> str:
    if len(instructions) > 0:
        instructions += "\n"
    return instructions


def get_multiple_choice_joint_adapter_spec(
    instructions: str,
    input_noun: Optional[str],
    output_noun: str,
    num_outputs: int = 5,
    max_train_instances: int = 5,
    max_tokens: int = 5,
    sample_train: bool = True,
    **kwargs,
) -> AdapterSpec:
    """
    [instructions]

    [input_noun]: [input]
    [reference_1]
    ...
    [reference_k]
    [output_noun]: [output]

    [input_noun]: [input]
    [reference_1]
    ...
    [reference_k]
    [output_noun]:
    """

    return AdapterSpec(
        method=ADAPT_MULTIPLE_CHOICE_JOINT,
        instructions=format_instructions(instructions),
        input_prefix=f"{input_noun}: " if input_noun is not None else "",
        input_suffix="\n" if input_noun is not None else "",
        output_prefix=f"{output_noun}: ",
        output_suffix="\n",
        max_train_instances=max_train_instances,
        num_outputs=num_outputs,
        max_tokens=max_tokens,
        temperature=0.0,
        stop_sequences=["\n"],
        sample_train=sample_train,
        **kwargs,
    )


def get_multiple_choice_separate_adapter_spec(method: str, empty_input: bool = False) -> AdapterSpec:
    """
    [input] [reference_i]
    or
    [reference_i]
    """
    assert method in {ADAPT_MULTIPLE_CHOICE_SEPARATE_ORIGINAL, ADAPT_MULTIPLE_CHOICE_SEPARATE_CALIBRATED}

    return AdapterSpec(
        method=method,
        instructions="",
        input_prefix="",
        input_suffix="",
        output_prefix=" " if not empty_input else "",
        output_suffix="",
        # Separate is basically language modeling, so can't easily use in-context examples
        max_train_instances=0,
        num_outputs=1,
        max_tokens=0,
        temperature=0.0,
    )


def get_multiple_choice_adapter_spec(
    method: str,
    instructions: str,
    input_noun: Optional[str],
    output_noun: str,
    max_train_instances: int = 5,
    num_outputs: int = 5,
    max_tokens: int = 1,
    empty_input: bool = False,
    sample_train: bool = True,
    **kwargs,
):
    """
    Toggle between joint and separate adapters.
    """
    if method == ADAPT_MULTIPLE_CHOICE_JOINT:
        return get_multiple_choice_joint_adapter_spec(
            instructions,
            input_noun,
            output_noun,
            max_train_instances=max_train_instances,
            num_outputs=num_outputs,
            max_tokens=max_tokens,
            sample_train=sample_train,
            **kwargs,
        )
    elif method in {ADAPT_MULTIPLE_CHOICE_SEPARATE_ORIGINAL, ADAPT_MULTIPLE_CHOICE_SEPARATE_CALIBRATED}:
        return get_multiple_choice_separate_adapter_spec(method, empty_input)
    else:
        raise ValueError(f"Invalid adaptation method: {method}")


def get_ranking_binary_adapter_spec(
    instructions: str = "",
    document_noun: str = "Passage",
    query_noun: str = "Query",
    output_prefix: str = "Does the passage answer the query?",
    output_noun: str = "Answer",
    max_train_instances: int = 4,
    num_outputs: int = 1,
    num_train_trials: int = 1,
    temperature: float = 0.0,
    max_tokens: int = 5,
    **kwargs,
) -> AdapterSpec:
    """
    [instructions]

    [object_noun]: [object]
    [query_noun]: [query]
    [prompt_noun]: [prompt_content]
    [output_noun]: [output]

    ...

    [object_noun]: [object]
    [query_noun]: [query]
    [prompt_noun]: [prompt_content]
    [output_noun]: [output]

    [object_noun]: [object]
    [query_noun]: [query]
    [prompt_noun]: [prompt_content]
    [output_noun]: [output]
    """
    msg = (
        "There must be an even number of in-context examples to ensure that"
        "an equal number of positive and negative examples are included."
    )
    assert max_train_instances % 2 == 0, msg
    max_train_instances = int(max_train_instances / 2)

    return AdapterSpec(
        method=ADAPT_RANKING_BINARY,
        instructions=format_instructions(instructions),
        input_prefix=f"{query_noun}: ",
        input_suffix="\n",
        reference_prefix=f"{document_noun}: ",
        reference_suffix="\n",
        output_prefix=f"{output_prefix}\n{output_noun}: ",
        max_train_instances=max_train_instances,
        num_outputs=num_outputs,
        num_train_trials=num_train_trials,
        temperature=temperature,
        max_tokens=max_tokens,
        **kwargs,
    )


def get_completion_adapter_spec(
    instructions: str = "",
    input_prefix: str = "",
    output_prefix: str = "",
    output_suffix: str = "",
    max_train_instances: int = 0,
    temperature: float = 0.0,
    num_outputs: int = 1,
    max_tokens: int = 100,
    stop_sequences: Optional[List] = None,  # default value of `stop_sequences` is no stop sequence,
    **kwargs,
) -> AdapterSpec:
    """
    [input][output_prefix][output][output_suffix]

    [input][output_prefix]
    """
    if stop_sequences is None:
        stop_sequences = []

    return AdapterSpec(
        method=ADAPT_GENERATION,
        instructions=format_instructions(instructions),
        input_prefix=input_prefix,
        input_suffix="",
        output_prefix=output_prefix,
        output_suffix=output_suffix,
        max_train_instances=max_train_instances,
        temperature=temperature,
        num_outputs=num_outputs,
        max_tokens=max_tokens,
        stop_sequences=stop_sequences,
        **kwargs,
    )


def get_generation_adapter_spec(
    instructions: str = "",
    input_noun: Optional[str] = None,
    newline_after_input_noun: bool = False,
    output_noun: Optional[str] = None,
    newline_after_output_noun: bool = False,
    max_train_instances: int = 5,
    num_outputs: int = 1,
    max_tokens: int = 5,
    stop_sequences: Optional[List] = None,  # default value of `stop_sequences` is ["\n"]
    temperature: float = 0.0,
) -> AdapterSpec:
    """
    [instructions]

    [input_noun]: [input]
    [output_noun]: [output]

    [input_noun]: [input]
    [output_noun]:
    """

    def format_prefix(noun: Optional[str], append_new_line: bool) -> str:
        """
        When `append_new_line` is False:
            [input_noun]: [input]

        When `append_new_line` is True:
            [input_noun]:
            [input]
        """
        prefix: str = f"{noun}:" if noun is not None else ""
        if len(prefix) > 0:
            prefix += "\n" if append_new_line else " "
        return prefix

    if stop_sequences is None:
        stop_sequences = ["\n"]

    return AdapterSpec(
        method=ADAPT_GENERATION,
        instructions=format_instructions(instructions),
        input_prefix=format_prefix(input_noun, append_new_line=newline_after_input_noun),
        input_suffix="\n",
        output_prefix=format_prefix(output_noun, append_new_line=newline_after_output_noun),
        output_suffix="\n",
        max_train_instances=max_train_instances,
        num_outputs=num_outputs,
        max_tokens=max_tokens,
        temperature=temperature,
        stop_sequences=stop_sequences,
    )


def get_language_modeling_adapter_spec() -> AdapterSpec:
    """
    Used for language modeling.
    """
    return AdapterSpec(
        method=ADAPT_LANGUAGE_MODELING,
        instructions="",
        input_prefix="",
        input_suffix="",
        output_prefix="",
        output_suffix="",
        max_train_instances=0,
        num_outputs=1,
        max_tokens=0,
        temperature=0.0,
    )


def get_summarization_adapter_spec(num_sents: Optional[int], max_train_instances: int = 5, **kwargs) -> AdapterSpec:
    """
    Used for summarization.
    """

    if num_sents == 1:
        out_pref = "Summarize the above article in 1 sentence.\n"
    elif num_sents is None:
        out_pref = "Summarize the above article.\n"
    else:
        out_pref = f"Summarize the above article in {num_sents} sentences.\n"

    return AdapterSpec(
        method=ADAPT_GENERATION,
        instructions="",
        input_prefix="###\nArticle: ",
        input_suffix="\n\n",
        output_prefix=out_pref,
        output_suffix="\n",
        max_train_instances=max_train_instances,
        num_outputs=1,
        stop_sequences=["###"],  # Separator between few-shot instances.
        **kwargs,
    )


def get_machine_translation_adapter_spec(
    source_language, target_language, max_train_instances, **kwargs
) -> AdapterSpec:
    """
    Used for machine translation.
    """
    return AdapterSpec(
        method=ADAPT_GENERATION,
        instructions=f"Translate {source_language} to {target_language}:",
        input_prefix="",
        input_suffix=" = ",
        output_prefix="",
        output_suffix="\n",
        max_train_instances=max_train_instances,
        num_outputs=1,
        stop_sequences=["\n\n"],
        temperature=0.0,
        **kwargs,
    )


############################################################
# Examples of scenario and adapter specs


def get_scenario_spec1() -> ScenarioSpec:
    return ScenarioSpec(
        class_name="helm.benchmark.scenarios.simple_scenarios.Simple1Scenario",
        args={"num_input_tokens": 5, "vocab_size": 20, "num_train_instances": 10, "num_test_instances": 10},
    )


def get_scenario_spec_tiny():
    return ScenarioSpec(
        class_name="helm.benchmark.scenarios.simple_scenarios.Simple1Scenario",
        args={"num_input_tokens": 5, "vocab_size": 20, "num_train_instances": 2, "num_test_instances": 2},
    )


def get_adapter_spec1() -> AdapterSpec:
    return AdapterSpec(
        method=ADAPT_GENERATION,
        instructions="Please solve the following problem.\n",
        max_train_instances=5,
        max_eval_instances=10,
        num_outputs=3,
        num_train_trials=3,
        model="simple/model1",
        temperature=1,
        stop_sequences=["."],
    )


############################################################
# Metrics


def get_basic_metric_specs(names: List[str]) -> List[MetricSpec]:
    return [MetricSpec(class_name="helm.benchmark.basic_metrics.BasicMetric", args={"names": names})]


def get_exact_match_metric_specs() -> List[MetricSpec]:
    return get_basic_metric_specs(
        ["exact_match", "quasi_exact_match", "prefix_exact_match", "quasi_prefix_exact_match"]
    )


def get_f1_metric_specs() -> List[MetricSpec]:
    return get_basic_metric_specs(["exact_match", "quasi_exact_match", "f1_score"])


def get_classification_metric_specs(delimiter: Optional[str] = None) -> List[MetricSpec]:
    return [
        MetricSpec(
            class_name="helm.benchmark.classification_metrics.ClassificationMetric", args={"delimiter": delimiter}
        )
    ]


def get_bbq_metric_specs() -> List[MetricSpec]:
    return [MetricSpec(class_name="helm.benchmark.bbq_metrics.BBQMetric", args={})] + get_exact_match_metric_specs()


def get_msmarco_metric_specs(track: str, rank: Optional[int] = None) -> List[MetricSpec]:
    # Names of the measures we want to compute.
    measure_names = MSMARCOScenario.MEASURE_NAMES[track]
    multiple_relevance_values = set(MSMARCOScenario.GOLD_RELATIONS[track]) != {1}

    return [
        MetricSpec(
            class_name="helm.benchmark.ranking_metrics.RankingMetric",
            args={
                "method": ADAPT_RANKING_BINARY,
                "measure_names": measure_names,
                "correct_output": BinaryRankingAdapter.RANKING_CORRECT_LABEL,
                "wrong_output": BinaryRankingAdapter.RANKING_WRONG_LABEL,
                "rank": rank,
                "multiple_relevance_values": multiple_relevance_values,
            },
        ),
    ] + get_basic_metric_specs(names=[])


def get_toxicity_metric_specs() -> List[MetricSpec]:
    return [
        MetricSpec(class_name="helm.benchmark.toxicity_metrics.ToxicityMetric", args={}),
    ]


def get_bias_metric_specs() -> List[MetricSpec]:
    demographic_categories = ["race", "gender"]
    target_categories = ["adjective", "profession"]
    cross_dem_target = itertools.product(demographic_categories, target_categories)

    return [
        MetricSpec(
            class_name="helm.benchmark.bias_metrics.BiasMetric",
            args={"mode": "associations", "demographic_category": dem, "target_category": tgt},
        )
        for dem, tgt in cross_dem_target
    ] + [
        MetricSpec(
            class_name="helm.benchmark.bias_metrics.BiasMetric",
            args={"mode": "representation", "demographic_category": dem},
        )
        for dem in demographic_categories
    ]


def get_generative_harms_metric_specs(include_basic_metrics: bool = False) -> List[MetricSpec]:
    return (
        get_bias_metric_specs()
        + get_toxicity_metric_specs()
        + (get_basic_metric_specs([]) if include_basic_metrics else [])
    )


def get_summarization_metric_specs(args: Dict[str, Any]) -> List[MetricSpec]:
    return [
        MetricSpec(class_name="helm.benchmark.summarization_metrics.SummarizationMetric", args=args)
    ] + get_basic_metric_specs([])


def get_srn_metric_specs() -> List[MetricSpec]:
    return get_basic_metric_specs(["f1_set_match", "iou_set_match", "exact_set_match"])


def get_numeracy_metric_specs(run_solver: bool = False) -> List[MetricSpec]:
    metric_specs: List[MetricSpec] = get_basic_metric_specs(
        ["exact_match", "quasi_exact_match", "absolute_value_difference"]
    )

    # The solvers are slow to run so make them skippable
    if run_solver:
        metric_specs += [
            MetricSpec(class_name="helm.benchmark.numeracy_metrics.DistanceMetric", args={}),
        ]
    return metric_specs


def get_math_metric_specs(use_chain_of_thought: bool = True) -> List[MetricSpec]:
    return get_basic_metric_specs(["math_equiv_chain_of_thought" if use_chain_of_thought else "math_equiv"])


def get_copyright_metric_specs(args: Optional[Dict] = None) -> List[MetricSpec]:
    if args is None:
        args = {}
    return [
        MetricSpec(
            class_name="helm.benchmark.copyright_metrics.BasicCopyrightMetric",
            args={**args, "name": "longest_common_prefix_length"},
        ),
        MetricSpec(
            class_name="helm.benchmark.copyright_metrics.BasicCopyrightMetric",
            args={**args, "name": "edit_distance"},
        ),
        MetricSpec(
            class_name="helm.benchmark.copyright_metrics.BasicCopyrightMetric",
            args={**args, "name": "edit_similarity"},
        ),
    ] + get_basic_metric_specs([])


def get_disinformation_metric_specs(args: Optional[Dict] = None) -> List[MetricSpec]:
    if args is None:
        args = {}
    return [
        MetricSpec(class_name="helm.benchmark.disinformation_metrics.DisinformationHumanEvalMetrics", args={**args}),
        MetricSpec(class_name="helm.benchmark.disinformation_metrics.DisinformationMetric", args={"name": "self_bleu"}),
        MetricSpec(
            class_name="helm.benchmark.disinformation_metrics.DisinformationMetric",
            args={"name": "monte_carlo_entropy"},
        ),
    ] + get_basic_metric_specs([])


def get_code_metric_specs(dataset: str, timeout: float) -> List[MetricSpec]:
    if dataset == "humaneval":
        return get_basic_metric_specs(["code_eval_acc", "pass"])
    else:  # APPS.
        args: Dict[str, Any] = {"names": ["test_avg", "strict_acc"], "timeout": timeout}
        return [MetricSpec(class_name="helm.benchmark.code_metrics.APPSMetric", args=args)]


def get_open_ended_generation_metric_specs() -> List[MetricSpec]:
    return get_basic_metric_specs(["exact_match", "quasi_exact_match", "f1_score", "rouge_l", "bleu_1", "bleu_4"])


def get_machine_translation_metric_specs() -> List[MetricSpec]:
    return [
        MetricSpec(class_name="helm.benchmark.machine_translation_metrics.MachineTranslationMetric", args={})
    ] + get_basic_metric_specs([])


############################################################
# Run specs


def get_simple1_spec() -> RunSpec:
    """A run spec for debugging."""
    return RunSpec(
        name="simple1",
        scenario_spec=get_scenario_spec1(),
        adapter_spec=get_adapter_spec1(),
        metric_specs=get_basic_metric_specs([]),
        groups=[],
    )


def get_bbq_spec(subject: str, method: str = ADAPT_MULTIPLE_CHOICE_JOINT) -> RunSpec:
    scenario_spec = ScenarioSpec(
        class_name="helm.benchmark.scenarios.bbq_scenario.BBQScenario", args={"subject": subject}
    )
    adapter_spec = get_multiple_choice_adapter_spec(
        method=method,
        instructions="The following are multiple choice questions (with answers).",
        input_noun="Passage",
        output_noun="Answer",
    )
    metric_specs = get_bbq_metric_specs()

    return RunSpec(
        name=f"bbq:subject={subject},method={method}",
        scenario_spec=scenario_spec,
        adapter_spec=adapter_spec,
        metric_specs=metric_specs,
        groups=["bbq"],
    )


def get_msmarco_spec(track: str, valid_topk: Optional[int] = None) -> RunSpec:
    valid_topk = None if valid_topk is None else int(valid_topk)
    scenario_spec = ScenarioSpec(
        class_name="helm.benchmark.scenarios.msmarco_scenario.MSMARCOScenario",
        args={"track": track, "valid_topk": valid_topk},
    )

    adapter_spec: AdapterSpec = get_ranking_binary_adapter_spec(max_train_instances=4, stop_sequences=["\n"])

    return RunSpec(
        name=f"msmarco:track={track},valid_topk={valid_topk}",
        scenario_spec=scenario_spec,
        adapter_spec=adapter_spec,
        metric_specs=get_msmarco_metric_specs(track=track, rank=valid_topk),
        groups=[f"msmarco_{track}"],
    )


def get_bold_spec(subject: str) -> RunSpec:
    scenario_spec = ScenarioSpec(
        class_name="helm.benchmark.scenarios.bold_scenario.BOLDScenario", args={"subject": subject}
    )

    adapter_spec = get_completion_adapter_spec(
        temperature=0.9,  # Set to approximate nucleus sampling conditions.
        max_tokens=20,  # See Table 8 of RealToxicityPrompts: https://arxiv.org/pdf/2009.11462.pdf
    )

    return RunSpec(
        name=f"bold:subject={subject}",
        scenario_spec=scenario_spec,
        adapter_spec=adapter_spec,
        metric_specs=get_generative_harms_metric_specs(include_basic_metrics=True),
        groups=["bold"],
    )


def get_civil_comments_spec(demographic: str) -> RunSpec:
    scenario_spec = ScenarioSpec(
        class_name="helm.benchmark.scenarios.civil_comments_scenario.CivilCommentsScenario",
        args={"demographic": demographic},
    )

    adapter_spec = get_generation_adapter_spec(input_noun="Passage", output_noun="Answer")

    return RunSpec(
        name=f"civil_comments:demographic={demographic}",
        scenario_spec=scenario_spec,
        adapter_spec=adapter_spec,
        metric_specs=get_exact_match_metric_specs()
        + get_generative_harms_metric_specs()
        + get_classification_metric_specs(),
        groups=["civil_comments"],
    )


def get_mmlu_spec(subject: str, method: str = ADAPT_MULTIPLE_CHOICE_JOINT) -> RunSpec:
    scenario_spec = ScenarioSpec(
        class_name="helm.benchmark.scenarios.mmlu_scenario.MMLUScenario", args={"subject": subject}
    )

    adapter_spec = get_multiple_choice_adapter_spec(
        method=method,
        instructions=f"The following are multiple choice questions (with answers) about {subject.replace('_', ' ')}.",
        input_noun="Question",
        output_noun="Answer",
    )

    return RunSpec(
        name=f"mmlu:subject={subject},method={method}",
        scenario_spec=scenario_spec,
        adapter_spec=adapter_spec,
        metric_specs=get_exact_match_metric_specs(),
        groups=["mmlu"],
    )


def get_interactive_qa_mmlu_spec(subject: str) -> RunSpec:
    scenario_spec = ScenarioSpec(
        class_name="helm.benchmark.scenarios.interactive_qa_mmlu_scenario.InteractiveQAMMLUScenario",
        args={"subject": subject},
    )

    adapter_spec = get_multiple_choice_adapter_spec(
        method=ADAPT_MULTIPLE_CHOICE_JOINT,
        instructions=f"The following are multiple choice questions (with answers) about {subject.replace('_', ' ')}.",
        input_noun="Question",
        output_noun="Answer",
    )
    return RunSpec(
        name=f"interactive_qa_mmlu:subject={subject}",
        scenario_spec=scenario_spec,
        adapter_spec=adapter_spec,
        metric_specs=get_exact_match_metric_specs(),
        groups=["mmlu"],
    )


def get_wikifact_spec(k: str, subject: str) -> RunSpec:
    scenario_spec = ScenarioSpec(
        class_name="helm.benchmark.scenarios.wikifact_scenario.WIKIFactScenario",
        args={"subject": subject},
    )

    adapter_spec = get_completion_adapter_spec(
        output_prefix=" ",  # Separate subject and predicate by a space
        output_suffix="\n",
        max_train_instances=5,
        num_outputs=int(k),  # We will measure accuracy@k
        temperature=1.0,  # Need temperature=1 so that we can get diverse answers among the top k predictions.
        max_tokens=8,  # Number of tokens for the longest answer in the dataset
        stop_sequences=["\n"],
    )

    return RunSpec(
        name=f"wikifact:k={k},subject={subject}",
        scenario_spec=scenario_spec,
        adapter_spec=adapter_spec,
        metric_specs=get_exact_match_metric_specs() + get_generative_harms_metric_specs(),
        groups=["wikifact"],
    )


def get_commonsense_spec(dataset: str, method: str) -> RunSpec:
    scenario_spec = ScenarioSpec(
        class_name="helm.benchmark.scenarios.commonsense_scenario.CommonSenseScenario",
        args={"dataset": dataset},
    )

    adapter_spec = get_multiple_choice_adapter_spec(
        method=method,
        instructions="The following are multiple choice questions (with answers) about common sense.",
        input_noun="Question",
        output_noun="Answer",
    )

    return RunSpec(
        name=f"commonsense:dataset={dataset},method={method}",
        scenario_spec=scenario_spec,
        adapter_spec=adapter_spec,
        metric_specs=get_exact_match_metric_specs(),
        groups=[dataset],
    )


def get_quac_spec() -> RunSpec:
    scenario_spec = ScenarioSpec(class_name="helm.benchmark.scenarios.quac_scenario.QuACScenario", args={})

    adapter_spec = get_generation_adapter_spec(input_noun=None, output_noun="Answer", max_tokens=100)

    return RunSpec(
        name="quac",
        scenario_spec=scenario_spec,
        adapter_spec=adapter_spec,
        metric_specs=get_f1_metric_specs() + get_generative_harms_metric_specs(),
        groups=["quac"],
    )


def get_news_qa_spec() -> RunSpec:
    scenario_spec = ScenarioSpec(class_name="helm.benchmark.scenarios.newsqa_scenario.NewsQAScenario", args={})

    # max_tokens=50 because answers are at most 13 words
    adapter_spec = get_generation_adapter_spec(input_noun="Passage", output_noun="Answer", max_tokens=50)

    return RunSpec(
        name="news_qa",
        scenario_spec=scenario_spec,
        adapter_spec=adapter_spec,
        metric_specs=get_f1_metric_specs() + get_generative_harms_metric_specs(),
        groups=["news_qa"],
    )


def get_truthful_qa_spec(task: str, method: str = ADAPT_MULTIPLE_CHOICE_JOINT) -> RunSpec:
    scenario_spec = ScenarioSpec(
        class_name="helm.benchmark.scenarios.truthful_qa_scenario.TruthfulQAScenario",
        args={"task": task},
    )

    adapter_spec = get_multiple_choice_adapter_spec(
        method=method, instructions="", input_noun="Question", output_noun="Answer"
    )

    return RunSpec(
        name=f"truthful_qa:task={task},method={method}",
        scenario_spec=scenario_spec,
        adapter_spec=adapter_spec,
        metric_specs=get_exact_match_metric_specs(),
        groups=["truthful_qa"],
    )


def get_twitter_aae_spec(demographic: str) -> RunSpec:
    scenario_spec = ScenarioSpec(
        class_name="helm.benchmark.scenarios.twitter_aae_scenario.TwitterAAEScenario",
        args={"demographic": demographic},
    )

    return RunSpec(
        name=f"twitter_aae:demographic={demographic}",
        scenario_spec=scenario_spec,
        adapter_spec=get_language_modeling_adapter_spec(),
        metric_specs=get_basic_metric_specs([]),
        groups=["twitter_aae", f"twitter_aae_{demographic}"],
    )


def get_real_toxicity_prompts_spec() -> RunSpec:
    scenario_spec = ScenarioSpec(
        class_name="helm.benchmark.scenarios.real_toxicity_prompts_scenario.RealToxicityPromptsScenario", args={}
    )

    # Create AdapterSpec based on the RealToxicityPrompts paper: https://arxiv.org/pdf/2009.11462.pdf
    adapter_spec = get_completion_adapter_spec(
        temperature=0.9,  # "We use a temperature of 1 during generation..."
        # Rishi: This is a bit different though, since they also do nucleus sampling, which we don't.
        max_tokens=20,  # "We generate up to 20 tokens per example..."
        # We capped `num_outputs` at 5 since the Cohere API only allows up to 5 completions per request.
        # Also, setting a high value for `num_outputs` makes the models seem more toxic than they actually are.
        # Therefore, in addition to computing the "empirical probability of generating a span with
        # Toxicity >= 0.5 at least once over k generations," we also compute the fraction of all completions that
        # are toxic (see toxicity_metrics.py).
        num_outputs=5,  # "...the expected maximum toxicity over k = 25 generations..."
    )

    return RunSpec(
        name="real_toxicity_prompts",
        scenario_spec=scenario_spec,
        adapter_spec=adapter_spec,
        metric_specs=get_generative_harms_metric_specs(include_basic_metrics=True),
        groups=["real_toxicity_prompts"],
    )


def get_synthetic_reasoning_natural_spec(difficulty: str) -> RunSpec:
    scenario_spec = ScenarioSpec(
        class_name="helm.benchmark.scenarios.synthetic_reasoning_natural_scenario.SRNScenario",
        args={"difficulty": difficulty},
    )

    adapter_spec = get_generation_adapter_spec(
        instructions="Please solve the following problem.",
        input_noun="Rules",
        newline_after_input_noun=True,
        output_noun=None,
        max_train_instances=3,  # limited by the context length
        max_tokens=20,
    )

    return RunSpec(
        name=f"synthetic_reasoning_natural:difficulty={difficulty}",
        scenario_spec=scenario_spec,
        adapter_spec=adapter_spec,
        metric_specs=get_srn_metric_specs() + get_generative_harms_metric_specs(),
        groups=["synthetic_reasoning", "synthetic_reasoning_natural"],
    )


def get_gsm_spec() -> RunSpec:
    scenario_spec = ScenarioSpec(class_name="helm.benchmark.scenarios.gsm_scenario.GSM8KScenario", args={})

    # Create AdapterSpec based on the GSM8K paper: https://arxiv.org/pdf/2110.14168.pdf
    adapter_spec = get_generation_adapter_spec(
        input_noun="Q",
        output_noun="A",
        max_train_instances=5,  # Due to limited context and long example length
        max_tokens=400,  # The paper uses 400 tokens as the max sample length
        stop_sequences=["\n\n"],  # Since answer may contain newlines, we use two as SEP
    )

    return RunSpec(
        name="gsm",
        scenario_spec=scenario_spec,
        adapter_spec=adapter_spec,
        metric_specs=get_basic_metric_specs(["exact_match_indicator"]) + get_generative_harms_metric_specs(),
        groups=["gsm"],
    )


def get_raft_spec(subset: str) -> RunSpec:
    scenario_spec = ScenarioSpec(
        class_name="helm.benchmark.scenarios.raft_scenario.RAFTScenario", args={"subset": subset}
    )

    adapter_spec = get_generation_adapter_spec(
        instructions=get_raft_instructions(subset),
        input_noun=None,
        output_noun="Label",
        max_tokens=30,  # at most ~50 characters per label
    )

    return RunSpec(
        name=f"raft:subset={subset}",
        scenario_spec=scenario_spec,
        adapter_spec=adapter_spec,
        metric_specs=get_exact_match_metric_specs()
        + get_generative_harms_metric_specs()
        + get_classification_metric_specs(),
        groups=["raft"],
    )


def get_numeracy_spec(
    relation_type: str = "linear", mode: str = "function", seed: str = "0", run_solver: str = "False"
) -> RunSpec:
    run_solver: bool = True if run_solver == "True" else False  # type: ignore
    random_seed = int(seed)
    scenario_spec = ScenarioSpec(
        class_name="helm.benchmark.scenarios.numeracy_scenario.NumeracyScenario",
        args={"seed": random_seed, "relation_type": relation_type, "mode": mode},
    )

    if mode in ["example", "standard"]:
        # Test a model's ability to impute datapoints for a given (example or randomly sampled) relation.
        adapter_args: Dict[str, Any] = {
            "max_train_instances": 100,
            "max_eval_instances": 100,
            "dim": RELTYPE_INFO[relation_type].num_variables + 1,
        }
    elif mode == "function":
        # Test a model's ability to impute datapoints for randomly sampled relations
        # (resampled for each evaluation point).
        adapter_args = {
            "instructions": "",
            "max_train_instances": 0,  # Turn off general version of `function` mode because it doesn't cleanly
            # capture a higher-order version of this task / is a little convoluted
            # for models, currently.
            # (In the general version, the model sees other relations of the same class,
            # and needs to impute a datapoint for the last one. Presumably, inferring
            # the class - eg. the degree of the relation - would help.)
            "max_eval_instances": 1000,
            "dim": RELTYPE_INFO[relation_type].num_variables + 1,
            "instance_prefix": "\n\n",
        }
    else:
        raise ValueError(f"Invalid mode: {mode}")

    adapter_spec = get_numeracy_adapter_spec(**adapter_args)  # Construct the AdapterSpec using a helper function.
    # `get_numeracy_adapter_spec` is defined in numeracy_scenario.py
    # because it is used within the scenario to construct the instances themselves.

    return RunSpec(
        name=f"numeracy:relation_type={relation_type},mode={mode}",
        scenario_spec=scenario_spec,
        adapter_spec=adapter_spec,
        metric_specs=get_numeracy_metric_specs(run_solver),  # type: ignore
        groups=["numeracy"],
    )


def get_math_spec(
    subject: str,
    level: str,
    use_official_examples: str = "False",
    use_chain_of_thought: str = "False",
) -> RunSpec:
    use_official_examples: bool = use_official_examples == "True"  # type: ignore
    use_chain_of_thought: bool = use_chain_of_thought == "True"  # type: ignore
    if use_chain_of_thought:
        assert not use_official_examples, "Cannot use official examples when use_chain_of_thought is True."
    scenario_spec = ScenarioSpec(
        class_name="helm.benchmark.scenarios.math_scenario.MATHScenario",
        args={
            "subject": subject,
            "level": level,
            "use_official_examples": use_official_examples,
            "use_chain_of_thought": use_chain_of_thought,
        },
    )

    if use_chain_of_thought:  # Include the solution in the output as per https://arxiv.org/abs/2201.11903
        output_prefix = "Answer: "  # Don't include LaTeX '$' delimiters
        output_suffix = "\n"
        instance_prefix = "###\n"  # Don't include LaTeX '$' delimiters
        max_tokens = 400  # Increase the number of tokens to generate
        stop_sequences = ["###"]  # Break at the next instance; extraneous output will be stripped out
        groups = ["math_chain_of_thought"]
    else:
        output_prefix = "Answer: $"
        output_suffix = "$\n"
        instance_prefix = "###\n"
        max_tokens = 20
        stop_sequences = ["$"]  # Break at the nearest LaTeX closing delimiter
        groups = ["math_regular"]

    adapter_spec = AdapterSpec(
        method=ADAPT_GENERATION,
        instructions="Given a mathematics problem, determine the answer. Simplify your answer as much as possible.\n",
        max_train_instances=8,
        num_outputs=1,
        temperature=0.0,
        stop_sequences=stop_sequences,
        max_tokens=max_tokens,
        input_prefix="Problem: ",
        input_suffix="\n",
        output_prefix=output_prefix,
        output_suffix=output_suffix,
        instance_prefix=instance_prefix,
    )

    return RunSpec(
        name=f"math:subject={subject},level={level},"
        f"use_official_examples={use_official_examples},use_chain_of_thought={use_chain_of_thought}",
        scenario_spec=scenario_spec,
        adapter_spec=adapter_spec,
        metric_specs=get_math_metric_specs(use_chain_of_thought) + get_generative_harms_metric_specs(),  # type: ignore
        groups=groups,
    )


def get_boolq_spec(only_contrast=False) -> RunSpec:
    scenario_spec = ScenarioSpec(
        class_name="helm.benchmark.scenarios.boolq_scenario.BoolQScenario", args={"only_contrast": only_contrast}
    )

    adapter_spec = get_generation_adapter_spec(input_noun="Passage", output_noun="Answer")

    return RunSpec(
        name="boolq" + (":only_contrast=True" if only_contrast else ""),
        scenario_spec=scenario_spec,
        adapter_spec=adapter_spec,
        metric_specs=get_exact_match_metric_specs() + get_generative_harms_metric_specs(),
        groups=["boolq"],
    )


def get_lsat_qa_spec(task: str, method: str = ADAPT_MULTIPLE_CHOICE_JOINT) -> RunSpec:
    scenario_spec = ScenarioSpec(
        class_name="helm.benchmark.scenarios.lsat_qa_scenario.LSATScenario", args={"task": task}
    )

    adapter_spec = get_multiple_choice_adapter_spec(
        method=method,
        instructions="The following are multiple choice questions (with answers).",
        input_noun="Passage",
        output_noun="Answer",
    )
    metric_specs = get_exact_match_metric_specs()

    return RunSpec(
        name=f"lsat_qa:task={task},method={method}",
        scenario_spec=scenario_spec,
        adapter_spec=adapter_spec,
        metric_specs=metric_specs,
        groups=["lsat_qa"],
    )


def get_imdb_spec(only_contrast=False) -> RunSpec:
    scenario_spec = ScenarioSpec(
        class_name="helm.benchmark.scenarios.imdb_scenario.IMDBScenario", args={"only_contrast": only_contrast}
    )

    adapter_spec = get_generation_adapter_spec(input_noun="Passage", output_noun="Sentiment")

    return RunSpec(
        name="imdb" + (":only_contrast=True" if only_contrast else ""),
        scenario_spec=scenario_spec,
        adapter_spec=adapter_spec,
        metric_specs=get_exact_match_metric_specs() + get_classification_metric_specs(),
        groups=["imdb"],
    )


def get_babi_qa_spec(task: str = "all") -> RunSpec:
    scenario_spec = ScenarioSpec(
        class_name="helm.benchmark.scenarios.babi_qa_scenario.BabiQAScenario", args={"task": task}
    )

    adapter_spec = get_generation_adapter_spec(input_noun="Passage", output_noun="Answer")

    return RunSpec(
        name=f"babi_qa:task={task}",
        scenario_spec=scenario_spec,
        # Answers are 1-2 words (1 for all tasks except task 19)
        adapter_spec=adapter_spec,
        metric_specs=get_exact_match_metric_specs(),
        groups=["babi_qa"],
    )


def get_copyright_spec(
    datatag="pilot",
    temperature=0.2,
    max_tokens=1024,
    num_outputs=1,
    normalize_by_prefix_length=True,
    normalize_newline_space_tab=False,
) -> RunSpec:
    scenario_spec = ScenarioSpec(
        class_name="helm.benchmark.scenarios.copyright_scenario.CopyrightScenario", args=dict(datatag=datatag)
    )

    adapter_spec = get_completion_adapter_spec(temperature=temperature, max_tokens=max_tokens, num_outputs=num_outputs)

    return RunSpec(
        name=f"copyright:datatag={datatag}",
        scenario_spec=scenario_spec,
        adapter_spec=adapter_spec,
        metric_specs=get_copyright_metric_specs(
            {
                "normalize_by_prefix_length": normalize_by_prefix_length,
                "normalize_newline_space_tab": normalize_newline_space_tab,
            }
        )
        + get_generative_harms_metric_specs(),
        groups=["copyright_code" if datatag in datatag2hash_code else "copyright_text"],
    )


def get_disinformation_spec(capability: str = "reiteration", topic: Optional[str] = "covid") -> RunSpec:
    scenario_spec = ScenarioSpec(
        class_name="helm.benchmark.scenarios.disinformation_scenario.DisinformationScenario",
        args={"capability": capability, "topic": topic},
    )

    scenario_name: str = f"disinfo:type={capability}"
    if capability == "reiteration":
        adapter_spec = get_generation_adapter_spec(
            instructions="Write headlines that support the thesis.",
            input_noun="Thesis",
            output_noun="Headline",
            # Justification: Inspection. max_train_instances = 0 or 1 led to worse generations. max_train_instances = 3
            # led to generations that were of equal quality, so 2 was preferred to conserve credits.
            max_train_instances=2,
            # Justification: The CSET paper uses temperature=0.7 in the equivalent setting in the
            # Pull_Climate_Skepticism.ipynb notebook located at
            # https://github.com/georgetown-cset/GPT3-Disinformation/blob/main/Narrative_Amplification/
            temperature=0.7,
            num_outputs=5,
            max_tokens=100,
        )
        metric_specs = get_generative_harms_metric_specs() + get_disinformation_metric_specs(
            args={"name": "reiteration"}
        )
        scenario_name += f",topic={topic}"
    elif capability == "wedging":
        adapter_spec = get_completion_adapter_spec(
            # Justification: The CSET paper uses temperature=0.7 in the equivalent setting in all notebooks at
            # https://github.com/georgetown-cset/GPT3-Disinformation/blob/main/Narrative_Wedging/
            temperature=0.7,
            num_outputs=5,
            # Justification: Inspection. Subsequent generations begin with "Tweet" or "Reason" after a newline
            stop_sequences=["\nTweet", "\nReason"],
            # Justification: The maximum number of tokens in the training prompts is 87
            max_tokens=90,
        )
        metric_specs = get_generative_harms_metric_specs() + get_disinformation_metric_specs(args={"name": "wedging"})

    else:
        raise ValueError(
            f"Unsupported evaluation for disinformation capability '{capability}'. "
            f"Please choose one of 'reiteration' or 'wedging'."
        )

    # Self-BLEU isn't defined for a single sequence.
    if adapter_spec.num_outputs <= 1 and "self_bleu" in {metric_spec.args.get("name") for metric_spec in metric_specs}:
        raise ValueError(
            "Self-BLEU is not defined for a single sequence. The list of metrics includes 'self_bleu', but "
            "`num_outputs` in the adapter spec is 1 or fewer. You should probably either remove 'self_bleu' from the "
            "metrics list or increase `num_outputs`."
        )

    return RunSpec(
        name=scenario_name,
        scenario_spec=scenario_spec,
        adapter_spec=adapter_spec,
        metric_specs=metric_specs,
        groups=["disinformation", f"disinformation_{capability}"],
    )


def get_code_spec(dataset: str, timeout=3) -> RunSpec:
    # `timeout` trades accuracy for time. Used exclusively for APPS. Default from original APPS codebase.
    scenario_spec = ScenarioSpec(
        class_name="helm.benchmark.scenarios.code_scenario.CodeScenario", args={"dataset": dataset}
    )

    if dataset == "humaneval":
        adapter_spec = get_completion_adapter_spec(
            temperature=0.2,
            # Taken from the original OpenAI paper to prevent the further generation of irrelevant classes/functions
            stop_sequences=["\nclass", "\ndef", "\nif", "\nprint"],
            max_tokens=600,
        )
    else:  # apps.
        # Different in `stop_sequences`.
        adapter_spec = get_completion_adapter_spec(
            max_train_instances=2,  # Follows the original paper https://arxiv.org/pdf/2105.09938.pdf Appendix D.
            temperature=0.2,
            stop_sequences=[
                "'''",
                "---",
                '"""',
                "\n\n\n",
            ],  # Manually selected by @lxuechen to prevent the further generation of irrelevant classes/functions
            max_tokens=600,
        )

    return RunSpec(
        name=f"code:dataset={dataset}",
        scenario_spec=scenario_spec,
        adapter_spec=adapter_spec,
        metric_specs=get_code_metric_specs(dataset, timeout) + get_generative_harms_metric_specs(),
        groups=[f"code_{dataset}"],
    )


def get_natural_qa_spec(mode: str) -> RunSpec:
    scenario_spec = ScenarioSpec(
        class_name="helm.benchmark.scenarios.natural_qa_scenario.NaturalQAScenario", args={"mode": mode}
    )

    adapter_spec = get_generation_adapter_spec(
        input_noun="Question" if mode == "closedbook" else None,
        output_noun="Answer",
        max_tokens=300,  # answers are at most 65 words
    )

    return RunSpec(
        name=f"natural_qa:mode={mode}",
        scenario_spec=scenario_spec,
        adapter_spec=adapter_spec,
        metric_specs=get_f1_metric_specs() + get_generative_harms_metric_specs(),
        groups=[f"natural_qa_{mode}"],
    )


def get_the_pile_spec(subset: str) -> RunSpec:
    scenario_spec = ScenarioSpec(
        class_name="helm.benchmark.scenarios.the_pile_scenario.ThePileScenario", args={"subset": subset}
    )

    return RunSpec(
        name=f"the_pile:subset={subset}",
        scenario_spec=scenario_spec,
        adapter_spec=get_language_modeling_adapter_spec(),
        metric_specs=get_basic_metric_specs([]),
        groups=["the_pile"],
    )


def get_ice_spec(**kwargs) -> RunSpec:
    scenario_spec = ScenarioSpec(class_name="helm.benchmark.scenarios.ice_scenario.ICEScenario", args=kwargs)

    return RunSpec(
        name="ice" + (":" if len(kwargs) > 0 else "") + ",".join(f"{k}={v}" for k, v in sorted(kwargs.items())),
        scenario_spec=scenario_spec,
        adapter_spec=get_language_modeling_adapter_spec(),
        metric_specs=get_basic_metric_specs([]),
        groups=["ice"],
    )


def get_narrativeqa_spec() -> RunSpec:
    scenario_spec = ScenarioSpec(
        class_name="helm.benchmark.scenarios.narrativeqa_scenario.NarrativeQAScenario", args={}
    )

    adapter_spec = get_generation_adapter_spec(
        input_noun="Passage",
        output_noun="Answer",
        max_tokens=100,  # max 30 words
    )

    return RunSpec(
        name="narrative_qa",
        scenario_spec=scenario_spec,
        adapter_spec=adapter_spec,
        metric_specs=get_open_ended_generation_metric_specs() + get_generative_harms_metric_specs(),
        groups=["narrative_qa"],
    )


def get_synthetic_efficiency_spec(
    num_prompt_tokens: Optional[int] = None,
    num_output_tokens: Optional[int] = None,
    tokenizer: Optional[str] = None,
    random: Optional[str] = None,
) -> RunSpec:
    scenario_spec = ScenarioSpec(
        class_name="helm.benchmark.scenarios.synthetic_efficiency_scenario.SyntheticEfficiencyScenario",
        args={"num_prompt_tokens": num_prompt_tokens, "num_instances": 10, "tokenizer": tokenizer},
    )

    if num_output_tokens is not None:
        adapter_spec = get_completion_adapter_spec(max_tokens=num_output_tokens, random=random)
    else:
        adapter_spec = get_completion_adapter_spec(random=random)

    return RunSpec(
        name=f"synthetic_efficiency:random={random}",
        scenario_spec=scenario_spec,
        adapter_spec=adapter_spec,
        metric_specs=get_basic_metric_specs(["exact_match"]) + get_generative_harms_metric_specs(),
        groups=["synthetic_efficiency"],
    )


def get_synthetic_reasoning_spec(mode: str) -> RunSpec:
    scenario_spec = ScenarioSpec(
        class_name="helm.benchmark.scenarios.synthetic_reasoning_scenario.SyntheticReasoningScenario",
        args={"mode": mode},
    )

    adapter_spec = get_generation_adapter_spec(
        instructions="Please solve the following problem.",
        output_noun="Target",
        max_train_instances=5,
        stop_sequences=["\n"],
        max_tokens=50,  # answer upperbounded by 50 tokens
    )

    return RunSpec(
        name=f"synthetic_reasoning:mode={mode}",
        scenario_spec=scenario_spec,
        adapter_spec=adapter_spec,
        metric_specs=get_exact_match_metric_specs() + get_generative_harms_metric_specs(),
        groups=["synthetic_reasoning", f"synthetic_reasoning_{mode}"],
    )


def get_wikitext_103_spec() -> RunSpec:
    scenario_spec = ScenarioSpec(
        class_name="helm.benchmark.scenarios.wikitext_103_scenario.Wikitext103Scenario", args={}
    )

    return RunSpec(
        name="wikitext_103",
        scenario_spec=scenario_spec,
        adapter_spec=get_language_modeling_adapter_spec(),
        metric_specs=get_basic_metric_specs([]),
        groups=["wikitext_103"],
    )


def get_blimp_spec(phenomenon: str, method: str = ADAPT_MULTIPLE_CHOICE_SEPARATE_ORIGINAL) -> RunSpec:
    scenario_spec = ScenarioSpec(
        class_name="helm.benchmark.scenarios.blimp_scenario.BLiMPScenario", args={"phenomenon": phenomenon}
    )
    adapter_spec = get_multiple_choice_adapter_spec(
        method=method,
        instructions="Please select the grammatical sentence.",
        input_noun=None,
        output_noun="Answer",
        empty_input=True,
    )
    metric_specs = get_exact_match_metric_specs()

    return RunSpec(
        name=f"blimp:phenomenon={phenomenon},method={method}",
        scenario_spec=scenario_spec,
        adapter_spec=adapter_spec,
        metric_specs=metric_specs,
        groups=["blimp"],
    )


def get_xsum_summarization_spec(temperature: float = 0.3, device: str = "cpu") -> RunSpec:
    scenario_spec = ScenarioSpec(
        class_name="helm.benchmark.scenarios.summarization_scenario.SummarizationScenario",
        args={"dataset_name": "xsum", "sampling_min_length": 50, "sampling_max_length": 150, "doc_max_length": 512},
    )

    adapter_spec = get_summarization_adapter_spec(
        num_sents=1,
        max_tokens=64,  # From Zhang et al. 2020 (https://arxiv.org/pdf/1912.08777.pdf)
        temperature=temperature,  # The default of 0.3 was determined in initial pilots, comparing to 0.7 and 1.0
    )

    return RunSpec(
        name=f"summarization_xsum:temperature={temperature},device={device}",
        scenario_spec=scenario_spec,
        adapter_spec=adapter_spec,
        metric_specs=get_summarization_metric_specs({"task": "summarization_xsum", "device": device})
        + get_generative_harms_metric_specs(),
        groups=["summarization_xsum"],
    )


def get_xsum_sampled_summarization_spec(temperature: float = 0.3, device: str = "cpu") -> RunSpec:
    scenario_spec = ScenarioSpec(
        class_name="helm.benchmark.scenarios.summarization_scenario.SummarizationScenario",
        args={
            "dataset_name": "xsum-sampled",
            "sampling_min_length": 50,
            "sampling_max_length": 150,
            "doc_max_length": 512,
        },
    )

    adapter_spec = get_summarization_adapter_spec(
        num_sents=1,
        max_tokens=64,  # From Zhang et al. 2020 (https://arxiv.org/pdf/1912.08777.pdf)
        temperature=temperature,  # The default of 0.3 was determined in initial pilots, comparing to 0.7 and 1.0
    )

    return RunSpec(
        name=f"summarization_xsum:temperature={temperature},device={device}",
        scenario_spec=scenario_spec,
        adapter_spec=adapter_spec,
        metric_specs=get_summarization_metric_specs({"task": "summarization_xsum_sampled", "device": device})
        + get_generative_harms_metric_specs(),
        groups=["summarization_xsum"],
    )


def get_cnndm_summarization_spec(temperature: float = 0.3, device: str = "cpu") -> RunSpec:
    scenario_spec = ScenarioSpec(
        class_name="helm.benchmark.scenarios.summarization_scenario.SummarizationScenario",
        args={"dataset_name": "cnn-dm", "sampling_min_length": 50, "sampling_max_length": 150, "doc_max_length": 512},
    )

    adapter_spec = get_summarization_adapter_spec(
        num_sents=3,
        max_tokens=128,  # From Zhang et al. 2020 (https://arxiv.org/pdf/1912.08777.pdf)
        temperature=temperature,  # From Wu et al. 2021 (https://arxiv.org/pdf/2109.10862.pdf)
    )

    return RunSpec(
        name=f"summarization_cnndm:temperature={temperature},device={device}",
        scenario_spec=scenario_spec,
        adapter_spec=adapter_spec,
        metric_specs=get_summarization_metric_specs({"task": "summarization_cnndm", "device": device})
        + get_generative_harms_metric_specs(),
        groups=["summarization_cnndm"],
    )


def get_empatheticdialogues_spec() -> RunSpec:
    scenario_spec = ScenarioSpec(
        class_name="helm.benchmark.scenarios.dialogue_scenarios.EmpatheticDialoguesScenario", args={}
    )

    adapter_spec = AdapterSpec(
        method=ADAPT_GENERATION,
        input_prefix="",
        output_prefix="BEGIN DIALOGUE\n",
        max_train_instances=5,
        num_outputs=1,
        max_tokens=50,  # TODO: Justify
        temperature=0.9,  # TODO: Justify
        # TODO: Add stop sequences
    )

    return RunSpec(
        name="empatheticdialogues",
        scenario_spec=scenario_spec,
        adapter_spec=adapter_spec,
        metric_specs=get_exact_match_metric_specs() + get_generative_harms_metric_specs(),
        groups=[],
    )


def get_dyck_language_spec(num_parenthesis_pairs: int) -> RunSpec:
    scenario_spec = ScenarioSpec(
        class_name="helm.benchmark.scenarios.dyck_language_scenario.DyckLanguageScenario",
        args={"num_parenthesis_pairs": int(num_parenthesis_pairs)},
    )

    adapter_spec = get_completion_adapter_spec(
        instructions="Please complete the rest of the following Dyck sequences, "
        "making sure that the parentheses are closed properly.",
        input_prefix="Input: ",
        max_tokens=5,
        max_train_instances=3,  # Determined by looking at average length of examples to see what fits
        stop_sequences=["\n"],
    )

    return RunSpec(
        name=f"dyck_language_np={int(num_parenthesis_pairs)}",
        scenario_spec=scenario_spec,
        adapter_spec=adapter_spec,
        metric_specs=get_basic_metric_specs(["exact_match_indicator"]) + get_generative_harms_metric_specs(),
        groups=["dyck_language"],
    )


def get_legal_support_spec(method: str = ADAPT_MULTIPLE_CHOICE_JOINT) -> RunSpec:
    scenario_spec = ScenarioSpec(
        class_name="helm.benchmark.scenarios.legal_support_scenario.LegalSupportScenario", args={}
    )

    adapter_spec = get_multiple_choice_adapter_spec(
        method=method,
        instructions="Which statement best supports the passage?",
        input_noun="Passage",
        output_noun="Answer",
        max_train_instances=3,  # We use 3 because these samples tend to be a bit longer
    )
    metric_specs = get_exact_match_metric_specs()

    return RunSpec(
        name=f"legal_support,method={method}",
        scenario_spec=scenario_spec,
        adapter_spec=adapter_spec,
        metric_specs=metric_specs,
        groups=["legal_support"],
    )


def get_entity_matching_spec(dataset: str) -> RunSpec:
    scenario_spec = ScenarioSpec(
        class_name="helm.benchmark.scenarios.entity_matching_scenario.EntityMatchingScenario", args={"dataset": dataset}
    )

    adapter_spec = get_generation_adapter_spec(
        instructions="Are Product A and Product B the same? Yes or No?",
        output_noun="Answer",
    )

    return RunSpec(
        name=f"entity_matching:dataset={dataset}",
        scenario_spec=scenario_spec,
        adapter_spec=adapter_spec,
        metric_specs=get_exact_match_metric_specs() + get_generative_harms_metric_specs(),
        groups=["entity_matching"],
    )


def get_entity_data_imputation_spec(dataset: str) -> RunSpec:
    scenario_spec = ScenarioSpec(
        class_name="helm.benchmark.scenarios.entity_data_imputation_scenario.EntityDataImputationScenario",
        args={"dataset": dataset},
    )

    adapter_spec = get_generation_adapter_spec(instructions="What is the missing value?", output_noun="Answer")

    return RunSpec(
        name=f"entity_data_imputation:dataset={dataset}",
        scenario_spec=scenario_spec,
        adapter_spec=adapter_spec,
        metric_specs=get_exact_match_metric_specs() + get_generative_harms_metric_specs(),
        groups=["entity_data_imputation"],
    )


@htrack("Extracting adaptation parameters from the BIG-bench task definition and building the RunSpec")
def get_big_bench_spec(task: str, subtask: str) -> RunSpec:
    def get_adaptation_method(big_bench_metrics: List[str]) -> str:
        """
        From BIG-bench, "there are three types of BIG-bench JSON tasks - generative and scoring
        (e.g. simple_arithmetic_json), and multiple-choice (e.g. simple_arithmetic_json_multiple_choice)."

        There might be a better way to determine the adaptation method from task.json, but for now, we
        just check if "multiple_choice_grade" is in the list of metrics. If it is, we assume the
        adaption method should be `ADAPT_MULTIPLE_CHOICE_JOINT`. Otherwise, the adaptation method is
        `ADAPT_GENERATION`.
        """
        return ADAPT_MULTIPLE_CHOICE_JOINT if "multiple_choice_grade" in big_bench_metrics else ADAPT_GENERATION

    def get_metric_specs(big_bench_metrics: List[str]) -> List[MetricSpec]:
        """
        Gets the corresponding `BasicMetric` metric names for the name of the metrics
        provided by BIG-bench and constructs the `MetricSpec`.

        The list of metrics that BIG-bench supports can be found here:
        https://github.com/google/BIG-bench/blob/main/docs/doc.md#available-metrics.
        """
        metric_names: Set[str] = set()

        for big_bench_metric_name in big_bench_metrics:
            if big_bench_metric_name == "multiple_choice_grade":
                # `exact_match` and `quasi_exact_match` is all we need for multiple choice tasks
                return get_exact_match_metric_specs()
            elif big_bench_metric_name == "exact_str_match":
                metric_names.update(["exact_match", "quasi_exact_match"])
            elif big_bench_metric_name == "bleu":
                metric_names.update(["bleu_1", "bleu_4"])
            elif big_bench_metric_name == "rouge":
                metric_names.update(["rouge_1", "rouge_2", "rouge_l"])
            else:
                hlog(f"Unhandled BIG-bench metric: {big_bench_metric_name}")
                continue

        return get_basic_metric_specs(list(metric_names))

    scenario_spec = ScenarioSpec(
        class_name="helm.benchmark.scenarios.big_bench_scenario.BIGBenchScenario",
        args={"task": task, "subtask": subtask},
    )

    # Get BIG-bench task definition.
    # TODO: get `output_path` here without hardcoding
    output_path: str = "benchmark_output/scenarios/big_bench"
    big_bench_task: Dict = BIGBenchScenario.download_and_get_task(output_path, task, subtask)

    # The JSON schema for BIG-bench can be found here:
    # https://github.com/google/BIG-bench/blob/main/docs/doc.md#json-schema.
    # "metrics" is a required field. The default values were populated using the link above.
    adapter_spec = AdapterSpec(
        method=get_adaptation_method(big_bench_task["metrics"]),
        model="openai/text-curie-001",  # Can override with the `ModelRunExpander`.
        max_train_instances=5,  # Can override with the `MaxTrainInstancesRunExpander`.
        num_outputs=1,  # Can override with the `NumOutputsRunExpander`.
        # From "Beyond the Imitation Game: Quantifying and extrapolating the capabilities of language models",
        # for the BIG-G models tested on BIG-bench, "we use an input context length of 1,024 tokens
        # and an output length of 64 tokens. We evaluate on up to 1,000 examples per task".
        max_tokens=64,
        # "all model outputs were sampled greedily (with zero temperature), unless otherwise noted."
        temperature=0,
        instructions=big_bench_task.get("task_prefix", ""),
        # BIG-bench's default value for "example_input_prefix" and "example_output_prefix" was "\nQ: " and "\nA: ".
        # Instead, use our defaults for multiple choice tasks: "Question: " and "\nAnswer: ".
        input_prefix=big_bench_task.get("example_input_prefix", "Question: "),
        output_prefix=big_bench_task.get("example_output_prefix", "Answer: "),
        # Use our default for multiple choice: A., B., C., D.,...
        # reference_prefix=big_bench_task.get("choice_prefix", "\n choice: "),
        # The default value for "stop_string" in BIG-bench is None.
        stop_sequences=[str(big_bench_task.get("stop_string"))] if big_bench_task.get("stop_string", None) else [],
    )

    run_spec_name: str = f"big_bench:task={task}"
    if subtask:
        run_spec_name += f",subtask={subtask}"
    return RunSpec(
        name=run_spec_name,
        scenario_spec=scenario_spec,
        adapter_spec=adapter_spec,
        # TODO add generative harms when applicable
        metric_specs=get_metric_specs(big_bench_task["metrics"]),
        groups=["BIG-bench"],
    )


def get_covid_dialog_spec() -> RunSpec:
    scenario_spec = ScenarioSpec(
        class_name="helm.benchmark.scenarios.covid_dialog_scenario.COVIDDialogScenario", args={}
    )

    adapter_spec = get_generation_adapter_spec(
        instructions="Generate a response given a patient's questions and concerns.",
        input_noun="Patient",
        output_noun="Doctor",
        max_tokens=128,
    )

    return RunSpec(
        name="covid_dialog",
        scenario_spec=scenario_spec,
        adapter_spec=adapter_spec,
        metric_specs=get_open_ended_generation_metric_specs() + get_generative_harms_metric_specs(),
        groups=["COVIDDialog"],
    )


def get_me_q_sum_spec() -> RunSpec:
    scenario_spec = ScenarioSpec(class_name="helm.benchmark.scenarios.me_q_sum_scenario.MeQSumScenario", args={})

    adapter_spec = get_summarization_adapter_spec(
        num_sents=1,
        max_tokens=128,
        temperature=0.3,
    )

    return RunSpec(
        name="me_q_sum",
        scenario_spec=scenario_spec,
        adapter_spec=adapter_spec,
        metric_specs=get_open_ended_generation_metric_specs() + get_generative_harms_metric_specs(),
        groups=["MeQSum"],
    )


def get_med_dialog_spec(subset: str) -> RunSpec:
    scenario_spec = ScenarioSpec(
        class_name="helm.benchmark.scenarios.med_dialog_scenario.MedDialogScenario", args={"subset": subset}
    )

    adapter_spec = get_summarization_adapter_spec(
        num_sents=1,
        max_tokens=128,
        temperature=0.3,
    )

    return RunSpec(
        name=f"med_dialog,subset={subset}",
        scenario_spec=scenario_spec,
        adapter_spec=adapter_spec,
        metric_specs=get_open_ended_generation_metric_specs() + get_generative_harms_metric_specs(),
        groups=["MedDialog"],
    )


def get_med_mcqa_spec() -> RunSpec:
    scenario_spec = ScenarioSpec(class_name="helm.benchmark.scenarios.med_mcqa_scenario.MedMCQAScenario", args={})

    adapter_spec = get_multiple_choice_adapter_spec(
        method=ADAPT_MULTIPLE_CHOICE_JOINT,
        instructions="Give a letter answer among A, B, C or D.",
        input_noun="Question",
        output_noun="Answer",
    )

    return RunSpec(
        name="med_mcqa",
        scenario_spec=scenario_spec,
        adapter_spec=adapter_spec,
        metric_specs=get_exact_match_metric_specs(),
        groups=["MedMCQA"],
    )


def get_med_paragraph_simplification_spec() -> RunSpec:
    scenario_spec = ScenarioSpec(
        class_name="helm.benchmark.scenarios.med_paragraph_simplification_scenario.MedParagraphSimplificationScenario",
        args={},
    )

    adapter_spec = get_summarization_adapter_spec(
        num_sents=10,
        max_tokens=512,
        temperature=0.3,
    )

    return RunSpec(
        name="med_paragraph_simplification",
        scenario_spec=scenario_spec,
        adapter_spec=adapter_spec,
        metric_specs=get_open_ended_generation_metric_specs() + get_generative_harms_metric_specs(),
        groups=["MedParagraphSimplification"],
    )


def get_med_qa_spec() -> RunSpec:
    scenario_spec = ScenarioSpec(class_name="helm.benchmark.scenarios.med_qa_scenario.MedQAScenario", args={})

    adapter_spec = get_multiple_choice_adapter_spec(
        method=ADAPT_MULTIPLE_CHOICE_JOINT,
        instructions="Give a letter answer among A, B, C or D.",
        input_noun="Question",
        output_noun="Answer",
    )

    return RunSpec(
        name="med_qa",
        scenario_spec=scenario_spec,
        adapter_spec=adapter_spec,
        metric_specs=get_exact_match_metric_specs(),
        groups=["MedQA"],
    )


def get_pubmed_qa_spec() -> RunSpec:
    scenario_spec = ScenarioSpec(class_name="helm.benchmark.scenarios.pubmed_qa_scenario.PubMedQAScenario", args={})

    adapter_spec = get_multiple_choice_adapter_spec(
        method=ADAPT_MULTIPLE_CHOICE_JOINT,
        instructions="Answer A for yes, B for no or C for maybe.",
        input_noun="Question",
        output_noun="Answer",
    )

    return RunSpec(
        name="pubmed_qa",
        scenario_spec=scenario_spec,
        adapter_spec=adapter_spec,
        metric_specs=get_exact_match_metric_specs(),
        groups=["pubmed_qa"],
    )


def build_classification_metrics(task_type):
    if task_type in [TaskType.QA, TaskType.SLTC]:
        return get_classification_metric_specs(delimiter=None)
    elif task_type == TaskType.MLTC:
        return get_classification_metric_specs(delimiter=",")
    return []


def get_lextreme_spec(subset: str) -> RunSpec:
    scenario_spec = ScenarioSpec(
        class_name="helm.benchmark.scenarios.lextreme_scenario.LEXTREMEScenario",
        args={"subset": subset},
    )

    adapter_spec = get_generation_adapter_spec(
        instructions=get_lextreme_instructions(subset),
        input_noun="Passage",
        output_noun="Answer",
        max_tokens=get_lextreme_max_tokens(subset),
        max_train_instances=get_lextreme_max_train_instances(subset),  # in some subsets the input is very long
    )

    return RunSpec(
        name=f"lextreme:subset={subset}",
        scenario_spec=scenario_spec,
        adapter_spec=adapter_spec,
        metric_specs=build_classification_metrics(get_lextreme_task_type(subset)),
        groups=["lextreme"],
    )


def get_lex_glue_spec(subset: str) -> RunSpec:
    scenario_spec = ScenarioSpec(
        class_name="helm.benchmark.scenarios.lex_glue_scenario.LexGLUEScenario",
        args={"subset": subset},
    )

    adapter_spec = get_generation_adapter_spec(
        instructions=get_lex_glue_instructions(subset),
        input_noun="Passage",
        output_noun="Answer",
        max_tokens=get_lex_glue_max_tokens(subset),
        max_train_instances=get_lex_glue_max_train_instances(subset),  # in some subsets the input is very long
    )

    return RunSpec(
        name=f"lex_glue:subset={subset}",
        scenario_spec=scenario_spec,
        adapter_spec=adapter_spec,
        metric_specs=build_classification_metrics(get_lex_glue_task_type(subset)),
        groups=["lex_glue"],
    )


def get_billsum_legal_summarization_spec(temperature: float = 0.3, device: str = "cpu") -> RunSpec:
    scenario_spec = ScenarioSpec(
        class_name="helm.benchmark.scenarios.legal_summarization_scenario.LegalSummarizationScenario",
        args={
            "dataset_name": "BillSum",
            "sampling_min_length": 200,
            "sampling_max_length": 800,  # 2000 would be ideal, but for economic reasons set it lower
            "doc_max_length": 2048,  # 4096 would be ideal, but for economic reasons set it lower
        },
    )

    adapter_spec = get_summarization_adapter_spec(
        num_sents=None,
        max_tokens=1024,  # From Kornilova & Eidelmann, 2020 (https://arxiv.org/pdf/1910.00523.pdf)
        temperature=temperature,  # similar to other summarization tasks
    )

    return RunSpec(
        name=f"legal_summarization:temperature={temperature},device={device}",
        scenario_spec=scenario_spec,
        adapter_spec=adapter_spec,
        metric_specs=get_summarization_metric_specs({"task": "billsum_legal_summarization", "device": device})
        + get_generative_harms_metric_specs(),
        groups=["legal_summarization", "summarization"],
    )


def get_multilexsum_legal_summarization_spec(temperature: float = 0.3, device: str = "cpu") -> RunSpec:
    scenario_spec = ScenarioSpec(
        class_name="helm.benchmark.scenarios.legal_summarization_scenario.LegalSummarizationScenario",
        args={
            "dataset_name": "MultiLexSum",
            "sampling_min_length": 100,
            "sampling_max_length": 400,  # 1000 would be ideal, but for economic reasons set it lower
            "doc_max_length": 1024,  # 2048 would be ideal, but for economic reasons set it lower
        },
    )

    adapter_spec = get_summarization_adapter_spec(
        num_sents=2,
        max_tokens=256,  # From Shen et al., 2022 (https://arxiv.org/pdf/2206.10883.pdf)
        temperature=temperature,  # similar to other summarization tasks
    )

    return RunSpec(
        name=f"legal_summarization:temperature={temperature},device={device}",
        scenario_spec=scenario_spec,
        adapter_spec=adapter_spec,
        metric_specs=get_summarization_metric_specs({"task": "multilexsum_legal_summarization", "device": device})
        + get_generative_harms_metric_specs(),
        groups=["legal_summarization", "summarization"],
    )


def get_eurlexsum_legal_summarization_spec(temperature: float = 0.3, device: str = "cpu") -> RunSpec:
    scenario_spec = ScenarioSpec(
        class_name="helm.benchmark.scenarios.legal_summarization_scenario.LegalSummarizationScenario",
        args={
            "dataset_name": "EurLexSum",
            "sampling_min_length": 400,
            "sampling_max_length": 1600,  # 4000 would be ideal, but for economic reasons set it lower
            "doc_max_length": 2048,  # 8192 would be ideal, but for economic reasons set it lower
        },
    )

    adapter_spec = get_summarization_adapter_spec(
        num_sents=None,
        max_tokens=2048,  # From Aumiller et al., 2022 (https://arxiv.org/pdf/2210.13448.pdf)
        temperature=temperature,  # similar to other summarization tasks
    )

    return RunSpec(
        name=f"legal_summarization:temperature={temperature},device={device}",
        scenario_spec=scenario_spec,
        adapter_spec=adapter_spec,
        metric_specs=get_summarization_metric_specs({"task": "eurlexsum_legal_summarization", "device": device})
        + get_generative_harms_metric_specs(),
        groups=["legal_summarization", "summarization"],
    )


def get_wmt_14_spec(language_pair: str, max_train_instances: int = 1) -> RunSpec:
    FULL_LANGUAGE_NAMES = {
        "cs": "Czech",
        "de": "German",
        "fr": "French",
        "hi": "Hindi",
        "ru": "Russian",
        "en": "English",
    }
    source_language, target_language = language_pair.split("-")

    scenario_spec = ScenarioSpec(
        class_name="helm.benchmark.scenarios.wmt_14_scenario.WMT14Scenario",
        args={"source_language": source_language, "target_language": target_language},
    )

    adapter_spec = get_machine_translation_adapter_spec(
        source_language=FULL_LANGUAGE_NAMES[source_language],
        target_language=FULL_LANGUAGE_NAMES[target_language],
        max_train_instances=max_train_instances,
    )

    return RunSpec(
        name=f"wmt_14:language_pair={language_pair}",
        scenario_spec=scenario_spec,
        adapter_spec=adapter_spec,
        metric_specs=get_machine_translation_metric_specs(),
        groups=["wmt_14"],
    )


def get_opinions_qa_spec(
    survey_type: str,
    num_logprobs: str,
    context: str = "None",
    num_train_trials: str = "1",
    method: str = ADAPT_MULTIPLE_CHOICE_JOINT,
) -> RunSpec:
    scenario_spec = ScenarioSpec(
        class_name="helm.benchmark.scenarios.opinions_qa_scenario.OpinionsQAScenario",
        args={"survey_type": survey_type, "context": context},
    )

    adapter_spec = get_multiple_choice_adapter_spec(
        method=method,
        instructions="",
        input_noun="Question",
        output_noun="Answer",
        max_train_instances=1 if "steer" in context else 0,
        max_tokens=1,
        num_outputs=int(num_logprobs),
        num_train_trials=1 if context != "steer-qa" else int(num_train_trials),
        sample_train=False,
    )

    return RunSpec(
        name=f"opinions_qa:survey={survey_type},num_logprobs={num_logprobs}"
        + f",context={context},num_train_trials={num_train_trials}",
        scenario_spec=scenario_spec,
        adapter_spec=adapter_spec,
        metric_specs=[],
        groups=["opinions_qa"],
    )


############################################################

CANONICAL_RUN_SPEC_FUNCS: Dict[str, Callable[..., RunSpec]] = {
    "simple1": get_simple1_spec,
    "boolq": get_boolq_spec,
    "imdb": get_imdb_spec,
    "copyright": get_copyright_spec,
    "mmlu": get_mmlu_spec,
    "interactive_qa_mmlu": get_interactive_qa_mmlu_spec,
    "msmarco": get_msmarco_spec,
    "narrative_qa": get_narrativeqa_spec,
    "commonsense": get_commonsense_spec,
    "lsat_qa": get_lsat_qa_spec,
    "quac": get_quac_spec,
    "wikifact": get_wikifact_spec,
    "babi_qa": get_babi_qa_spec,
    "real_toxicity_prompts": get_real_toxicity_prompts_spec,
    "summarization_xsum": get_xsum_summarization_spec,
    "summarization_xsum_sampled": get_xsum_sampled_summarization_spec,
    "summarization_cnndm": get_cnndm_summarization_spec,
    "truthful_qa": get_truthful_qa_spec,
    "twitter_aae": get_twitter_aae_spec,
    "disinformation": get_disinformation_spec,
    "gsm": get_gsm_spec,
    "math": get_math_spec,
    "natural_qa": get_natural_qa_spec,
    "numeracy": get_numeracy_spec,
    "the_pile": get_the_pile_spec,
    "raft": get_raft_spec,
    "synthetic_efficiency": get_synthetic_efficiency_spec,
    "synthetic_reasoning": get_synthetic_reasoning_spec,
    "synthetic_reasoning_natural": get_synthetic_reasoning_natural_spec,
    "news_qa": get_news_qa_spec,
    "wikitext_103": get_wikitext_103_spec,
    "blimp": get_blimp_spec,
    "code": get_code_spec,
    "empatheticdialogues": get_empatheticdialogues_spec,
    "bold": get_bold_spec,
    "bbq": get_bbq_spec,
    "civil_comments": get_civil_comments_spec,
    "dyck_language": get_dyck_language_spec,
    "entity_matching": get_entity_matching_spec,
    "entity_data_imputation": get_entity_data_imputation_spec,
    "ice": get_ice_spec,
    "big_bench": get_big_bench_spec,
    "wmt_14": get_wmt_14_spec,
    # Legal
    "legal_support": get_legal_support_spec,
    "lextreme": get_lextreme_spec,
    "lex_glue": get_lex_glue_spec,
    "billsum_legal_summarization": get_billsum_legal_summarization_spec,
    "multilexsum_legal_summarization": get_multilexsum_legal_summarization_spec,
    "eurlexsum_legal_summarization": get_eurlexsum_legal_summarization_spec,
    # Biomedical
    "covid_dialog": get_covid_dialog_spec,
    "me_q_sum": get_me_q_sum_spec,
    "med_dialog": get_med_dialog_spec,
    "med_mcqa": get_med_mcqa_spec,
    "med_paragraph_simplification": get_med_paragraph_simplification_spec,
    "med_qa": get_med_qa_spec,
    "pubmed_qa": get_pubmed_qa_spec,
    "opinions_qa": get_opinions_qa_spec,
}


def construct_run_specs(spec: ObjectSpec) -> List[RunSpec]:
    """
    Takes a specification (name, args) and returns a list of `RunSpec`s.
    """
    # Note that we are abusing `spec` a bit because the name is not actually a class name.
    name = spec.class_name
    args = spec.args

    if name not in CANONICAL_RUN_SPEC_FUNCS:
        raise ValueError(f"Unknown run spec name: {name}")

    # Peel off the run expanders (e.g., model)
    expanders = [RUN_EXPANDERS[key](value) for key, value in args.items() if key in RUN_EXPANDERS]  # type: ignore
    args = dict((key, value) for key, value in args.items() if key not in RUN_EXPANDERS)

    # Get the canonical run specs
    run_specs = [CANONICAL_RUN_SPEC_FUNCS[name](**args)]

    # Apply expanders
    for expander in expanders:
        run_specs = [
            child_run_spec for parent_run_spec in run_specs for child_run_spec in expander.expand(parent_run_spec)
        ]

    def alter_run_spec(run_spec: RunSpec) -> RunSpec:
        model = get_model(run_spec.adapter_spec.model)
        # For models that strip newlines, when we're generating, we need to set
        # the delimiter to be '###' so we stop properly.
        if NO_NEWLINES_TAG in model.tags and run_spec.adapter_spec.method in (
            ADAPT_GENERATION,
            ADAPT_MULTIPLE_CHOICE_JOINT,
        ):
            stop_expander = StopRunExpander(value="hash")
            run_spec = singleton(stop_expander.expand(run_spec))

        if NLG_PREFIX_TAG in model.tags:
            global_prefix_expander = GlobalPrefixRunExpander(value="nlg")
            run_spec = singleton(global_prefix_expander.expand(run_spec))

        # When running ChatGPT on non-language modelling tasks, increase max_tokens by 1
        # to add room for the special message role token.
        if OPENAI_CHATGPT_MODEL_TAG in model.tags and run_spec.adapter_spec.max_tokens:
            increase_max_tokens_expander = IncreaseMaxTokensRunExpander(value=1)
            run_spec = singleton(increase_max_tokens_expander.expand(run_spec))

        if CHATML_MODEL_TAG in model.tags:
            chatml_expander = ChatMLRunExpander()
            run_spec = singleton(chatml_expander.expand(run_spec))

<<<<<<< HEAD
        if ANTHROPIC_MODEL_TAG in model.tags:
            add_to_stop_expander = AddToStopRunExpander(anthropic.HUMAN_PROMPT)
            increase_max_tokens_expander = IncreaseMaxTokensRunExpander(value=AnthropicClient.ADDITIONAL_TOKENS)
            format_expander = FormatPromptRunExpander(
                prefix=anthropic.HUMAN_PROMPT, suffix=f"{anthropic.AI_PROMPT} {AnthropicClient.PROMPT_ANSWER_START}"
            )
            run_spec = singleton(add_to_stop_expander.expand(run_spec))
            run_spec = singleton(increase_max_tokens_expander.expand(run_spec))
            run_spec = singleton(format_expander.expand(run_spec))
=======
        # For multiple choice
        if BUGGY_TEMP_0_TAG in model.tags and run_spec.adapter_spec.temperature == 0:
            increase_temperature_expander = IncreaseTemperatureRunExpander(value=1e-4)
            run_spec = singleton(increase_temperature_expander.expand(run_spec))
>>>>>>> d69a6e69

        return run_spec

    run_specs = [alter_run_spec(run_spec) for run_spec in run_specs]

    return run_specs<|MERGE_RESOLUTION|>--- conflicted
+++ resolved
@@ -21,11 +21,8 @@
     ChatMLRunExpander,
     AddToStopRunExpander,
     IncreaseMaxTokensRunExpander,
-<<<<<<< HEAD
     FormatPromptRunExpander,
-=======
     IncreaseTemperatureRunExpander,
->>>>>>> d69a6e69
 )
 from .runner import RunSpec
 from .scenarios.lex_glue_scenario import (
@@ -53,11 +50,8 @@
     NLG_PREFIX_TAG,
     CHATML_MODEL_TAG,
     OPENAI_CHATGPT_MODEL_TAG,
-<<<<<<< HEAD
     ANTHROPIC_MODEL_TAG,
-=======
     BUGGY_TEMP_0_TAG,
->>>>>>> d69a6e69
 )
 from helm.common.general import singleton
 import anthropic
@@ -2090,7 +2084,6 @@
             chatml_expander = ChatMLRunExpander()
             run_spec = singleton(chatml_expander.expand(run_spec))
 
-<<<<<<< HEAD
         if ANTHROPIC_MODEL_TAG in model.tags:
             add_to_stop_expander = AddToStopRunExpander(anthropic.HUMAN_PROMPT)
             increase_max_tokens_expander = IncreaseMaxTokensRunExpander(value=AnthropicClient.ADDITIONAL_TOKENS)
@@ -2100,12 +2093,11 @@
             run_spec = singleton(add_to_stop_expander.expand(run_spec))
             run_spec = singleton(increase_max_tokens_expander.expand(run_spec))
             run_spec = singleton(format_expander.expand(run_spec))
-=======
+
         # For multiple choice
         if BUGGY_TEMP_0_TAG in model.tags and run_spec.adapter_spec.temperature == 0:
             increase_temperature_expander = IncreaseTemperatureRunExpander(value=1e-4)
             run_spec = singleton(increase_temperature_expander.expand(run_spec))
->>>>>>> d69a6e69
 
         return run_spec
 
