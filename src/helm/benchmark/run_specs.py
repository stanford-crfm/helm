--- conflicted
+++ resolved
@@ -1840,7 +1840,7 @@
     "big_bench": get_big_bench_spec,
     "lextreme": get_lextreme_spec,
     "lex_glue": get_lex_glue_spec,
-<<<<<<< HEAD
+    "wmt_14": get_wmt_14_spec,
     # Biomedical
     "covid_dialog": get_covid_dialog_spec,
     "me_q_sum": get_me_q_sum_spec,
@@ -1849,9 +1849,6 @@
     "med_paragraph_simplification": get_med_paragraph_simplification_spec,
     "med_qa": get_med_qa_spec,
     "pubmed_qa": get_pubmed_qa_spec,
-=======
-    "wmt_14": get_wmt_14_spec,
->>>>>>> 67222e25
 }
 
 
