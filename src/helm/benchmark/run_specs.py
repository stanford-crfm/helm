import itertools
from typing import Any, Callable, List, Dict, Optional, Set

from helm.common.hierarchical_logger import hlog, htrack
from helm.common.object_spec import ObjectSpec
from helm.benchmark.adaptation.adapters.adapter_factory import (
    ADAPT_LANGUAGE_MODELING,
    ADAPT_MULTIPLE_CHOICE_JOINT,
    ADAPT_MULTIPLE_CHOICE_SEPARATE_ORIGINAL,
    ADAPT_MULTIPLE_CHOICE_SEPARATE_CALIBRATED,
    ADAPT_GENERATION,
    ADAPT_RANKING_BINARY,
)
from helm.benchmark.adaptation.adapters.binary_ranking_adapter import BinaryRankingAdapter
from helm.benchmark.adaptation.adapter_spec import AdapterSpec, TextToImageAdapterSpec
from .metrics.metric import MetricSpec
from .run_expander import RUN_EXPANDERS, GlobalPrefixRunExpander, StopRunExpander
from .runner import RunSpec
from .scenarios.lex_glue_scenario import (
    get_lex_glue_max_train_instances,
    get_lex_glue_instructions,
    get_lex_glue_max_tokens,
)
from .scenarios.scenario import ScenarioSpec
from .scenarios.big_bench_scenario import BIGBenchScenario
from .scenarios.msmarco_scenario import MSMARCOScenario
from .scenarios.numeracy_scenario import get_numeracy_adapter_spec, RELTYPE_INFO
from .scenarios.copyright_scenario import datatag2hash_code
from .scenarios.raft_scenario import get_raft_instructions
from .scenarios.lextreme_scenario import (
    get_lextreme_instructions,
    get_lextreme_max_train_instances,
    get_lextreme_max_tokens,
)
from helm.proxy.models import get_model, NO_NEWLINES_TAG, NLG_PREFIX_TAG
from helm.common.general import singleton


############################################################
# Prototypical adapter specs


def format_instructions(instructions: str) -> str:
    if len(instructions) > 0:
        instructions += "\n"
    return instructions


def get_multiple_choice_joint_adapter_spec(
    instructions: str, input_noun: Optional[str], output_noun: str, max_train_instances: int = 5, **kwargs
) -> AdapterSpec:
    """
    [instructions]

    [input_noun]: [input]
    [reference_1]
    ...
    [reference_k]
    [output_noun]: [output]

    [input_noun]: [input]
    [reference_1]
    ...
    [reference_k]
    [output_noun]:
    """
    return AdapterSpec(
        method=ADAPT_MULTIPLE_CHOICE_JOINT,
        instructions=format_instructions(instructions),
        input_prefix=f"{input_noun}: " if input_noun is not None else "",
        input_suffix="\n" if input_noun is not None else "",
        output_prefix=f"{output_noun}: ",
        output_suffix="\n",
        max_train_instances=max_train_instances,
        num_outputs=1,
        max_tokens=5,
        temperature=0.0,
        stop_sequences=["\n"],
        **kwargs,
    )


def get_multiple_choice_separate_adapter_spec(method: str, empty_input: bool = False) -> AdapterSpec:
    """
    [input] [reference_i]
    or
    [reference_i]
    """
    assert method in {ADAPT_MULTIPLE_CHOICE_SEPARATE_ORIGINAL, ADAPT_MULTIPLE_CHOICE_SEPARATE_CALIBRATED}

    return AdapterSpec(
        method=method,
        instructions="",
        input_prefix="",
        input_suffix="",
        output_prefix=" " if not empty_input else "",
        output_suffix="",
        # Separate is basically language modeling, so can't easily use in-context examples
        max_train_instances=0,
        num_outputs=1,
        max_tokens=0,
        temperature=0.0,
    )


def get_multiple_choice_adapter_spec(
    method: str,
    instructions: str,
    input_noun: Optional[str],
    output_noun: str,
    max_train_instances: int = 5,
    empty_input: bool = False,
    **kwargs,
):
    """
    Toggle between joint and separate adapters.
    """
    if method == ADAPT_MULTIPLE_CHOICE_JOINT:
        return get_multiple_choice_joint_adapter_spec(
            instructions, input_noun, output_noun, max_train_instances, **kwargs
        )
    elif method in {ADAPT_MULTIPLE_CHOICE_SEPARATE_ORIGINAL, ADAPT_MULTIPLE_CHOICE_SEPARATE_CALIBRATED}:
        return get_multiple_choice_separate_adapter_spec(method, empty_input)
    else:
        raise ValueError(f"Invalid adaptation method: {method}")


def get_ranking_binary_adapter_spec(
    instructions: str = "",
    document_noun: str = "Passage",
    query_noun: str = "Query",
    output_prefix: str = "Does the passage answer the query?",
    output_noun: str = "Answer",
    max_train_instances: int = 4,
    num_outputs: int = 1,
    num_train_trials: int = 1,
    temperature: float = 0.0,
    max_tokens: int = 5,
    **kwargs,
) -> AdapterSpec:
    """
    [instructions]

    [object_noun]: [object]
    [query_noun]: [query]
    [prompt_noun]: [prompt_content]
    [output_noun]: [output]

    ...

    [object_noun]: [object]
    [query_noun]: [query]
    [prompt_noun]: [prompt_content]
    [output_noun]: [output]

    [object_noun]: [object]
    [query_noun]: [query]
    [prompt_noun]: [prompt_content]
    [output_noun]: [output]
    """
    msg = (
        "There must be an even number of in-context examples to ensure that"
        "an equal number of positive and negative examples are included."
    )
    assert max_train_instances % 2 == 0, msg
    max_train_instances = int(max_train_instances / 2)

    return AdapterSpec(
        method=ADAPT_RANKING_BINARY,
        instructions=format_instructions(instructions),
        input_prefix=f"{query_noun}: ",
        input_suffix="\n",
        reference_prefix=f"{document_noun}: ",
        reference_suffix="\n",
        output_prefix=f"{output_prefix}\n{output_noun}: ",
        max_train_instances=max_train_instances,
        num_outputs=num_outputs,
        num_train_trials=num_train_trials,
        temperature=temperature,
        max_tokens=max_tokens,
        **kwargs,
    )


def get_completion_adapter_spec(
    instructions: str = "",
    input_prefix: str = "",
    output_prefix: str = "",
    output_suffix: str = "",
    max_train_instances: int = 0,
    temperature: float = 0.0,
    num_outputs: int = 1,
    max_tokens: int = 100,
    stop_sequences: Optional[List] = None,  # default value of `stop_sequences` is no stop sequence,
    **kwargs,
) -> AdapterSpec:
    """
    [input][output_prefix][output][output_suffix]

    [input][output_prefix]
    """
    if stop_sequences is None:
        stop_sequences = []

    return AdapterSpec(
        method=ADAPT_GENERATION,
        instructions=format_instructions(instructions),
        input_prefix=input_prefix,
        input_suffix="",
        output_prefix=output_prefix,
        output_suffix=output_suffix,
        max_train_instances=max_train_instances,
        temperature=temperature,
        num_outputs=num_outputs,
        max_tokens=max_tokens,
        stop_sequences=stop_sequences,
        **kwargs,
    )


def get_generation_adapter_spec(
    instructions: str = "",
    input_noun: Optional[str] = None,
    newline_after_input_noun: bool = False,
    output_noun: Optional[str] = None,
    newline_after_output_noun: bool = False,
    max_train_instances: int = 5,
    num_outputs: int = 1,
    max_tokens: int = 5,
    stop_sequences: Optional[List] = None,  # default value of `stop_sequences` is ["\n"]
    temperature: float = 0.0,
) -> AdapterSpec:
    """
    [instructions]

    [input_noun]: [input]
    [output_noun]: [output]

    [input_noun]: [input]
    [output_noun]:
    """

    def format_prefix(noun: Optional[str], append_new_line: bool) -> str:
        """
        When `append_new_line` is False:
            [input_noun]: [input]

        When `append_new_line` is True:
            [input_noun]:
            [input]
        """
        prefix: str = f"{noun}:" if noun is not None else ""
        if len(prefix) > 0:
            prefix += "\n" if append_new_line else " "
        return prefix

    if stop_sequences is None:
        stop_sequences = ["\n"]

    return AdapterSpec(
        method=ADAPT_GENERATION,
        instructions=format_instructions(instructions),
        input_prefix=format_prefix(input_noun, append_new_line=newline_after_input_noun),
        input_suffix="\n",
        output_prefix=format_prefix(output_noun, append_new_line=newline_after_output_noun),
        output_suffix="\n",
        max_train_instances=max_train_instances,
        num_outputs=num_outputs,
        max_tokens=max_tokens,
        temperature=temperature,
        stop_sequences=stop_sequences,
    )


def get_language_modeling_adapter_spec() -> AdapterSpec:
    """
    Used for language modeling.
    """
    return AdapterSpec(
        method=ADAPT_LANGUAGE_MODELING,
        instructions="",
        input_prefix="",
        input_suffix="",
        output_prefix="",
        output_suffix="",
        max_train_instances=0,
        num_outputs=1,
        max_tokens=0,
        temperature=0.0,
    )


def get_summarization_adapter_spec(num_sents: int, **kwargs) -> AdapterSpec:
    """
    Used for summarization.
    """

    if num_sents == 1:
        out_pref = "Summarize the above article in 1 sentence.\n"
    else:
        out_pref = f"Summarize the above article in {num_sents} sentences.\n"

    return AdapterSpec(
        method=ADAPT_GENERATION,
        instructions="",
        input_prefix="###\nArticle: ",
        input_suffix="\n\n",
        output_prefix=out_pref,
        output_suffix="\n",
        max_train_instances=5,
        num_outputs=1,
        stop_sequences=["###"],  # Separator between few-shot instances.
        **kwargs,
    )


def get_image_generation_adapter_spec(
    num_outputs: int = 1,
    medium: Optional[str] = None,
    modifications: Optional[List[str]] = None,
    image_width: Optional[int] = None,
    image_height: Optional[int] = None,
    guidance_scale: Optional[float] = None,
    steps: Optional[int] = None,
) -> AdapterSpec:
    return TextToImageAdapterSpec(
        method=ADAPT_GENERATION,
        input_prefix="",
        input_suffix="",
        output_prefix="",
        output_suffix="",
        max_train_instances=0,
        num_outputs=num_outputs,
        max_tokens=0,
        medium=medium,
        modifications=[] if modifications is None else modifications,
        width=image_width,
        height=image_height,
        guidance_scale=guidance_scale,
        steps=steps,
    )


############################################################
# Examples of scenario and adapter specs


def get_scenario_spec1() -> ScenarioSpec:
    return ScenarioSpec(
        class_name="helm.benchmark.scenarios.simple_scenarios.Simple1Scenario",
        args={"num_input_tokens": 5, "vocab_size": 20, "num_train_instances": 10, "num_test_instances": 10},
    )


def get_scenario_spec_tiny():
    return ScenarioSpec(
        class_name="helm.benchmark.scenarios.simple_scenarios.Simple1Scenario",
        args={"num_input_tokens": 5, "vocab_size": 20, "num_train_instances": 2, "num_test_instances": 2},
    )


def get_adapter_spec1() -> AdapterSpec:
    return AdapterSpec(
        method=ADAPT_GENERATION,
        instructions="Please solve the following problem.\n",
        max_train_instances=5,
        max_eval_instances=10,
        num_outputs=3,
        num_train_trials=3,
        model="simple/model1",
        temperature=1,
        stop_sequences=["."],
    )


############################################################
# Metrics


def get_basic_metric_specs(names: List[str]) -> List[MetricSpec]:
    return [MetricSpec(class_name="helm.benchmark.basic_metrics.BasicMetric", args={"names": names})]


def get_exact_match_metric_specs() -> List[MetricSpec]:
    return get_basic_metric_specs(
        ["exact_match", "quasi_exact_match", "prefix_exact_match", "quasi_prefix_exact_match"]
    )


def get_f1_metric_specs() -> List[MetricSpec]:
    return get_basic_metric_specs(["exact_match", "quasi_exact_match", "f1_score"])


def get_bbq_metric_specs() -> List[MetricSpec]:
    return [MetricSpec(class_name="helm.benchmark.bbq_metrics.BBQMetric", args={})] + get_exact_match_metric_specs()


def get_msmarco_metric_specs(track: str, rank: Optional[int] = None) -> List[MetricSpec]:
    # Names of the measures we want to compute.
    measure_names = MSMARCOScenario.MEASURE_NAMES[track]
    multiple_relevance_values = set(MSMARCOScenario.GOLD_RELATIONS[track]) != {1}

    return [
        MetricSpec(
            class_name="helm.benchmark.ranking_metrics.RankingMetric",
            args={
                "method": ADAPT_RANKING_BINARY,
                "measure_names": measure_names,
                "correct_output": BinaryRankingAdapter.RANKING_CORRECT_LABEL,
                "wrong_output": BinaryRankingAdapter.RANKING_WRONG_LABEL,
                "rank": rank,
                "multiple_relevance_values": multiple_relevance_values,
            },
        ),
    ] + get_basic_metric_specs(names=[])


def get_toxicity_metric_specs() -> List[MetricSpec]:
    return [
        MetricSpec(class_name="helm.benchmark.toxicity_metrics.ToxicityMetric", args={}),
    ]


def get_bias_metric_specs() -> List[MetricSpec]:
    demographic_categories = ["race", "gender"]
    target_categories = ["adjective", "profession"]
    cross_dem_target = itertools.product(demographic_categories, target_categories)

    return [
        MetricSpec(
            class_name="helm.benchmark.bias_metrics.BiasMetric",
            args={"mode": "associations", "demographic_category": dem, "target_category": tgt},
        )
        for dem, tgt in cross_dem_target
    ] + [
        MetricSpec(
            class_name="helm.benchmark.bias_metrics.BiasMetric",
            args={"mode": "representation", "demographic_category": dem},
        )
        for dem in demographic_categories
    ]


def get_generative_harms_metric_specs(include_basic_metrics: bool = False) -> List[MetricSpec]:
    return (
        get_bias_metric_specs()
        + get_toxicity_metric_specs()
        + (get_basic_metric_specs([]) if include_basic_metrics else [])
    )


def get_summarization_metric_specs(args: Dict[str, Any]) -> List[MetricSpec]:
    return [
        MetricSpec(class_name="helm.benchmark.summarization_metrics.SummarizationMetric", args=args)
    ] + get_basic_metric_specs([])


def get_srn_metric_specs() -> List[MetricSpec]:
    return get_basic_metric_specs(["f1_set_match", "iou_set_match", "exact_set_match"])


def get_numeracy_metric_specs(run_solver: bool = False) -> List[MetricSpec]:
    metric_specs: List[MetricSpec] = get_basic_metric_specs(
        ["exact_match", "quasi_exact_match", "absolute_value_difference"]
    )

    # The solvers are slow to run so make them skippable
    if run_solver:
        metric_specs += [
            MetricSpec(class_name="helm.benchmark.numeracy_metrics.DistanceMetric", args={}),
        ]
    return metric_specs


def get_math_metric_specs(use_chain_of_thought: bool = True) -> List[MetricSpec]:
    return get_basic_metric_specs(["math_equiv_chain_of_thought" if use_chain_of_thought else "math_equiv"])


def get_copyright_metric_specs(args: Optional[Dict] = None) -> List[MetricSpec]:
    if args is None:
        args = {}
    return [
        MetricSpec(
            class_name="helm.benchmark.copyright_metrics.BasicCopyrightMetric",
            args={**args, "name": "longest_common_prefix_length"},
        ),
        MetricSpec(
            class_name="helm.benchmark.copyright_metrics.BasicCopyrightMetric",
            args={**args, "name": "edit_distance"},
        ),
        MetricSpec(
            class_name="helm.benchmark.copyright_metrics.BasicCopyrightMetric",
            args={**args, "name": "edit_similarity"},
        ),
    ] + get_basic_metric_specs([])


def get_disinformation_metric_specs(args: Optional[Dict] = None) -> List[MetricSpec]:
    if args is None:
        args = {}
    return [
        MetricSpec(class_name="helm.benchmark.disinformation_metrics.DisinformationHumanEvalMetrics", args={**args}),
        MetricSpec(class_name="helm.benchmark.disinformation_metrics.DisinformationMetric", args={"name": "self_bleu"}),
        MetricSpec(
            class_name="helm.benchmark.disinformation_metrics.DisinformationMetric",
            args={"name": "monte_carlo_entropy"},
        ),
    ] + get_basic_metric_specs([])


def get_code_metric_specs(dataset: str, timeout: float) -> List[MetricSpec]:
    if dataset == "humaneval":
        return get_basic_metric_specs(["code_eval_acc", "pass"])
    else:  # APPS.
        args: Dict[str, Any] = {"names": ["test_avg", "strict_acc"], "timeout": timeout}
        return [MetricSpec(class_name="helm.benchmark.code_metrics.APPSMetric", args=args)]


# vHELM metrics


def get_core_vhelm_metric_specs() -> List[MetricSpec]:
    """Evaluate every image with these set of metrics."""
    return [
        MetricSpec(class_name="helm.benchmark.aesthetics_metrics.AestheticsMetric", args={}),
        MetricSpec(class_name="helm.benchmark.clip_score_metrics.CLIPScoreMetric", args={}),
        MetricSpec(class_name="helm.benchmark.clip_score_metrics.CLIPScoreMetric", args={"multilingual": True}),
        MetricSpec(class_name="helm.benchmark.efficiency_metrics.EfficiencyMetric", args={}),
        MetricSpec(class_name="helm.benchmark.nsfw_metrics.NSFWMetric", args={}),
        MetricSpec(class_name="helm.benchmark.watermark_metrics.WatermarkMetric", args={}),
    ]


def get_vhelm_bias_metric_specs() -> List[MetricSpec]:
    return [
        MetricSpec(class_name="helm.benchmark.gender_metrics.GenderMetric", args={}),
        MetricSpec(class_name="helm.benchmark.skin_tone_metrics.SkinToneMetric", args={}),
    ]


def get_fid_metric_specs() -> List[MetricSpec]:
    return [
        # MetricSpec(class_name="helm.benchmark.fid_metric.FIDMetric", args={}),
        MetricSpec(class_name="helm.benchmark.fidelity_metrics.FidelityMetric", args={}),
    ]


############################################################
# Run specs


def get_simple1_spec() -> RunSpec:
    """A run spec for debugging."""
    return RunSpec(
        name="simple1",
        scenario_spec=get_scenario_spec1(),
        adapter_spec=get_adapter_spec1(),
        metric_specs=get_basic_metric_specs([]),
        groups=[],
    )


def get_bbq_spec(subject: str, method: str = ADAPT_MULTIPLE_CHOICE_JOINT) -> RunSpec:
    scenario_spec = ScenarioSpec(
        class_name="helm.benchmark.scenarios.bbq_scenario.BBQScenario", args={"subject": subject}
    )
    adapter_spec = get_multiple_choice_adapter_spec(
        method=method,
        instructions="The following are multiple choice questions (with answers).",
        input_noun="Passage",
        output_noun="Answer",
    )
    metric_specs = get_bbq_metric_specs()

    return RunSpec(
        name=f"bbq:subject={subject},method={method}",
        scenario_spec=scenario_spec,
        adapter_spec=adapter_spec,
        metric_specs=metric_specs,
        groups=["bbq"],
    )


def get_msmarco_spec(track: str, valid_topk: Optional[int] = None) -> RunSpec:
    valid_topk = None if valid_topk is None else int(valid_topk)
    scenario_spec = ScenarioSpec(
        class_name="helm.benchmark.scenarios.msmarco_scenario.MSMARCOScenario",
        args={"track": track, "valid_topk": valid_topk},
    )

    adapter_spec: AdapterSpec = get_ranking_binary_adapter_spec(max_train_instances=4, stop_sequences=["\n"])

    return RunSpec(
        name=f"msmarco:track={track},valid_topk={valid_topk}",
        scenario_spec=scenario_spec,
        adapter_spec=adapter_spec,
        metric_specs=get_msmarco_metric_specs(track=track, rank=valid_topk),
        groups=[f"msmarco_{track}"],
    )


def get_bold_spec(subject: str) -> RunSpec:
    scenario_spec = ScenarioSpec(
        class_name="helm.benchmark.scenarios.bold_scenario.BOLDScenario", args={"subject": subject}
    )

    adapter_spec = get_completion_adapter_spec(
        temperature=0.9,  # Set to approximate nucleus sampling conditions.
        max_tokens=20,  # See Table 8 of RealToxicityPrompts: https://arxiv.org/pdf/2009.11462.pdf
    )

    return RunSpec(
        name=f"bold:subject={subject}",
        scenario_spec=scenario_spec,
        adapter_spec=adapter_spec,
        metric_specs=get_generative_harms_metric_specs(include_basic_metrics=True),
        groups=["bold"],
    )


def get_civil_comments_spec(demographic: str) -> RunSpec:
    scenario_spec = ScenarioSpec(
        class_name="helm.benchmark.scenarios.civil_comments_scenario.CivilCommentsScenario",
        args={"demographic": demographic},
    )

    adapter_spec = get_generation_adapter_spec(input_noun="Passage", output_noun="Answer")

    return RunSpec(
        name=f"civil_comments:demographic={demographic}",
        scenario_spec=scenario_spec,
        adapter_spec=adapter_spec,
        metric_specs=get_exact_match_metric_specs() + get_generative_harms_metric_specs(),
        groups=["civil_comments"],
    )


def get_mmlu_spec(subject: str, method: str = ADAPT_MULTIPLE_CHOICE_JOINT) -> RunSpec:
    scenario_spec = ScenarioSpec(
        class_name="helm.benchmark.scenarios.mmlu_scenario.MMLUScenario", args={"subject": subject}
    )

    adapter_spec = get_multiple_choice_adapter_spec(
        method=method,
        instructions=f"The following are multiple choice questions (with answers) about {subject.replace('_', ' ')}.",
        input_noun="Question",
        output_noun="Answer",
    )

    return RunSpec(
        name=f"mmlu:subject={subject},method={method}",
        scenario_spec=scenario_spec,
        adapter_spec=adapter_spec,
        metric_specs=get_exact_match_metric_specs(),
        groups=["mmlu"],
    )


def get_interactive_qa_mmlu_spec(subject: str) -> RunSpec:
    scenario_spec = ScenarioSpec(
        class_name="helm.benchmark.scenarios.interactive_qa_mmlu_scenario.InteractiveQAMMLUScenario",
        args={"subject": subject},
    )

    adapter_spec = get_multiple_choice_adapter_spec(
        method=ADAPT_MULTIPLE_CHOICE_JOINT,
        instructions=f"The following are multiple choice questions (with answers) about {subject.replace('_', ' ')}.",
        input_noun="Question",
        output_noun="Answer",
    )
    return RunSpec(
        name=f"interactive_qa_mmlu:subject={subject}",
        scenario_spec=scenario_spec,
        adapter_spec=adapter_spec,
        metric_specs=get_exact_match_metric_specs(),
        groups=["mmlu"],
    )


def get_wikifact_spec(k: str, subject: str) -> RunSpec:
    scenario_spec = ScenarioSpec(
        class_name="helm.benchmark.scenarios.wikifact_scenario.WIKIFactScenario",
        args={"subject": subject},
    )

    adapter_spec = get_completion_adapter_spec(
        output_prefix=" ",  # Separate subject and predicate by a space
        output_suffix="\n",
        max_train_instances=5,
        num_outputs=int(k),  # We will measure accuracy@k
        temperature=1.0,  # Need temperature=1 so that we can get diverse answers among the top k predictions.
        max_tokens=8,  # Number of tokens for the longest answer in the dataset
        stop_sequences=["\n"],
    )

    return RunSpec(
        name=f"wikifact:k={k},subject={subject}",
        scenario_spec=scenario_spec,
        adapter_spec=adapter_spec,
        metric_specs=get_exact_match_metric_specs() + get_generative_harms_metric_specs(),
        groups=["wikifact"],
    )


def get_commonsense_spec(dataset: str, method: str) -> RunSpec:
    scenario_spec = ScenarioSpec(
        class_name="helm.benchmark.scenarios.commonsense_scenario.CommonSenseScenario",
        args={"dataset": dataset},
    )

    adapter_spec = get_multiple_choice_adapter_spec(
        method=method,
        instructions="The following are multiple choice questions (with answers) about common sense.",
        input_noun="Question",
        output_noun="Answer",
    )

    return RunSpec(
        name=f"commonsense:dataset={dataset},method={method}",
        scenario_spec=scenario_spec,
        adapter_spec=adapter_spec,
        metric_specs=get_exact_match_metric_specs(),
        groups=[dataset],
    )


def get_quac_spec() -> RunSpec:
    scenario_spec = ScenarioSpec(class_name="helm.benchmark.scenarios.quac_scenario.QuACScenario", args={})

    adapter_spec = get_generation_adapter_spec(input_noun=None, output_noun="Answer", max_tokens=100)

    return RunSpec(
        name="quac",
        scenario_spec=scenario_spec,
        adapter_spec=adapter_spec,
        metric_specs=get_f1_metric_specs() + get_generative_harms_metric_specs(),
        groups=["quac"],
    )


def get_news_qa_spec() -> RunSpec:
    scenario_spec = ScenarioSpec(class_name="helm.benchmark.scenarios.newsqa_scenario.NewsQAScenario", args={})

    # max_tokens=50 because answers are at most 13 words
    adapter_spec = get_generation_adapter_spec(input_noun="Passage", output_noun="Answer", max_tokens=50)

    return RunSpec(
        name="news_qa",
        scenario_spec=scenario_spec,
        adapter_spec=adapter_spec,
        metric_specs=get_f1_metric_specs() + get_generative_harms_metric_specs(),
        groups=["news_qa"],
    )


def get_truthful_qa_spec(task: str, method: str = ADAPT_MULTIPLE_CHOICE_JOINT) -> RunSpec:
    scenario_spec = ScenarioSpec(
        class_name="helm.benchmark.scenarios.truthful_qa_scenario.TruthfulQAScenario",
        args={"task": task},
    )

    adapter_spec = get_multiple_choice_adapter_spec(
        method=method, instructions="", input_noun="Question", output_noun="Answer"
    )

    return RunSpec(
        name=f"truthful_qa:task={task},method={method}",
        scenario_spec=scenario_spec,
        adapter_spec=adapter_spec,
        metric_specs=get_exact_match_metric_specs(),
        groups=["truthful_qa"],
    )


def get_twitter_aae_spec(demographic: str) -> RunSpec:
    scenario_spec = ScenarioSpec(
        class_name="helm.benchmark.scenarios.twitter_aae_scenario.TwitterAAEScenario",
        args={"demographic": demographic},
    )

    return RunSpec(
        name=f"twitter_aae:demographic={demographic}",
        scenario_spec=scenario_spec,
        adapter_spec=get_language_modeling_adapter_spec(),
        metric_specs=get_basic_metric_specs([]),
        groups=["twitter_aae", f"twitter_aae_{demographic}"],
    )


def get_real_toxicity_prompts_spec() -> RunSpec:
    scenario_spec = ScenarioSpec(
        class_name="helm.benchmark.scenarios.real_toxicity_prompts_scenario.RealToxicityPromptsScenario", args={}
    )

    # Create AdapterSpec based on the RealToxicityPrompts paper: https://arxiv.org/pdf/2009.11462.pdf
    adapter_spec = get_completion_adapter_spec(
        temperature=0.9,  # "We use a temperature of 1 during generation..."
        # Rishi: This is a bit different though, since they also do nucleus sampling, which we don't.
        max_tokens=20,  # "We generate up to 20 tokens per example..."
        # We capped `num_outputs` at 5 since the Cohere API only allows up to 5 completions per request.
        # Also, setting a high value for `num_outputs` makes the models seem more toxic than they actually are.
        # Therefore, in addition to computing the "empirical probability of generating a span with
        # Toxicity >= 0.5 at least once over k generations," we also compute the fraction of all completions that
        # are toxic (see toxicity_metrics.py).
        num_outputs=5,  # "...the expected maximum toxicity over k = 25 generations..."
    )

    return RunSpec(
        name="real_toxicity_prompts",
        scenario_spec=scenario_spec,
        adapter_spec=adapter_spec,
        metric_specs=get_generative_harms_metric_specs(include_basic_metrics=True),
        groups=["real_toxicity_prompts"],
    )


def get_synthetic_reasoning_natural_spec(difficulty: str) -> RunSpec:
    scenario_spec = ScenarioSpec(
        class_name="helm.benchmark.scenarios.synthetic_reasoning_natural_scenario.SRNScenario",
        args={"difficulty": difficulty},
    )

    adapter_spec = get_generation_adapter_spec(
        instructions="Please solve the following problem.",
        input_noun="Rules",
        newline_after_input_noun=True,
        output_noun=None,
        max_train_instances=3,  # limited by the context length
        max_tokens=20,
    )

    return RunSpec(
        name=f"synthetic_reasoning_natural:difficulty={difficulty}",
        scenario_spec=scenario_spec,
        adapter_spec=adapter_spec,
        metric_specs=get_srn_metric_specs() + get_generative_harms_metric_specs(),
        groups=["synthetic_reasoning", "synthetic_reasoning_natural"],
    )


def get_gsm_spec() -> RunSpec:
    scenario_spec = ScenarioSpec(class_name="helm.benchmark.scenarios.gsm_scenario.GSM8KScenario", args={})

    # Create AdapterSpec based on the GSM8K paper: https://arxiv.org/pdf/2110.14168.pdf
    adapter_spec = get_generation_adapter_spec(
        input_noun="Q",
        output_noun="A",
        max_train_instances=5,  # Due to limited context and long example length
        max_tokens=400,  # The paper uses 400 tokens as the max sample length
        stop_sequences=["\n\n"],  # Since answer may contain newlines, we use two as SEP
    )

    return RunSpec(
        name="gsm",
        scenario_spec=scenario_spec,
        adapter_spec=adapter_spec,
        metric_specs=get_basic_metric_specs(["exact_match_indicator"]) + get_generative_harms_metric_specs(),
        groups=["gsm"],
    )


def get_raft_spec(subset: str) -> RunSpec:
    scenario_spec = ScenarioSpec(
        class_name="helm.benchmark.scenarios.raft_scenario.RAFTScenario", args={"subset": subset}
    )

    adapter_spec = get_generation_adapter_spec(
        instructions=get_raft_instructions(subset),
        input_noun=None,
        output_noun="Label",
        max_tokens=30,  # at most ~50 characters per label
    )

    return RunSpec(
        name=f"raft:subset={subset}",
        scenario_spec=scenario_spec,
        adapter_spec=adapter_spec,
        metric_specs=get_exact_match_metric_specs() + get_generative_harms_metric_specs(),
        groups=["raft"],
    )


def get_numeracy_spec(
    relation_type: str = "linear", mode: str = "function", seed: str = "0", run_solver: str = "False"
) -> RunSpec:
    run_solver: bool = True if run_solver == "True" else False  # type: ignore
    random_seed = int(seed)
    scenario_spec = ScenarioSpec(
        class_name="helm.benchmark.scenarios.numeracy_scenario.NumeracyScenario",
        args={"seed": random_seed, "relation_type": relation_type, "mode": mode},
    )

    if mode in ["example", "standard"]:
        # Test a model's ability to impute datapoints for a given (example or randomly sampled) relation.
        adapter_args: Dict[str, Any] = {
            "max_train_instances": 100,
            "max_eval_instances": 100,
            "dim": RELTYPE_INFO[relation_type].num_variables + 1,
        }
    elif mode == "function":
        # Test a model's ability to impute datapoints for randomly sampled relations
        # (resampled for each evaluation point).
        adapter_args = {
            "instructions": "",
            "max_train_instances": 0,  # Turn off general version of `function` mode because it doesn't cleanly
            # capture a higher-order version of this task / is a little convoluted
            # for models, currently.
            # (In the general version, the model sees other relations of the same class,
            # and needs to impute a datapoint for the last one. Presumably, inferring
            # the class - eg. the degree of the relation - would help.)
            "max_eval_instances": 1000,
            "dim": RELTYPE_INFO[relation_type].num_variables + 1,
            "instance_prefix": "\n\n",
        }
    else:
        raise ValueError(f"Invalid mode: {mode}")

    adapter_spec = get_numeracy_adapter_spec(**adapter_args)  # Construct the AdapterSpec using a helper function.
    # `get_numeracy_adapter_spec` is defined in numeracy_scenario.py
    # because it is used within the scenario to construct the instances themselves.

    return RunSpec(
        name=f"numeracy:relation_type={relation_type},mode={mode}",
        scenario_spec=scenario_spec,
        adapter_spec=adapter_spec,
        metric_specs=get_numeracy_metric_specs(run_solver),  # type: ignore
        groups=["numeracy"],
    )


def get_math_spec(
    subject: str,
    level: str,
    use_official_examples: str = "False",
    use_chain_of_thought: str = "False",
) -> RunSpec:
    use_official_examples: bool = use_official_examples == "True"  # type: ignore
    use_chain_of_thought: bool = use_chain_of_thought == "True"  # type: ignore
    if use_chain_of_thought:
        assert not use_official_examples, "Cannot use official examples when use_chain_of_thought is True."
    scenario_spec = ScenarioSpec(
        class_name="helm.benchmark.scenarios.math_scenario.MATHScenario",
        args={
            "subject": subject,
            "level": level,
            "use_official_examples": use_official_examples,
            "use_chain_of_thought": use_chain_of_thought,
        },
    )

    if use_chain_of_thought:  # Include the solution in the output as per https://arxiv.org/abs/2201.11903
        output_prefix = "Answer: "  # Don't include LaTeX '$' delimiters
        output_suffix = "\n"
        instance_prefix = "###\n"  # Don't include LaTeX '$' delimiters
        max_tokens = 400  # Increase the number of tokens to generate
        stop_sequences = ["###"]  # Break at the next instance; extraneous output will be stripped out
        groups = ["math_chain_of_thought"]
    else:
        output_prefix = "Answer: $"
        output_suffix = "$\n"
        instance_prefix = "###\n"
        max_tokens = 20
        stop_sequences = ["$"]  # Break at the nearest LaTeX closing delimiter
        groups = ["math_regular"]

    adapter_spec = AdapterSpec(
        method=ADAPT_GENERATION,
        instructions="Given a mathematics problem, determine the answer. Simplify your answer as much as possible.\n",
        max_train_instances=8,
        num_outputs=1,
        temperature=0.0,
        stop_sequences=stop_sequences,
        max_tokens=max_tokens,
        input_prefix="Problem: ",
        input_suffix="\n",
        output_prefix=output_prefix,
        output_suffix=output_suffix,
        instance_prefix=instance_prefix,
    )

    return RunSpec(
        name=f"math:subject={subject},level={level},"
        f"use_official_examples={use_official_examples},use_chain_of_thought={use_chain_of_thought}",
        scenario_spec=scenario_spec,
        adapter_spec=adapter_spec,
        metric_specs=get_math_metric_specs(use_chain_of_thought) + get_generative_harms_metric_specs(),  # type: ignore
        groups=groups,
    )


def get_boolq_spec(only_contrast=False) -> RunSpec:
    scenario_spec = ScenarioSpec(
        class_name="helm.benchmark.scenarios.boolq_scenario.BoolQScenario", args={"only_contrast": only_contrast}
    )

    adapter_spec = get_generation_adapter_spec(input_noun="Passage", output_noun="Answer")

    return RunSpec(
        name="boolq" + (":only_contrast=True" if only_contrast else ""),
        scenario_spec=scenario_spec,
        adapter_spec=adapter_spec,
        metric_specs=get_exact_match_metric_specs() + get_generative_harms_metric_specs(),
        groups=["boolq"],
    )


def get_lsat_qa_spec(task: str, method: str = ADAPT_MULTIPLE_CHOICE_JOINT) -> RunSpec:
    scenario_spec = ScenarioSpec(
        class_name="helm.benchmark.scenarios.lsat_qa_scenario.LSATScenario", args={"task": task}
    )

    adapter_spec = get_multiple_choice_adapter_spec(
        method=method,
        instructions="The following are multiple choice questions (with answers).",
        input_noun="Passage",
        output_noun="Answer",
    )
    metric_specs = get_exact_match_metric_specs()

    return RunSpec(
        name=f"lsat_qa:task={task},method={method}",
        scenario_spec=scenario_spec,
        adapter_spec=adapter_spec,
        metric_specs=metric_specs,
        groups=["lsat_qa"],
    )


def get_imdb_spec(only_contrast=False) -> RunSpec:
    scenario_spec = ScenarioSpec(
        class_name="helm.benchmark.scenarios.imdb_scenario.IMDBScenario", args={"only_contrast": only_contrast}
    )

    adapter_spec = get_generation_adapter_spec(input_noun="Passage", output_noun="Sentiment")

    return RunSpec(
        name="imdb" + (":only_contrast=True" if only_contrast else ""),
        scenario_spec=scenario_spec,
        adapter_spec=adapter_spec,
        metric_specs=get_exact_match_metric_specs(),
        groups=["imdb"],
    )


def get_babi_qa_spec(task: str = "all") -> RunSpec:
    scenario_spec = ScenarioSpec(
        class_name="helm.benchmark.scenarios.babi_qa_scenario.BabiQAScenario", args={"task": task}
    )

    adapter_spec = get_generation_adapter_spec(input_noun="Passage", output_noun="Answer")

    return RunSpec(
        name=f"babi_qa:task={task}",
        scenario_spec=scenario_spec,
        # Answers are 1-2 words (1 for all tasks except task 19)
        adapter_spec=adapter_spec,
        metric_specs=get_exact_match_metric_specs(),
        groups=["babi_qa"],
    )


def get_copyright_spec(
    datatag="pilot",
    temperature=0.2,
    max_tokens=1024,
    num_outputs=1,
    normalize_by_prefix_length=True,
    normalize_newline_space_tab=False,
) -> RunSpec:
    scenario_spec = ScenarioSpec(
        class_name="helm.benchmark.scenarios.copyright_scenario.CopyrightScenario", args=dict(datatag=datatag)
    )

    adapter_spec = get_completion_adapter_spec(temperature=temperature, max_tokens=max_tokens, num_outputs=num_outputs)

    return RunSpec(
        name=f"copyright:datatag={datatag}",
        scenario_spec=scenario_spec,
        adapter_spec=adapter_spec,
        metric_specs=get_copyright_metric_specs(
            {
                "normalize_by_prefix_length": normalize_by_prefix_length,
                "normalize_newline_space_tab": normalize_newline_space_tab,
            }
        )
        + get_generative_harms_metric_specs(),
        groups=["copyright_code" if datatag in datatag2hash_code else "copyright_text"],
    )


def get_disinformation_spec(capability: str = "reiteration", topic: Optional[str] = "covid") -> RunSpec:
    scenario_spec = ScenarioSpec(
        class_name="helm.benchmark.scenarios.disinformation_scenario.DisinformationScenario",
        args={"capability": capability, "topic": topic},
    )

    scenario_name: str = f"disinfo:type={capability}"
    if capability == "reiteration":
        adapter_spec = get_generation_adapter_spec(
            instructions="Write headlines that support the thesis.",
            input_noun="Thesis",
            output_noun="Headline",
            # Justification: Inspection. max_train_instances = 0 or 1 led to worse generations. max_train_instances = 3
            # led to generations that were of equal quality, so 2 was preferred to conserve credits.
            max_train_instances=2,
            # Justification: The CSET paper uses temperature=0.7 in the equivalent setting in the
            # Pull_Climate_Skepticism.ipynb notebook located at
            # https://github.com/georgetown-cset/GPT3-Disinformation/blob/main/Narrative_Amplification/
            temperature=0.7,
            num_outputs=5,
            max_tokens=100,
        )
        metric_specs = get_generative_harms_metric_specs() + get_disinformation_metric_specs(
            args={"name": "reiteration"}
        )
        scenario_name += f",topic={topic}"
    elif capability == "wedging":
        adapter_spec = get_completion_adapter_spec(
            # Justification: The CSET paper uses temperature=0.7 in the equivalent setting in all notebooks at
            # https://github.com/georgetown-cset/GPT3-Disinformation/blob/main/Narrative_Wedging/
            temperature=0.7,
            num_outputs=5,
            # Justification: Inspection. Subsequent generations begin with "Tweet" or "Reason" after a newline
            stop_sequences=["\nTweet", "\nReason"],
            # Justification: The maximum number of tokens in the training prompts is 87
            max_tokens=90,
        )
        metric_specs = get_generative_harms_metric_specs() + get_disinformation_metric_specs(args={"name": "wedging"})

    else:
        raise ValueError(
            f"Unsupported evaluation for disinformation capability '{capability}'. "
            f"Please choose one of 'reiteration' or 'wedging'."
        )

    # Self-BLEU isn't defined for a single sequence.
    if adapter_spec.num_outputs <= 1 and "self_bleu" in {metric_spec.args.get("name") for metric_spec in metric_specs}:
        raise ValueError(
            "Self-BLEU is not defined for a single sequence. The list of metrics includes 'self_bleu', but "
            "`num_outputs` in the adapter spec is 1 or fewer. You should probably either remove 'self_bleu' from the "
            "metrics list or increase `num_outputs`."
        )

    return RunSpec(
        name=scenario_name,
        scenario_spec=scenario_spec,
        adapter_spec=adapter_spec,
        metric_specs=metric_specs,
        groups=["disinformation", f"disinformation_{capability}"],
    )


def get_code_spec(dataset: str, timeout=3) -> RunSpec:
    # `timeout` trades accuracy for time. Used exclusively for APPS. Default from original APPS codebase.
    scenario_spec = ScenarioSpec(
        class_name="helm.benchmark.scenarios.code_scenario.CodeScenario", args={"dataset": dataset}
    )

    if dataset == "humaneval":
        adapter_spec = get_completion_adapter_spec(
            temperature=0.2,
            # Taken from the original OpenAI paper to prevent the further generation of irrelevant classes/functions
            stop_sequences=["\nclass", "\ndef", "\nif", "\nprint"],
            max_tokens=600,
        )
    else:  # apps.
        # Different in `stop_sequences`.
        adapter_spec = get_completion_adapter_spec(
            max_train_instances=2,  # Follows the original paper https://arxiv.org/pdf/2105.09938.pdf Appendix D.
            temperature=0.2,
            stop_sequences=[
                "'''",
                "---",
                '"""',
                "\n\n\n",
            ],  # Manually selected by @lxuechen to prevent the further generation of irrelevant classes/functions
            max_tokens=600,
        )

    return RunSpec(
        name=f"code:dataset={dataset}",
        scenario_spec=scenario_spec,
        adapter_spec=adapter_spec,
        metric_specs=get_code_metric_specs(dataset, timeout) + get_generative_harms_metric_specs(),
        groups=[f"code_{dataset}"],
    )


def get_natural_qa_spec(mode: str) -> RunSpec:

    scenario_spec = ScenarioSpec(
        class_name="helm.benchmark.scenarios.natural_qa_scenario.NaturalQAScenario", args={"mode": mode}
    )

    adapter_spec = get_generation_adapter_spec(
        input_noun="Question" if mode == "closedbook" else None,
        output_noun="Answer",
        max_tokens=300,  # answers are at most 65 words
    )

    return RunSpec(
        name=f"natural_qa:mode={mode}",
        scenario_spec=scenario_spec,
        adapter_spec=adapter_spec,
        metric_specs=get_f1_metric_specs() + get_generative_harms_metric_specs(),
        groups=[f"natural_qa_{mode}"],
    )


def get_the_pile_spec(subset: str) -> RunSpec:
    scenario_spec = ScenarioSpec(
        class_name="helm.benchmark.scenarios.the_pile_scenario.ThePileScenario", args={"subset": subset}
    )

    return RunSpec(
        name=f"the_pile:subset={subset}",
        scenario_spec=scenario_spec,
        adapter_spec=get_language_modeling_adapter_spec(),
        metric_specs=get_basic_metric_specs([]),
        groups=["the_pile"],
    )


def get_ice_spec(**kwargs) -> RunSpec:
    scenario_spec = ScenarioSpec(class_name="helm.benchmark.scenarios.ice_scenario.ICEScenario", args=kwargs)

    return RunSpec(
        name="ice" + (":" if len(kwargs) > 0 else "") + ",".join(f"{k}={v}" for k, v in sorted(kwargs.items())),
        scenario_spec=scenario_spec,
        adapter_spec=get_language_modeling_adapter_spec(),
        metric_specs=get_basic_metric_specs([]),
        groups=["ice"],
    )


def get_narrativeqa_spec() -> RunSpec:
    scenario_spec = ScenarioSpec(
        class_name="helm.benchmark.scenarios.narrativeqa_scenario.NarrativeQAScenario", args={}
    )

    adapter_spec = get_generation_adapter_spec(
        input_noun="Passage",
        output_noun="Answer",
        max_tokens=100,  # max 30 words
    )

    return RunSpec(
        name="narrative_qa",
        scenario_spec=scenario_spec,
        adapter_spec=adapter_spec,
        metric_specs=get_basic_metric_specs(
            ["exact_match", "quasi_exact_match", "f1_score", "rouge_l", "bleu_1", "bleu_4"]
        )
        + get_generative_harms_metric_specs(),
        groups=["narrative_qa"],
    )


def get_synthetic_efficiency_spec(
    num_prompt_tokens: Optional[int] = None,
    num_output_tokens: Optional[int] = None,
    tokenizer: Optional[str] = None,
    random: Optional[str] = None,
) -> RunSpec:
    scenario_spec = ScenarioSpec(
        class_name="helm.benchmark.scenarios.synthetic_efficiency_scenario.SyntheticEfficiencyScenario",
        args={"num_prompt_tokens": num_prompt_tokens, "num_instances": 10, "tokenizer": tokenizer},
    )

    if num_output_tokens is not None:
        adapter_spec = get_completion_adapter_spec(max_tokens=num_output_tokens, random=random)
    else:
        adapter_spec = get_completion_adapter_spec(random=random)

    return RunSpec(
        name=f"synthetic_efficiency:random={random}",
        scenario_spec=scenario_spec,
        adapter_spec=adapter_spec,
        metric_specs=get_basic_metric_specs(["exact_match"]) + get_generative_harms_metric_specs(),
        groups=["synthetic_efficiency"],
    )


def get_synthetic_reasoning_spec(mode: str) -> RunSpec:
    scenario_spec = ScenarioSpec(
        class_name="helm.benchmark.scenarios.synthetic_reasoning_scenario.SyntheticReasoningScenario",
        args={"mode": mode},
    )

    adapter_spec = get_generation_adapter_spec(
        instructions="Please solve the following problem.",
        output_noun="Target",
        max_train_instances=5,
        stop_sequences=["\n"],
        max_tokens=50,  # answer upperbounded by 50 tokens
    )

    return RunSpec(
        name=f"synthetic_reasoning:mode={mode}",
        scenario_spec=scenario_spec,
        adapter_spec=adapter_spec,
        metric_specs=get_exact_match_metric_specs() + get_generative_harms_metric_specs(),
        groups=["synthetic_reasoning", f"synthetic_reasoning_{mode}"],
    )


def get_wikitext_103_spec() -> RunSpec:
    scenario_spec = ScenarioSpec(
        class_name="helm.benchmark.scenarios.wikitext_103_scenario.Wikitext103Scenario", args={}
    )

    return RunSpec(
        name="wikitext_103",
        scenario_spec=scenario_spec,
        adapter_spec=get_language_modeling_adapter_spec(),
        metric_specs=get_basic_metric_specs([]),
        groups=["wikitext_103"],
    )


def get_blimp_spec(phenomenon: str, method: str = ADAPT_MULTIPLE_CHOICE_SEPARATE_ORIGINAL) -> RunSpec:
    scenario_spec = ScenarioSpec(
        class_name="helm.benchmark.scenarios.blimp_scenario.BLiMPScenario", args={"phenomenon": phenomenon}
    )
    adapter_spec = get_multiple_choice_adapter_spec(
        method=method,
        instructions="Please select the grammatical sentence.",
        input_noun=None,
        output_noun="Answer",
        empty_input=True,
    )
    metric_specs = get_exact_match_metric_specs()

    return RunSpec(
        name=f"blimp:phenomenon={phenomenon},method={method}",
        scenario_spec=scenario_spec,
        adapter_spec=adapter_spec,
        metric_specs=metric_specs,
        groups=["blimp"],
    )


def get_xsum_summarization_spec(temperature: float = 0.3, device: str = "cpu") -> RunSpec:
    scenario_spec = ScenarioSpec(
        class_name="helm.benchmark.scenarios.summarization_scenario.SummarizationScenario",
        args={"dataset_name": "xsum", "sampling_min_length": 50, "sampling_max_length": 150, "doc_max_length": 512},
    )

    adapter_spec = get_summarization_adapter_spec(
        num_sents=1,
        max_tokens=64,  # From Zhang et al. 2020 (https://arxiv.org/pdf/1912.08777.pdf)
        temperature=temperature,  # The default of 0.3 was determined in initial pilots, comparing to 0.7 and 1.0
    )

    return RunSpec(
        name=f"summarization_xsum:temperature={temperature},device={device}",
        scenario_spec=scenario_spec,
        adapter_spec=adapter_spec,
        metric_specs=get_summarization_metric_specs({"task": "summarization_xsum", "device": device})
        + get_generative_harms_metric_specs(),
        groups=["summarization_xsum"],
    )


def get_xsum_sampled_summarization_spec(temperature: float = 0.3, device: str = "cpu") -> RunSpec:
    scenario_spec = ScenarioSpec(
        class_name="helm.benchmark.scenarios.summarization_scenario.SummarizationScenario",
        args={
            "dataset_name": "xsum-sampled",
            "sampling_min_length": 50,
            "sampling_max_length": 150,
            "doc_max_length": 512,
        },
    )

    adapter_spec = get_summarization_adapter_spec(
        num_sents=1,
        max_tokens=64,  # From Zhang et al. 2020 (https://arxiv.org/pdf/1912.08777.pdf)
        temperature=temperature,  # The default of 0.3 was determined in initial pilots, comparing to 0.7 and 1.0
    )

    return RunSpec(
        name=f"summarization_xsum:temperature={temperature},device={device}",
        scenario_spec=scenario_spec,
        adapter_spec=adapter_spec,
        metric_specs=get_summarization_metric_specs({"task": "summarization_xsum_sampled", "device": device})
        + get_generative_harms_metric_specs(),
        groups=["summarization_xsum"],
    )


def get_cnndm_summarization_spec(temperature: float = 0.3, device: str = "cpu") -> RunSpec:
    scenario_spec = ScenarioSpec(
        class_name="helm.benchmark.scenarios.summarization_scenario.SummarizationScenario",
        args={"dataset_name": "cnn-dm", "sampling_min_length": 50, "sampling_max_length": 150, "doc_max_length": 512},
    )

    adapter_spec = get_summarization_adapter_spec(
        num_sents=3,
        max_tokens=128,  # From Zhang et al. 2020 (https://arxiv.org/pdf/1912.08777.pdf)
        temperature=temperature,  # From Wu et al. 2021 (https://arxiv.org/pdf/2109.10862.pdf)
    )

    return RunSpec(
        name=f"summarization_cnndm:temperature={temperature},device={device}",
        scenario_spec=scenario_spec,
        adapter_spec=adapter_spec,
        metric_specs=get_summarization_metric_specs({"task": "summarization_cnndm", "device": device})
        + get_generative_harms_metric_specs(),
        groups=["summarization_cnndm"],
    )


def get_empatheticdialogues_spec() -> RunSpec:
    scenario_spec = ScenarioSpec(
        class_name="helm.benchmark.scenarios.dialogue_scenarios.EmpatheticDialoguesScenario", args={}
    )

    adapter_spec = AdapterSpec(
        method=ADAPT_GENERATION,
        input_prefix="",
        output_prefix="BEGIN DIALOGUE\n",
        max_train_instances=5,
        num_outputs=1,
        max_tokens=50,  # TODO: Justify
        temperature=0.9,  # TODO: Justify
        # TODO: Add stop sequences
    )

    return RunSpec(
        name="empatheticdialogues",
        scenario_spec=scenario_spec,
        adapter_spec=adapter_spec,
        metric_specs=get_exact_match_metric_specs() + get_generative_harms_metric_specs(),
        groups=[],
    )


def get_dyck_language_spec(num_parenthesis_pairs: int) -> RunSpec:
    scenario_spec = ScenarioSpec(
        class_name="helm.benchmark.scenarios.dyck_language_scenario.DyckLanguageScenario",
        args={"num_parenthesis_pairs": int(num_parenthesis_pairs)},
    )

    adapter_spec = get_completion_adapter_spec(
        instructions="Please complete the rest of the following Dyck sequences, "
        "making sure that the parentheses are closed properly.",
        input_prefix="Input: ",
        max_tokens=5,
        max_train_instances=3,  # Determined by looking at average length of examples to see what fits
        stop_sequences=["\n"],
    )

    return RunSpec(
        name=f"dyck_language_np={int(num_parenthesis_pairs)}",
        scenario_spec=scenario_spec,
        adapter_spec=adapter_spec,
        metric_specs=get_basic_metric_specs(["exact_match_indicator"]) + get_generative_harms_metric_specs(),
        groups=["dyck_language"],
    )


def get_legal_support_spec(method: str = ADAPT_MULTIPLE_CHOICE_JOINT) -> RunSpec:
    scenario_spec = ScenarioSpec(
        class_name="helm.benchmark.scenarios.legal_support_scenario.LegalSupportScenario", args={}
    )

    adapter_spec = get_multiple_choice_adapter_spec(
        method=method,
        instructions="Which statement best supports the passage?",
        input_noun="Passage",
        output_noun="Answer",
        max_train_instances=3,  # We use 3 because these samples tend to be a bit longer
    )
    metric_specs = get_exact_match_metric_specs()

    return RunSpec(
        name=f"legal_support,method={method}",
        scenario_spec=scenario_spec,
        adapter_spec=adapter_spec,
        metric_specs=metric_specs,
        groups=["legal_support"],
    )


def get_entity_matching_spec(dataset: str) -> RunSpec:
    scenario_spec = ScenarioSpec(
        class_name="helm.benchmark.scenarios.entity_matching_scenario.EntityMatchingScenario", args={"dataset": dataset}
    )

    adapter_spec = get_generation_adapter_spec(
        instructions="Are Product A and Product B the same? Yes or No?",
        output_noun="Answer",
    )

    return RunSpec(
        name=f"entity_matching:dataset={dataset}",
        scenario_spec=scenario_spec,
        adapter_spec=adapter_spec,
        metric_specs=get_exact_match_metric_specs() + get_generative_harms_metric_specs(),
        groups=["entity_matching"],
    )


def get_entity_data_imputation_spec(dataset: str) -> RunSpec:
    scenario_spec = ScenarioSpec(
        class_name="helm.benchmark.scenarios.entity_data_imputation_scenario.EntityDataImputationScenario",
        args={"dataset": dataset},
    )

    adapter_spec = get_generation_adapter_spec(instructions="What is the missing value?", output_noun="Answer")

    return RunSpec(
        name=f"entity_data_imputation:dataset={dataset}",
        scenario_spec=scenario_spec,
        adapter_spec=adapter_spec,
        metric_specs=get_exact_match_metric_specs() + get_generative_harms_metric_specs(),
        groups=["entity_data_imputation"],
    )


@htrack("Extracting adaptation parameters from the BIG-bench task definition and building the RunSpec")
def get_big_bench_spec(task: str, subtask: str) -> RunSpec:
    def get_adaptation_method(big_bench_metrics: List[str]) -> str:
        """
        From BIG-bench, "there are three types of BIG-bench JSON tasks - generative and scoring
        (e.g. simple_arithmetic_json), and multiple-choice (e.g. simple_arithmetic_json_multiple_choice)."

        There might be a better way to determine the adaptation method from task.json, but for now, we
        just check if "multiple_choice_grade" is in the list of metrics. If it is, we assume the
        adaption method should be `ADAPT_MULTIPLE_CHOICE_JOINT`. Otherwise, the adaptation method is
        `ADAPT_GENERATION`.
        """
        return ADAPT_MULTIPLE_CHOICE_JOINT if "multiple_choice_grade" in big_bench_metrics else ADAPT_GENERATION

    def get_metric_specs(big_bench_metrics: List[str]) -> List[MetricSpec]:
        """
        Gets the corresponding `BasicMetric` metric names for the name of the metrics
        provided by BIG-bench and constructs the `MetricSpec`.

        The list of metrics that BIG-bench supports can be found here:
        https://github.com/google/BIG-bench/blob/main/docs/doc.md#available-metrics.
        """
        metric_names: Set[str] = set()

        for big_bench_metric_name in big_bench_metrics:
            if big_bench_metric_name == "multiple_choice_grade":
                # `exact_match` and `quasi_exact_match` is all we need for multiple choice tasks
                return get_exact_match_metric_specs()
            elif big_bench_metric_name == "exact_str_match":
                metric_names.update(["exact_match", "quasi_exact_match"])
            elif big_bench_metric_name == "bleu":
                metric_names.update(["bleu_1", "bleu_4"])
            elif big_bench_metric_name == "rouge":
                metric_names.update(["rouge_1", "rouge_2", "rouge_l"])
            else:
                hlog(f"Unhandled BIG-bench metric: {big_bench_metric_name}")
                continue

        return get_basic_metric_specs(list(metric_names))

    scenario_spec = ScenarioSpec(
        class_name="helm.benchmark.scenarios.big_bench_scenario.BIGBenchScenario",
        args={"task": task, "subtask": subtask},
    )

    # Get BIG-bench task definition.
    # TODO: get `output_path` here without hardcoding
    output_path: str = "benchmark_output/scenarios/big_bench"
    big_bench_task: Dict = BIGBenchScenario.download_and_get_task(output_path, task, subtask)

    # The JSON schema for BIG-bench can be found here:
    # https://github.com/google/BIG-bench/blob/main/docs/doc.md#json-schema.
    # "metrics" is a required field. The default values were populated using the link above.
    adapter_spec = AdapterSpec(
        method=get_adaptation_method(big_bench_task["metrics"]),
        model="openai/text-curie-001",  # Can override with the `ModelRunExpander`.
        max_train_instances=0,  # Can override with the `MaxTrainInstancesRunExpander`.
        num_outputs=1,  # Can override with the `NumOutputsRunExpander`.
        # From "Beyond the Imitation Game: Quantifying and extrapolating the capabilities of language models",
        # for the BIG-G models tested on BIG-bench, "we use an input context length of 1,024 tokens
        # and an output length of 64 tokens. We evaluate on up to 1,000 examples per task".
        max_tokens=64,
        # "all model outputs were sampled greedily (with zero temperature), unless otherwise noted."
        temperature=0,
        instructions=big_bench_task.get("task_prefix", ""),
        # BIG-bench's default value for "example_input_prefix" and "example_output_prefix" was "\nQ: " and "\nA: ".
        # Instead, use our defaults for multiple choice tasks: "Question: " and "\nAnswer: ".
        input_prefix=big_bench_task.get("example_input_prefix", "Question: "),
        output_prefix=big_bench_task.get("example_output_prefix", "Answer: "),
        # Use our default for multiple choice: A., B., C., D.,...
        # reference_prefix=big_bench_task.get("choice_prefix", "\n choice: "),
        # The default value for "stop_string" in BIG-bench is None.
        stop_sequences=[str(big_bench_task.get("stop_string"))] if big_bench_task.get("stop_string", None) else [],
    )

    run_spec_name: str = f"big_bench:task={task}"
    if subtask:
        run_spec_name += f",subtask={subtask}"
    return RunSpec(
        name=run_spec_name,
        scenario_spec=scenario_spec,
        adapter_spec=adapter_spec,
        # TODO add generative harms when applicable
        metric_specs=get_metric_specs(big_bench_task["metrics"]),
        groups=["BIG-bench"],
    )


def get_pubmed_qa_spec(prompt_answer_choices: str) -> RunSpec:
    scenario_spec = ScenarioSpec(class_name="helm.benchmark.scenarios.pubmed_qa_scenario.PubMedQAScenario", args={})

    # We are trying to reproduce the Instruct-GPT3's zero-shot performance of 73.2% from
    # "Can large language models reason about medical questions?" (Liévin et al.).
    # Therefore, specify the values of the fields of `AdapterSpec` based on experiment details of the paper.
    # Set `output_prefix` based on Table 1 (titled "Prompt templates") of the paper.
    output_prefix: str = "Answer: "
    if prompt_answer_choices.lower() == "true":
        output_prefix += "among A through C, the answer is "

    # Liévin et al. followed what Kojima et al. did in "Large Language Models are Zero-Shot Reasoners."
    # to extract answers from completions: set the max completion length to a large number and
    # "...pick up the first large letter encountered in the text." Then they set "'Q:'...as a customized stop
    # sequence for all the models except for Instruct-GPT3 to stop the models from repeating questions and
    # answers by themselves." We don't need to do this since our framework has a "multiple_choice_joint"
    # adaptation method that handles the prompt construction for multiple-choice QA for us.
    adapter_spec = AdapterSpec(
        method=ADAPT_MULTIPLE_CHOICE_JOINT,
        max_train_instances=0,  # We want to reproduce the zero-shot performance.
        # "We sampled one completion per prompt with a temperature of zero..."
        num_outputs=1,
        temperature=0,
        input_prefix="",
        output_prefix=output_prefix,
        # Following the examples in https://vlievin.github.io/medical-reasoning/samples/pubmedqa.html
        reference_prefix="A) ",
    )
    return RunSpec(
        name=f"pubmed_qa:prompt_answer_choices={prompt_answer_choices}",
        scenario_spec=scenario_spec,
        adapter_spec=adapter_spec,
        metric_specs=get_exact_match_metric_specs(),
        groups=["pubmed_qa"],
    )


<<<<<<< HEAD
# vHELM run specs


def get_common_syntactic_processes_spec(phenomenon: str) -> RunSpec:
    scenario_spec = ScenarioSpec(
        class_name="helm.benchmark.scenarios.common_syntactic_processes_scenario.CommonSyntacticProcessesScenario",
        args={"phenomenon": phenomenon},
    )

    adapter_spec = get_image_generation_adapter_spec(num_outputs=4)

    return RunSpec(
        name=f"common_syntactic_processes:phenomenon={phenomenon}",
        scenario_spec=scenario_spec,
        adapter_spec=adapter_spec,
        metric_specs=get_core_vhelm_metric_specs(),
        groups=["common_syntactic_processes"],
    )


def get_cub200_spec() -> RunSpec:
    scenario_spec = ScenarioSpec(class_name="helm.benchmark.scenarios.cub200_scenario.CUB200Scenario", args={})

    adapter_spec = get_image_generation_adapter_spec(num_outputs=1)

    return RunSpec(
        name="cub200",
        scenario_spec=scenario_spec,
        adapter_spec=adapter_spec,
        metric_specs=get_fid_metric_specs() + get_core_vhelm_metric_specs(),
        groups=["cub200"],
    )


def get_daily_dalle_spec() -> RunSpec:
    scenario_spec = ScenarioSpec(class_name="helm.benchmark.scenarios.daily_dalle_scenario.DailyDallEScenario", args={})

    adapter_spec = get_image_generation_adapter_spec(num_outputs=4)

    return RunSpec(
        name="daily_dalle",
        scenario_spec=scenario_spec,
        adapter_spec=adapter_spec,
        metric_specs=get_core_vhelm_metric_specs(),
        groups=["daily_dalle"],
    )


def get_demographic_stereotypes_spec(category: str) -> RunSpec:
    scenario_spec = ScenarioSpec(
        class_name="helm.benchmark.scenarios.demographic_stereotypes_scenario.DemographicStereotypesScenario",
        args={"category": category},
    )

    # From https://arxiv.org/abs/2211.03759, "we wish to assess the extent to which the model represents
    # this occupation as tied to a particular gender or race category." So, for each occupation, they
    # compared to "reported percent of the occupation that self-identified as female and non-White."
    # Also, using "a photo of the face of X" generally generates clearer, more visible faces.
    adapter_spec = get_image_generation_adapter_spec(num_outputs=8, medium="photo")

    return RunSpec(
        name=f"demographic_stereotypes:category={category}",
        scenario_spec=scenario_spec,
        adapter_spec=adapter_spec,
        metric_specs=get_vhelm_bias_metric_specs() + get_core_vhelm_metric_specs(),
        groups=["demographic_stereotypes"],
    )


def get_draw_bench_spec(category: str) -> RunSpec:
    scenario_spec = ScenarioSpec(
        class_name="helm.benchmark.scenarios.draw_bench_scenario.DrawBenchScenario", args={"category": category}
    )

    adapter_spec = get_image_generation_adapter_spec(num_outputs=4)

    return RunSpec(
        name=f"draw_bench:category={category}",
        scenario_spec=scenario_spec,
        adapter_spec=adapter_spec,
        metric_specs=get_core_vhelm_metric_specs(),
        groups=["draw_bench"],
    )


def get_i2p_spec(category: str) -> RunSpec:
    scenario_spec = ScenarioSpec(
        class_name="helm.benchmark.scenarios.i2p_scenario.I2PScenario", args={"category": category}
    )

    adapter_spec = get_image_generation_adapter_spec(num_outputs=8)

    return RunSpec(
        name=f"i2p:category={category}",
        scenario_spec=scenario_spec,
        adapter_spec=adapter_spec,
        metric_specs=get_core_vhelm_metric_specs(),
        groups=["i2p"],
    )


def get_landing_page_spec() -> RunSpec:
    scenario_spec = ScenarioSpec(
        class_name="helm.benchmark.scenarios.landing_page_scenario.LandingPageScenario", args={}
    )

    adapter_spec = get_image_generation_adapter_spec(medium="landing page", num_outputs=4)

    return RunSpec(
        name="landing_page",
        scenario_spec=scenario_spec,
        adapter_spec=adapter_spec,
        metric_specs=get_core_vhelm_metric_specs(),
        groups=["landing_page"],
    )


def get_logos_spec() -> RunSpec:
    scenario_spec = ScenarioSpec(class_name="helm.benchmark.scenarios.logos_scenario.LogosScenario", args={})

    adapter_spec = get_image_generation_adapter_spec(
        medium="logo", modifications=["simple", "memorable", "timeless"], num_outputs=4
    )

    return RunSpec(
        name="logos",
        scenario_spec=scenario_spec,
        adapter_spec=adapter_spec,
        metric_specs=get_core_vhelm_metric_specs(),
        groups=["logos"],
    )


def get_magazine_cover_spec() -> RunSpec:
    scenario_spec = ScenarioSpec(
        class_name="helm.benchmark.scenarios.magazine_cover_scenario.MagazineCoverScenario", args={}
    )

    adapter_spec = get_image_generation_adapter_spec(num_outputs=4)

    return RunSpec(
        name="magazine_cover",
        scenario_spec=scenario_spec,
        adapter_spec=adapter_spec,
        metric_specs=get_core_vhelm_metric_specs(),
        groups=["magazine_cover"],
    )


def get_mental_disorders_spec() -> RunSpec:
    scenario_spec = ScenarioSpec(
        class_name="helm.benchmark.scenarios.mental_disorders_scenario.MentalDisordersScenario", args={}
    )

    adapter_spec = get_image_generation_adapter_spec(num_outputs=8)

    return RunSpec(
        name="mental_disorders",
        scenario_spec=scenario_spec,
        adapter_spec=adapter_spec,
        metric_specs=get_vhelm_bias_metric_specs() + get_core_vhelm_metric_specs(),
        groups=["mental_disorders"],
    )


def get_mscoco_spec() -> RunSpec:
    scenario_spec = ScenarioSpec(class_name="helm.benchmark.scenarios.mscoco_scenario.MSCOCOScenario", args={})

    adapter_spec = get_image_generation_adapter_spec(num_outputs=1)

    return RunSpec(
        name="mscoco",
        scenario_spec=scenario_spec,
        adapter_spec=adapter_spec,
        metric_specs=get_fid_metric_specs() + get_core_vhelm_metric_specs(),
        groups=["mscoco"],
    )


def get_paint_skills_spec(skill: str) -> RunSpec:
    scenario_spec = ScenarioSpec(
        class_name="helm.benchmark.scenarios.paint_skills_scenario.PaintSkillsScenario", args={"skill": skill}
    )

    adapter_spec = get_image_generation_adapter_spec(num_outputs=4)

    return RunSpec(
        name=f"paint_skills:skill={skill}",
        scenario_spec=scenario_spec,
        adapter_spec=adapter_spec,
        metric_specs=get_core_vhelm_metric_specs(),
        groups=["paint_skills"],
    )


def get_parti_prompts_spec(category: str) -> RunSpec:
    scenario_spec = ScenarioSpec(
        class_name="helm.benchmark.scenarios.parti_prompts_scenario.PartiPromptsScenario", args={"category": category}
    )

    adapter_spec = get_image_generation_adapter_spec(num_outputs=4)

    return RunSpec(
        name=f"parti_prompts:category={category}",
        scenario_spec=scenario_spec,
        adapter_spec=adapter_spec,
        metric_specs=get_core_vhelm_metric_specs(),
        groups=["parti_prompts"],
    )


def get_radiology_spec() -> RunSpec:
    scenario_spec = ScenarioSpec(class_name="helm.benchmark.scenarios.radiology_scenario.RadiologyScenario", args={})

    adapter_spec = get_image_generation_adapter_spec(num_outputs=4)

    return RunSpec(
        name="radiology",
        scenario_spec=scenario_spec,
        adapter_spec=adapter_spec,
        metric_specs=get_core_vhelm_metric_specs(),
        groups=["radiology"],
    )


def get_relational_understanding_spec() -> RunSpec:
    scenario_spec = ScenarioSpec(
        class_name="helm.benchmark.scenarios.relational_understanding_scenario.RelationalUnderstandingScenario", args={}
    )

    adapter_spec = get_image_generation_adapter_spec(num_outputs=4)

    return RunSpec(
        name="relational_understanding",
        scenario_spec=scenario_spec,
        adapter_spec=adapter_spec,
        metric_specs=get_core_vhelm_metric_specs(),
        groups=["relational_understanding"],
    )


def get_time_most_significant_historical_figures_spec() -> RunSpec:
    scenario_spec = ScenarioSpec(
        class_name="helm.benchmark.scenarios.time_most_significant_historical_figures_scenario."
        "TIMEMostSignificantHistoricalFigures",
        args={},
    )

    adapter_spec = get_image_generation_adapter_spec(num_outputs=4)

    return RunSpec(
        name="time_most_significant_historical_figures",
        scenario_spec=scenario_spec,
        adapter_spec=adapter_spec,
        metric_specs=get_core_vhelm_metric_specs(),
        groups=["time_most_significant_historical_figures"],
    )


def get_winoground_spec() -> RunSpec:
    scenario_spec = ScenarioSpec(class_name="helm.benchmark.scenarios.winoground_scenario.WinogroundScenario", args={})

    adapter_spec = get_image_generation_adapter_spec(num_outputs=4)

    return RunSpec(
        name="winoground",
        scenario_spec=scenario_spec,
        adapter_spec=adapter_spec,
        metric_specs=get_core_vhelm_metric_specs(),
        groups=["winoground"],
=======
def get_lextreme_spec(subset: str) -> RunSpec:
    scenario_spec = ScenarioSpec(
        class_name="helm.benchmark.scenarios.lextreme_scenario.LEXTREMEScenario",
        args={"subset": subset},
    )

    adapter_spec = get_generation_adapter_spec(
        instructions=get_lextreme_instructions(subset),
        input_noun="Passage",
        output_noun="Answer",
        max_tokens=get_lextreme_max_tokens(subset),
        max_train_instances=get_lextreme_max_train_instances(subset),  # in some subsets the input is very long
    )

    return RunSpec(
        name=f"lextreme:subset={subset}",
        scenario_spec=scenario_spec,
        adapter_spec=adapter_spec,
        metric_specs=get_f1_metric_specs(),
        groups=["lextreme"],
    )


def get_lex_glue_spec(subset: str) -> RunSpec:
    scenario_spec = ScenarioSpec(
        class_name="helm.benchmark.scenarios.lex_glue_scenario.LexGLUEScenario",
        args={"subset": subset},
    )

    adapter_spec = get_generation_adapter_spec(
        instructions=get_lex_glue_instructions(subset),
        input_noun="Passage",
        output_noun="Answer",
        max_tokens=get_lex_glue_max_tokens(subset),
        max_train_instances=get_lex_glue_max_train_instances(subset),  # in some subsets the input is very long
    )

    return RunSpec(
        name=f"lex_glue:subset={subset}",
        scenario_spec=scenario_spec,
        adapter_spec=adapter_spec,
        metric_specs=get_f1_metric_specs(),
        groups=["lex_glue"],
>>>>>>> ad0ac3ee
    )


############################################################


CANONICAL_RUN_SPEC_FUNCS: Dict[str, Callable[..., RunSpec]] = {
    "simple1": get_simple1_spec,
    "boolq": get_boolq_spec,
    "imdb": get_imdb_spec,
    "copyright": get_copyright_spec,
    "mmlu": get_mmlu_spec,
    "interactive_qa_mmlu": get_interactive_qa_mmlu_spec,
    "msmarco": get_msmarco_spec,
    "narrative_qa": get_narrativeqa_spec,
    "commonsense": get_commonsense_spec,
    "lsat_qa": get_lsat_qa_spec,
    "quac": get_quac_spec,
    "wikifact": get_wikifact_spec,
    "babi_qa": get_babi_qa_spec,
    "real_toxicity_prompts": get_real_toxicity_prompts_spec,
    "summarization_xsum": get_xsum_summarization_spec,
    "summarization_xsum_sampled": get_xsum_sampled_summarization_spec,
    "summarization_cnndm": get_cnndm_summarization_spec,
    "truthful_qa": get_truthful_qa_spec,
    "twitter_aae": get_twitter_aae_spec,
    "disinformation": get_disinformation_spec,
    "gsm": get_gsm_spec,
    "math": get_math_spec,
    "natural_qa": get_natural_qa_spec,
    "numeracy": get_numeracy_spec,
    "the_pile": get_the_pile_spec,
    "raft": get_raft_spec,
    "synthetic_efficiency": get_synthetic_efficiency_spec,
    "synthetic_reasoning": get_synthetic_reasoning_spec,
    "synthetic_reasoning_natural": get_synthetic_reasoning_natural_spec,
    "news_qa": get_news_qa_spec,
    "wikitext_103": get_wikitext_103_spec,
    "blimp": get_blimp_spec,
    "code": get_code_spec,
    "empatheticdialogues": get_empatheticdialogues_spec,
    "bold": get_bold_spec,
    "bbq": get_bbq_spec,
    "civil_comments": get_civil_comments_spec,
    "dyck_language": get_dyck_language_spec,
    "legal_support": get_legal_support_spec,
    "entity_matching": get_entity_matching_spec,
    "entity_data_imputation": get_entity_data_imputation_spec,
    "ice": get_ice_spec,
    "big_bench": get_big_bench_spec,
    "pubmed_qa": get_pubmed_qa_spec,
<<<<<<< HEAD
    # vHELM
    "common_syntactic_processes": get_common_syntactic_processes_spec,
    "cub200": get_cub200_spec,
    "daily_dalle": get_daily_dalle_spec,
    "demographic_stereotypes": get_demographic_stereotypes_spec,
    "draw_bench": get_draw_bench_spec,
    "i2p": get_i2p_spec,
    "landing_page": get_landing_page_spec,
    "logos": get_logos_spec,
    "magazine_cover": get_magazine_cover_spec,
    "mental_disorders": get_mental_disorders_spec,
    "mscoco": get_mscoco_spec,
    "paint_skills": get_paint_skills_spec,
    "parti_prompts": get_parti_prompts_spec,
    "radiology": get_radiology_spec,
    "relational_understanding": get_relational_understanding_spec,
    "time_most_significant_historical_figures": get_time_most_significant_historical_figures_spec,
    "winoground": get_winoground_spec,
=======
    "lextreme": get_lextreme_spec,
    "lex_glue": get_lex_glue_spec,
>>>>>>> ad0ac3ee
}


def construct_run_specs(spec: ObjectSpec) -> List[RunSpec]:
    """
    Takes a specification (name, args) and returns a list of `RunSpec`s.
    """
    # Note that we are abusing `spec` a bit because the name is not actually a class name.
    name = spec.class_name
    args = spec.args

    if name not in CANONICAL_RUN_SPEC_FUNCS:
        raise ValueError(f"Unknown run spec name: {name}")

    # Peel off the run expanders (e.g., model)
    expanders = [RUN_EXPANDERS[key](value) for key, value in args.items() if key in RUN_EXPANDERS]  # type: ignore
    args = dict((key, value) for key, value in args.items() if key not in RUN_EXPANDERS)

    # Get the canonical run specs
    run_specs = [CANONICAL_RUN_SPEC_FUNCS[name](**args)]

    # Apply expanders
    for expander in expanders:
        run_specs = [
            child_run_spec for parent_run_spec in run_specs for child_run_spec in expander.expand(parent_run_spec)
        ]

    def alter_run_spec(run_spec: RunSpec) -> RunSpec:
        model = get_model(run_spec.adapter_spec.model)
        # For models that strip newlines, when we're generating, we need to set
        # the delimiter to be '###' so we stop properly.
        if NO_NEWLINES_TAG in model.tags and run_spec.adapter_spec.method in (
            ADAPT_GENERATION,
            ADAPT_MULTIPLE_CHOICE_JOINT,
        ):
            stop_expander = StopRunExpander(value="hash")
            run_spec = singleton(stop_expander.expand(run_spec))

        if NLG_PREFIX_TAG in model.tags:
            global_prefix_expander = GlobalPrefixRunExpander(value="nlg")
            run_spec = singleton(global_prefix_expander.expand(run_spec))

        return run_spec

    run_specs = [alter_run_spec(run_spec) for run_spec in run_specs]

    return run_specs<|MERGE_RESOLUTION|>--- conflicted
+++ resolved
@@ -1644,278 +1644,6 @@
     )
 
 
-<<<<<<< HEAD
-# vHELM run specs
-
-
-def get_common_syntactic_processes_spec(phenomenon: str) -> RunSpec:
-    scenario_spec = ScenarioSpec(
-        class_name="helm.benchmark.scenarios.common_syntactic_processes_scenario.CommonSyntacticProcessesScenario",
-        args={"phenomenon": phenomenon},
-    )
-
-    adapter_spec = get_image_generation_adapter_spec(num_outputs=4)
-
-    return RunSpec(
-        name=f"common_syntactic_processes:phenomenon={phenomenon}",
-        scenario_spec=scenario_spec,
-        adapter_spec=adapter_spec,
-        metric_specs=get_core_vhelm_metric_specs(),
-        groups=["common_syntactic_processes"],
-    )
-
-
-def get_cub200_spec() -> RunSpec:
-    scenario_spec = ScenarioSpec(class_name="helm.benchmark.scenarios.cub200_scenario.CUB200Scenario", args={})
-
-    adapter_spec = get_image_generation_adapter_spec(num_outputs=1)
-
-    return RunSpec(
-        name="cub200",
-        scenario_spec=scenario_spec,
-        adapter_spec=adapter_spec,
-        metric_specs=get_fid_metric_specs() + get_core_vhelm_metric_specs(),
-        groups=["cub200"],
-    )
-
-
-def get_daily_dalle_spec() -> RunSpec:
-    scenario_spec = ScenarioSpec(class_name="helm.benchmark.scenarios.daily_dalle_scenario.DailyDallEScenario", args={})
-
-    adapter_spec = get_image_generation_adapter_spec(num_outputs=4)
-
-    return RunSpec(
-        name="daily_dalle",
-        scenario_spec=scenario_spec,
-        adapter_spec=adapter_spec,
-        metric_specs=get_core_vhelm_metric_specs(),
-        groups=["daily_dalle"],
-    )
-
-
-def get_demographic_stereotypes_spec(category: str) -> RunSpec:
-    scenario_spec = ScenarioSpec(
-        class_name="helm.benchmark.scenarios.demographic_stereotypes_scenario.DemographicStereotypesScenario",
-        args={"category": category},
-    )
-
-    # From https://arxiv.org/abs/2211.03759, "we wish to assess the extent to which the model represents
-    # this occupation as tied to a particular gender or race category." So, for each occupation, they
-    # compared to "reported percent of the occupation that self-identified as female and non-White."
-    # Also, using "a photo of the face of X" generally generates clearer, more visible faces.
-    adapter_spec = get_image_generation_adapter_spec(num_outputs=8, medium="photo")
-
-    return RunSpec(
-        name=f"demographic_stereotypes:category={category}",
-        scenario_spec=scenario_spec,
-        adapter_spec=adapter_spec,
-        metric_specs=get_vhelm_bias_metric_specs() + get_core_vhelm_metric_specs(),
-        groups=["demographic_stereotypes"],
-    )
-
-
-def get_draw_bench_spec(category: str) -> RunSpec:
-    scenario_spec = ScenarioSpec(
-        class_name="helm.benchmark.scenarios.draw_bench_scenario.DrawBenchScenario", args={"category": category}
-    )
-
-    adapter_spec = get_image_generation_adapter_spec(num_outputs=4)
-
-    return RunSpec(
-        name=f"draw_bench:category={category}",
-        scenario_spec=scenario_spec,
-        adapter_spec=adapter_spec,
-        metric_specs=get_core_vhelm_metric_specs(),
-        groups=["draw_bench"],
-    )
-
-
-def get_i2p_spec(category: str) -> RunSpec:
-    scenario_spec = ScenarioSpec(
-        class_name="helm.benchmark.scenarios.i2p_scenario.I2PScenario", args={"category": category}
-    )
-
-    adapter_spec = get_image_generation_adapter_spec(num_outputs=8)
-
-    return RunSpec(
-        name=f"i2p:category={category}",
-        scenario_spec=scenario_spec,
-        adapter_spec=adapter_spec,
-        metric_specs=get_core_vhelm_metric_specs(),
-        groups=["i2p"],
-    )
-
-
-def get_landing_page_spec() -> RunSpec:
-    scenario_spec = ScenarioSpec(
-        class_name="helm.benchmark.scenarios.landing_page_scenario.LandingPageScenario", args={}
-    )
-
-    adapter_spec = get_image_generation_adapter_spec(medium="landing page", num_outputs=4)
-
-    return RunSpec(
-        name="landing_page",
-        scenario_spec=scenario_spec,
-        adapter_spec=adapter_spec,
-        metric_specs=get_core_vhelm_metric_specs(),
-        groups=["landing_page"],
-    )
-
-
-def get_logos_spec() -> RunSpec:
-    scenario_spec = ScenarioSpec(class_name="helm.benchmark.scenarios.logos_scenario.LogosScenario", args={})
-
-    adapter_spec = get_image_generation_adapter_spec(
-        medium="logo", modifications=["simple", "memorable", "timeless"], num_outputs=4
-    )
-
-    return RunSpec(
-        name="logos",
-        scenario_spec=scenario_spec,
-        adapter_spec=adapter_spec,
-        metric_specs=get_core_vhelm_metric_specs(),
-        groups=["logos"],
-    )
-
-
-def get_magazine_cover_spec() -> RunSpec:
-    scenario_spec = ScenarioSpec(
-        class_name="helm.benchmark.scenarios.magazine_cover_scenario.MagazineCoverScenario", args={}
-    )
-
-    adapter_spec = get_image_generation_adapter_spec(num_outputs=4)
-
-    return RunSpec(
-        name="magazine_cover",
-        scenario_spec=scenario_spec,
-        adapter_spec=adapter_spec,
-        metric_specs=get_core_vhelm_metric_specs(),
-        groups=["magazine_cover"],
-    )
-
-
-def get_mental_disorders_spec() -> RunSpec:
-    scenario_spec = ScenarioSpec(
-        class_name="helm.benchmark.scenarios.mental_disorders_scenario.MentalDisordersScenario", args={}
-    )
-
-    adapter_spec = get_image_generation_adapter_spec(num_outputs=8)
-
-    return RunSpec(
-        name="mental_disorders",
-        scenario_spec=scenario_spec,
-        adapter_spec=adapter_spec,
-        metric_specs=get_vhelm_bias_metric_specs() + get_core_vhelm_metric_specs(),
-        groups=["mental_disorders"],
-    )
-
-
-def get_mscoco_spec() -> RunSpec:
-    scenario_spec = ScenarioSpec(class_name="helm.benchmark.scenarios.mscoco_scenario.MSCOCOScenario", args={})
-
-    adapter_spec = get_image_generation_adapter_spec(num_outputs=1)
-
-    return RunSpec(
-        name="mscoco",
-        scenario_spec=scenario_spec,
-        adapter_spec=adapter_spec,
-        metric_specs=get_fid_metric_specs() + get_core_vhelm_metric_specs(),
-        groups=["mscoco"],
-    )
-
-
-def get_paint_skills_spec(skill: str) -> RunSpec:
-    scenario_spec = ScenarioSpec(
-        class_name="helm.benchmark.scenarios.paint_skills_scenario.PaintSkillsScenario", args={"skill": skill}
-    )
-
-    adapter_spec = get_image_generation_adapter_spec(num_outputs=4)
-
-    return RunSpec(
-        name=f"paint_skills:skill={skill}",
-        scenario_spec=scenario_spec,
-        adapter_spec=adapter_spec,
-        metric_specs=get_core_vhelm_metric_specs(),
-        groups=["paint_skills"],
-    )
-
-
-def get_parti_prompts_spec(category: str) -> RunSpec:
-    scenario_spec = ScenarioSpec(
-        class_name="helm.benchmark.scenarios.parti_prompts_scenario.PartiPromptsScenario", args={"category": category}
-    )
-
-    adapter_spec = get_image_generation_adapter_spec(num_outputs=4)
-
-    return RunSpec(
-        name=f"parti_prompts:category={category}",
-        scenario_spec=scenario_spec,
-        adapter_spec=adapter_spec,
-        metric_specs=get_core_vhelm_metric_specs(),
-        groups=["parti_prompts"],
-    )
-
-
-def get_radiology_spec() -> RunSpec:
-    scenario_spec = ScenarioSpec(class_name="helm.benchmark.scenarios.radiology_scenario.RadiologyScenario", args={})
-
-    adapter_spec = get_image_generation_adapter_spec(num_outputs=4)
-
-    return RunSpec(
-        name="radiology",
-        scenario_spec=scenario_spec,
-        adapter_spec=adapter_spec,
-        metric_specs=get_core_vhelm_metric_specs(),
-        groups=["radiology"],
-    )
-
-
-def get_relational_understanding_spec() -> RunSpec:
-    scenario_spec = ScenarioSpec(
-        class_name="helm.benchmark.scenarios.relational_understanding_scenario.RelationalUnderstandingScenario", args={}
-    )
-
-    adapter_spec = get_image_generation_adapter_spec(num_outputs=4)
-
-    return RunSpec(
-        name="relational_understanding",
-        scenario_spec=scenario_spec,
-        adapter_spec=adapter_spec,
-        metric_specs=get_core_vhelm_metric_specs(),
-        groups=["relational_understanding"],
-    )
-
-
-def get_time_most_significant_historical_figures_spec() -> RunSpec:
-    scenario_spec = ScenarioSpec(
-        class_name="helm.benchmark.scenarios.time_most_significant_historical_figures_scenario."
-        "TIMEMostSignificantHistoricalFigures",
-        args={},
-    )
-
-    adapter_spec = get_image_generation_adapter_spec(num_outputs=4)
-
-    return RunSpec(
-        name="time_most_significant_historical_figures",
-        scenario_spec=scenario_spec,
-        adapter_spec=adapter_spec,
-        metric_specs=get_core_vhelm_metric_specs(),
-        groups=["time_most_significant_historical_figures"],
-    )
-
-
-def get_winoground_spec() -> RunSpec:
-    scenario_spec = ScenarioSpec(class_name="helm.benchmark.scenarios.winoground_scenario.WinogroundScenario", args={})
-
-    adapter_spec = get_image_generation_adapter_spec(num_outputs=4)
-
-    return RunSpec(
-        name="winoground",
-        scenario_spec=scenario_spec,
-        adapter_spec=adapter_spec,
-        metric_specs=get_core_vhelm_metric_specs(),
-        groups=["winoground"],
-=======
 def get_lextreme_spec(subset: str) -> RunSpec:
     scenario_spec = ScenarioSpec(
         class_name="helm.benchmark.scenarios.lextreme_scenario.LEXTREMEScenario",
@@ -1959,7 +1687,279 @@
         adapter_spec=adapter_spec,
         metric_specs=get_f1_metric_specs(),
         groups=["lex_glue"],
->>>>>>> ad0ac3ee
+    )
+
+
+# vHELM run specs
+
+
+def get_common_syntactic_processes_spec(phenomenon: str) -> RunSpec:
+    scenario_spec = ScenarioSpec(
+        class_name="helm.benchmark.scenarios.common_syntactic_processes_scenario.CommonSyntacticProcessesScenario",
+        args={"phenomenon": phenomenon},
+    )
+
+    adapter_spec = get_image_generation_adapter_spec(num_outputs=4)
+
+    return RunSpec(
+        name=f"common_syntactic_processes:phenomenon={phenomenon}",
+        scenario_spec=scenario_spec,
+        adapter_spec=adapter_spec,
+        metric_specs=get_core_vhelm_metric_specs(),
+        groups=["common_syntactic_processes"],
+    )
+
+
+def get_cub200_spec() -> RunSpec:
+    scenario_spec = ScenarioSpec(class_name="helm.benchmark.scenarios.cub200_scenario.CUB200Scenario", args={})
+
+    adapter_spec = get_image_generation_adapter_spec(num_outputs=1)
+
+    return RunSpec(
+        name="cub200",
+        scenario_spec=scenario_spec,
+        adapter_spec=adapter_spec,
+        metric_specs=get_fid_metric_specs() + get_core_vhelm_metric_specs(),
+        groups=["cub200"],
+    )
+
+
+def get_daily_dalle_spec() -> RunSpec:
+    scenario_spec = ScenarioSpec(class_name="helm.benchmark.scenarios.daily_dalle_scenario.DailyDallEScenario", args={})
+
+    adapter_spec = get_image_generation_adapter_spec(num_outputs=4)
+
+    return RunSpec(
+        name="daily_dalle",
+        scenario_spec=scenario_spec,
+        adapter_spec=adapter_spec,
+        metric_specs=get_core_vhelm_metric_specs(),
+        groups=["daily_dalle"],
+    )
+
+
+def get_demographic_stereotypes_spec(category: str) -> RunSpec:
+    scenario_spec = ScenarioSpec(
+        class_name="helm.benchmark.scenarios.demographic_stereotypes_scenario.DemographicStereotypesScenario",
+        args={"category": category},
+    )
+
+    # From https://arxiv.org/abs/2211.03759, "we wish to assess the extent to which the model represents
+    # this occupation as tied to a particular gender or race category." So, for each occupation, they
+    # compared to "reported percent of the occupation that self-identified as female and non-White."
+    # Also, using "a photo of the face of X" generally generates clearer, more visible faces.
+    adapter_spec = get_image_generation_adapter_spec(num_outputs=8, medium="photo")
+
+    return RunSpec(
+        name=f"demographic_stereotypes:category={category}",
+        scenario_spec=scenario_spec,
+        adapter_spec=adapter_spec,
+        metric_specs=get_vhelm_bias_metric_specs() + get_core_vhelm_metric_specs(),
+        groups=["demographic_stereotypes"],
+    )
+
+
+def get_draw_bench_spec(category: str) -> RunSpec:
+    scenario_spec = ScenarioSpec(
+        class_name="helm.benchmark.scenarios.draw_bench_scenario.DrawBenchScenario", args={"category": category}
+    )
+
+    adapter_spec = get_image_generation_adapter_spec(num_outputs=4)
+
+    return RunSpec(
+        name=f"draw_bench:category={category}",
+        scenario_spec=scenario_spec,
+        adapter_spec=adapter_spec,
+        metric_specs=get_core_vhelm_metric_specs(),
+        groups=["draw_bench"],
+    )
+
+
+def get_i2p_spec(category: str) -> RunSpec:
+    scenario_spec = ScenarioSpec(
+        class_name="helm.benchmark.scenarios.i2p_scenario.I2PScenario", args={"category": category}
+    )
+
+    adapter_spec = get_image_generation_adapter_spec(num_outputs=8)
+
+    return RunSpec(
+        name=f"i2p:category={category}",
+        scenario_spec=scenario_spec,
+        adapter_spec=adapter_spec,
+        metric_specs=get_core_vhelm_metric_specs(),
+        groups=["i2p"],
+    )
+
+
+def get_landing_page_spec() -> RunSpec:
+    scenario_spec = ScenarioSpec(
+        class_name="helm.benchmark.scenarios.landing_page_scenario.LandingPageScenario", args={}
+    )
+
+    adapter_spec = get_image_generation_adapter_spec(medium="landing page", num_outputs=4)
+
+    return RunSpec(
+        name="landing_page",
+        scenario_spec=scenario_spec,
+        adapter_spec=adapter_spec,
+        metric_specs=get_core_vhelm_metric_specs(),
+        groups=["landing_page"],
+    )
+
+
+def get_logos_spec() -> RunSpec:
+    scenario_spec = ScenarioSpec(class_name="helm.benchmark.scenarios.logos_scenario.LogosScenario", args={})
+
+    adapter_spec = get_image_generation_adapter_spec(
+        medium="logo", modifications=["simple", "memorable", "timeless"], num_outputs=4
+    )
+
+    return RunSpec(
+        name="logos",
+        scenario_spec=scenario_spec,
+        adapter_spec=adapter_spec,
+        metric_specs=get_core_vhelm_metric_specs(),
+        groups=["logos"],
+    )
+
+
+def get_magazine_cover_spec() -> RunSpec:
+    scenario_spec = ScenarioSpec(
+        class_name="helm.benchmark.scenarios.magazine_cover_scenario.MagazineCoverScenario", args={}
+    )
+
+    adapter_spec = get_image_generation_adapter_spec(num_outputs=4)
+
+    return RunSpec(
+        name="magazine_cover",
+        scenario_spec=scenario_spec,
+        adapter_spec=adapter_spec,
+        metric_specs=get_core_vhelm_metric_specs(),
+        groups=["magazine_cover"],
+    )
+
+
+def get_mental_disorders_spec() -> RunSpec:
+    scenario_spec = ScenarioSpec(
+        class_name="helm.benchmark.scenarios.mental_disorders_scenario.MentalDisordersScenario", args={}
+    )
+
+    adapter_spec = get_image_generation_adapter_spec(num_outputs=8)
+
+    return RunSpec(
+        name="mental_disorders",
+        scenario_spec=scenario_spec,
+        adapter_spec=adapter_spec,
+        metric_specs=get_vhelm_bias_metric_specs() + get_core_vhelm_metric_specs(),
+        groups=["mental_disorders"],
+    )
+
+
+def get_mscoco_spec() -> RunSpec:
+    scenario_spec = ScenarioSpec(class_name="helm.benchmark.scenarios.mscoco_scenario.MSCOCOScenario", args={})
+
+    adapter_spec = get_image_generation_adapter_spec(num_outputs=1)
+
+    return RunSpec(
+        name="mscoco",
+        scenario_spec=scenario_spec,
+        adapter_spec=adapter_spec,
+        metric_specs=get_fid_metric_specs() + get_core_vhelm_metric_specs(),
+        groups=["mscoco"],
+    )
+
+
+def get_paint_skills_spec(skill: str) -> RunSpec:
+    scenario_spec = ScenarioSpec(
+        class_name="helm.benchmark.scenarios.paint_skills_scenario.PaintSkillsScenario", args={"skill": skill}
+    )
+
+    adapter_spec = get_image_generation_adapter_spec(num_outputs=4)
+
+    return RunSpec(
+        name=f"paint_skills:skill={skill}",
+        scenario_spec=scenario_spec,
+        adapter_spec=adapter_spec,
+        metric_specs=get_core_vhelm_metric_specs(),
+        groups=["paint_skills"],
+    )
+
+
+def get_parti_prompts_spec(category: str) -> RunSpec:
+    scenario_spec = ScenarioSpec(
+        class_name="helm.benchmark.scenarios.parti_prompts_scenario.PartiPromptsScenario", args={"category": category}
+    )
+
+    adapter_spec = get_image_generation_adapter_spec(num_outputs=4)
+
+    return RunSpec(
+        name=f"parti_prompts:category={category}",
+        scenario_spec=scenario_spec,
+        adapter_spec=adapter_spec,
+        metric_specs=get_core_vhelm_metric_specs(),
+        groups=["parti_prompts"],
+    )
+
+
+def get_radiology_spec() -> RunSpec:
+    scenario_spec = ScenarioSpec(class_name="helm.benchmark.scenarios.radiology_scenario.RadiologyScenario", args={})
+
+    adapter_spec = get_image_generation_adapter_spec(num_outputs=4)
+
+    return RunSpec(
+        name="radiology",
+        scenario_spec=scenario_spec,
+        adapter_spec=adapter_spec,
+        metric_specs=get_core_vhelm_metric_specs(),
+        groups=["radiology"],
+    )
+
+
+def get_relational_understanding_spec() -> RunSpec:
+    scenario_spec = ScenarioSpec(
+        class_name="helm.benchmark.scenarios.relational_understanding_scenario.RelationalUnderstandingScenario", args={}
+    )
+
+    adapter_spec = get_image_generation_adapter_spec(num_outputs=4)
+
+    return RunSpec(
+        name="relational_understanding",
+        scenario_spec=scenario_spec,
+        adapter_spec=adapter_spec,
+        metric_specs=get_core_vhelm_metric_specs(),
+        groups=["relational_understanding"],
+    )
+
+
+def get_time_most_significant_historical_figures_spec() -> RunSpec:
+    scenario_spec = ScenarioSpec(
+        class_name="helm.benchmark.scenarios.time_most_significant_historical_figures_scenario."
+        "TIMEMostSignificantHistoricalFigures",
+        args={},
+    )
+
+    adapter_spec = get_image_generation_adapter_spec(num_outputs=4)
+
+    return RunSpec(
+        name="time_most_significant_historical_figures",
+        scenario_spec=scenario_spec,
+        adapter_spec=adapter_spec,
+        metric_specs=get_core_vhelm_metric_specs(),
+        groups=["time_most_significant_historical_figures"],
+    )
+
+
+def get_winoground_spec() -> RunSpec:
+    scenario_spec = ScenarioSpec(class_name="helm.benchmark.scenarios.winoground_scenario.WinogroundScenario", args={})
+
+    adapter_spec = get_image_generation_adapter_spec(num_outputs=4)
+
+    return RunSpec(
+        name="winoground",
+        scenario_spec=scenario_spec,
+        adapter_spec=adapter_spec,
+        metric_specs=get_core_vhelm_metric_specs(),
+        groups=["winoground"],
     )
 
 
@@ -2011,7 +2011,8 @@
     "ice": get_ice_spec,
     "big_bench": get_big_bench_spec,
     "pubmed_qa": get_pubmed_qa_spec,
-<<<<<<< HEAD
+    "lextreme": get_lextreme_spec,
+    "lex_glue": get_lex_glue_spec,
     # vHELM
     "common_syntactic_processes": get_common_syntactic_processes_spec,
     "cub200": get_cub200_spec,
@@ -2030,10 +2031,6 @@
     "relational_understanding": get_relational_understanding_spec,
     "time_most_significant_historical_figures": get_time_most_significant_historical_figures_spec,
     "winoground": get_winoground_spec,
-=======
-    "lextreme": get_lextreme_spec,
-    "lex_glue": get_lex_glue_spec,
->>>>>>> ad0ac3ee
 }
 
 
