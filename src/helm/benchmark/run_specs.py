--- conflicted
+++ resolved
@@ -2047,7 +2047,6 @@
     )
 
 
-<<<<<<< HEAD
 @run_spec_function("self_instruct")
 def get_self_instruct_spec() -> RunSpec:
     scenario_spec = ScenarioSpec(
@@ -2081,7 +2080,8 @@
         adapter_spec=adapter_spec,
         metric_specs=get_open_ended_generation_metric_specs() + get_generative_harms_metric_specs(),
         groups=["grammar"],
-=======
+
+
 @run_spec_function("verifiability_judgment")
 def get_verifiability_judgment_spec() -> RunSpec:
     scenario_spec = ScenarioSpec(
@@ -2106,7 +2106,6 @@
         adapter_spec=adapter_spec,
         metric_specs=get_verifiability_judgment_metric_specs(),
         groups=["verifiability_judgment"],
->>>>>>> 88f987b1
     )
 
 
