--- conflicted
+++ resolved
@@ -2181,37 +2181,39 @@
     )
 
 
-<<<<<<< HEAD
+@run_spec_function("koala")
+def get_koala_spec() -> RunSpec:
+    scenario_spec = ScenarioSpec(
+        class_name="helm.benchmark.scenarios.koala_scenario.KoalaScenario",
+        args={},
+    )
+
+    adapter_spec = get_instruct_adapter_spec()
+
+    return RunSpec(
+        name="koala",
+        scenario_spec=scenario_spec,
+        adapter_spec=adapter_spec,
+        metric_specs=get_open_ended_generation_metric_specs() + get_generative_harms_metric_specs(),
+        groups=["koala"],
+    )
+
+
 @run_spec_function("anthropic_hh_rlhf")
 def get_anthropic_hh_rlhf_spec(subset: str) -> RunSpec:
     scenario_spec = ScenarioSpec(
         class_name="helm.benchmark.scenarios.anthropic_hh_rlhf_scenario.AnthropicHHRLHFScenario",
         args={"subset": subset},
-=======
-@run_spec_function("koala")
-def get_koala_spec() -> RunSpec:
-    scenario_spec = ScenarioSpec(
-        class_name="helm.benchmark.scenarios.koala_scenario.KoalaScenario",
-        args={},
->>>>>>> 2bd89ab8
     )
 
     adapter_spec = get_instruct_adapter_spec()
 
     return RunSpec(
-<<<<<<< HEAD
         name=f"anthropic_hh_rlhf:subset={subset}",
         scenario_spec=scenario_spec,
         adapter_spec=adapter_spec,
         metric_specs=get_open_ended_generation_metric_specs() + get_generative_harms_metric_specs(),
         groups=["anthropic_hh_rlhf"],
-=======
-        name="koala",
-        scenario_spec=scenario_spec,
-        adapter_spec=adapter_spec,
-        metric_specs=get_open_ended_generation_metric_specs() + get_generative_harms_metric_specs(),
-        groups=["koala"],
->>>>>>> 2bd89ab8
     )
 
 
