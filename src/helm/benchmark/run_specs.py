--- conflicted
+++ resolved
@@ -4,11 +4,7 @@
 from typing import Any, Callable, List, Dict, Optional, Set, TypeVar
 
 from helm.benchmark.model_deployment_registry import ALL_MODEL_DEPLOYMENTS, DEPLOYMENT_NAME_TO_MODEL_DEPLOYMENT
-<<<<<<< HEAD
 from helm.benchmark.scenarios.commonsense_scenario import HellaSwagScenario, OpenBookQA, PiqaScenario, SiqaScenario
-=======
-from helm.benchmark.scenarios.commonsense_scenario import HellaSwagScenario, OpenBookQA, PiqaScenario
->>>>>>> 3f1841cb
 from helm.common.hierarchical_logger import hlog, htrack
 from helm.common.object_spec import ObjectSpec
 from helm.benchmark.adaptation.adapters.adapter_factory import (
@@ -989,11 +985,8 @@
         )
     elif dataset == OpenBookQA.name:
         scenario_spec = ScenarioSpec(class_name="helm.benchmark.scenarios.commonsense_scenario.OpenBookQA", args={})
-<<<<<<< HEAD
     elif dataset == SiqaScenario.name:
         scenario_spec = ScenarioSpec(class_name="helm.benchmark.scenarios.commonsense_scenario.SiqaScenario", args={})
-=======
->>>>>>> 3f1841cb
     elif dataset == PiqaScenario.name:
         scenario_spec = ScenarioSpec(class_name="helm.benchmark.scenarios.commonsense_scenario.PiqaScenario", args={})
     else:
