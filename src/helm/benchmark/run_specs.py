import importlib
import itertools
from typing import Any, Callable, List, Dict, Optional, Set, TypeVar

from helm.common.hierarchical_logger import hlog, htrack
from helm.common.object_spec import ObjectSpec
from helm.benchmark.adaptation.adapters.adapter_factory import (
    ADAPT_LANGUAGE_MODELING,
    ADAPT_MULTIPLE_CHOICE_JOINT,
    ADAPT_MULTIPLE_CHOICE_SEPARATE_ORIGINAL,
    ADAPT_MULTIPLE_CHOICE_SEPARATE_CALIBRATED,
    ADAPT_GENERATION,
    ADAPT_RANKING_BINARY,
)
from helm.benchmark.adaptation.adapters.binary_ranking_adapter import BinaryRankingAdapter
from helm.benchmark.adaptation.adapter_spec import AdapterSpec
from .metrics.metric import MetricSpec
from .run_expander import (
    RUN_EXPANDERS,
    GlobalPrefixRunExpander,
    StopRunExpander,
    ChatMLRunExpander,
    AddToStopRunExpander,
    IncreaseMaxTokensRunExpander,
    FormatPromptRunExpander,
    IncreaseTemperatureRunExpander,
)
from .runner import RunSpec
from .scenarios.lex_glue_scenario import (
    get_lex_glue_max_train_instances,
    get_lex_glue_instructions,
    get_lex_glue_max_tokens,
    get_lex_glue_task_type,
)
from .scenarios.scenario import ScenarioSpec
from .scenarios.big_bench_scenario import BIGBenchScenario
from .scenarios.msmarco_scenario import MSMARCOScenario
from .scenarios.numeracy_scenario import get_numeracy_adapter_spec, RELTYPE_INFO
from .scenarios.copyright_scenario import datatag2hash_code
from .scenarios.raft_scenario import get_raft_instructions
from .scenarios.lextreme_scenario import (
    get_lextreme_instructions,
    get_lextreme_max_train_instances,
    get_lextreme_max_tokens,
    TaskType,
    get_lextreme_task_type,
)
from .scenarios.cleva_scenario import CLEVAScenario
from helm.proxy.models import (
    get_model,
    NO_NEWLINES_TAG,
    NLG_PREFIX_TAG,
    CHATML_MODEL_TAG,
    OPENAI_CHATGPT_MODEL_TAG,
    ANTHROPIC_MODEL_TAG,
    BUGGY_TEMP_0_TAG,
)
from helm.common.general import singleton
import anthropic
from helm.proxy.clients.anthropic_client import AnthropicClient


############################################################
# Prototypical adapter specs


def format_instructions(instructions: str) -> str:
    if len(instructions) > 0:
        instructions += "\n"
    return instructions


def get_multiple_choice_joint_adapter_spec(
    instructions: str,
    input_noun: Optional[str],
    output_noun: str,
    num_outputs: int = 5,
    max_train_instances: int = 5,
    max_tokens: int = 5,
    sample_train: bool = True,
    **kwargs,
) -> AdapterSpec:
    """
    [instructions]

    [input_noun]: [input]
    [reference_1]
    ...
    [reference_k]
    [output_noun]: [output]

    [input_noun]: [input]
    [reference_1]
    ...
    [reference_k]
    [output_noun]:
    """

    return AdapterSpec(
        method=ADAPT_MULTIPLE_CHOICE_JOINT,
        instructions=format_instructions(instructions),
        input_prefix=f"{input_noun}: " if input_noun is not None else "",
        input_suffix="\n" if input_noun is not None else "",
        output_prefix=f"{output_noun}: ",
        output_suffix="\n",
        max_train_instances=max_train_instances,
        num_outputs=num_outputs,
        max_tokens=max_tokens,
        temperature=0.0,
        stop_sequences=["\n"],
        sample_train=sample_train,
        **kwargs,
    )


def get_multiple_choice_separate_adapter_spec(method: str, empty_input: bool = False) -> AdapterSpec:
    """
    [input] [reference_i]
    or
    [reference_i]
    """
    assert method in {ADAPT_MULTIPLE_CHOICE_SEPARATE_ORIGINAL, ADAPT_MULTIPLE_CHOICE_SEPARATE_CALIBRATED}

    return AdapterSpec(
        method=method,
        instructions="",
        input_prefix="",
        input_suffix="",
        output_prefix=" " if not empty_input else "",
        output_suffix="",
        # Separate is basically language modeling, so can't easily use in-context examples
        max_train_instances=0,
        num_outputs=1,
        max_tokens=0,
        temperature=0.0,
    )


def get_multiple_choice_adapter_spec(
    method: str,
    instructions: str,
    input_noun: Optional[str],
    output_noun: str,
    max_train_instances: int = 5,
    num_outputs: int = 5,
    max_tokens: int = 1,
    empty_input: bool = False,
    sample_train: bool = True,
    **kwargs,
):
    """
    Toggle between joint and separate adapters.
    """
    if method == ADAPT_MULTIPLE_CHOICE_JOINT:
        return get_multiple_choice_joint_adapter_spec(
            instructions,
            input_noun,
            output_noun,
            max_train_instances=max_train_instances,
            num_outputs=num_outputs,
            max_tokens=max_tokens,
            sample_train=sample_train,
            **kwargs,
        )
    elif method in {ADAPT_MULTIPLE_CHOICE_SEPARATE_ORIGINAL, ADAPT_MULTIPLE_CHOICE_SEPARATE_CALIBRATED}:
        return get_multiple_choice_separate_adapter_spec(method, empty_input)
    else:
        raise ValueError(f"Invalid adaptation method: {method}")


def get_ranking_binary_adapter_spec(
    instructions: str = "",
    document_noun: str = "Passage",
    query_noun: str = "Query",
    output_prefix: str = "Does the passage answer the query?",
    output_noun: str = "Answer",
    max_train_instances: int = 4,
    num_outputs: int = 1,
    num_train_trials: int = 1,
    temperature: float = 0.0,
    max_tokens: int = 5,
    **kwargs,
) -> AdapterSpec:
    """
    [instructions]

    [object_noun]: [object]
    [query_noun]: [query]
    [prompt_noun]: [prompt_content]
    [output_noun]: [output]

    ...

    [object_noun]: [object]
    [query_noun]: [query]
    [prompt_noun]: [prompt_content]
    [output_noun]: [output]

    [object_noun]: [object]
    [query_noun]: [query]
    [prompt_noun]: [prompt_content]
    [output_noun]: [output]
    """
    msg = (
        "There must be an even number of in-context examples to ensure that"
        "an equal number of positive and negative examples are included."
    )
    assert max_train_instances % 2 == 0, msg
    max_train_instances = int(max_train_instances / 2)

    return AdapterSpec(
        method=ADAPT_RANKING_BINARY,
        instructions=format_instructions(instructions),
        input_prefix=f"{query_noun}: ",
        input_suffix="\n",
        reference_prefix=f"{document_noun}: ",
        reference_suffix="\n",
        output_prefix=f"{output_prefix}\n{output_noun}: ",
        max_train_instances=max_train_instances,
        num_outputs=num_outputs,
        num_train_trials=num_train_trials,
        temperature=temperature,
        max_tokens=max_tokens,
        **kwargs,
    )


def get_completion_adapter_spec(
    instructions: str = "",
    input_prefix: str = "",
    output_prefix: str = "",
    output_suffix: str = "",
    max_train_instances: int = 0,
    temperature: float = 0.0,
    num_outputs: int = 1,
    max_tokens: int = 100,
    stop_sequences: Optional[List] = None,  # default value of `stop_sequences` is no stop sequence,
    **kwargs,
) -> AdapterSpec:
    """
    [input][output_prefix][output][output_suffix]

    [input][output_prefix]
    """
    if stop_sequences is None:
        stop_sequences = []

    return AdapterSpec(
        method=ADAPT_GENERATION,
        instructions=format_instructions(instructions),
        input_prefix=input_prefix,
        input_suffix="",
        output_prefix=output_prefix,
        output_suffix=output_suffix,
        max_train_instances=max_train_instances,
        temperature=temperature,
        num_outputs=num_outputs,
        max_tokens=max_tokens,
        stop_sequences=stop_sequences,
        **kwargs,
    )


def get_generation_adapter_spec(
    instructions: str = "",
    input_noun: Optional[str] = None,
    newline_after_input_noun: bool = False,
    output_noun: Optional[str] = None,
    newline_after_output_noun: bool = False,
    max_train_instances: int = 5,
    num_outputs: int = 1,
    max_tokens: int = 5,
    stop_sequences: Optional[List] = None,  # default value of `stop_sequences` is ["\n"]
    temperature: float = 0.0,
) -> AdapterSpec:
    """
    [instructions]

    [input_noun]: [input]
    [output_noun]: [output]

    [input_noun]: [input]
    [output_noun]:
    """

    def format_prefix(noun: Optional[str], append_new_line: bool) -> str:
        """
        When `append_new_line` is False:
            [input_noun]: [input]

        When `append_new_line` is True:
            [input_noun]:
            [input]
        """
        prefix: str = f"{noun}:" if noun is not None else ""
        if len(prefix) > 0:
            prefix += "\n" if append_new_line else " "
        return prefix

    if stop_sequences is None:
        stop_sequences = ["\n"]

    return AdapterSpec(
        method=ADAPT_GENERATION,
        instructions=format_instructions(instructions),
        input_prefix=format_prefix(input_noun, append_new_line=newline_after_input_noun),
        input_suffix="\n",
        output_prefix=format_prefix(output_noun, append_new_line=newline_after_output_noun),
        output_suffix="\n",
        max_train_instances=max_train_instances,
        num_outputs=num_outputs,
        max_tokens=max_tokens,
        temperature=temperature,
        stop_sequences=stop_sequences,
    )


def get_instruct_adapter_spec(
    num_outputs: int = 1,
    max_tokens: int = 512,
    temperature: float = 0.7,
) -> AdapterSpec:
    """
    Zero-shot instruction-following.
    """
    return AdapterSpec(
        method=ADAPT_GENERATION,
        instructions="",
        input_prefix="",
        input_suffix="\n",
        output_prefix="",
        output_suffix="",
        max_train_instances=0,
        num_outputs=num_outputs,
        max_tokens=max_tokens,
        temperature=temperature,
        stop_sequences=[],
    )


def get_language_modeling_adapter_spec() -> AdapterSpec:
    """
    Used for language modeling.
    """
    return AdapterSpec(
        method=ADAPT_LANGUAGE_MODELING,
        instructions="",
        input_prefix="",
        input_suffix="",
        output_prefix="",
        output_suffix="",
        max_train_instances=0,
        num_outputs=1,
        max_tokens=0,
        temperature=0.0,
    )


def get_summarization_adapter_spec(num_sents: Optional[int], max_train_instances: int = 5, **kwargs) -> AdapterSpec:
    """
    Used for summarization.
    """

    if num_sents == 1:
        out_pref = "Summarize the above article in 1 sentence.\n"
    elif num_sents is None:
        out_pref = "Summarize the above article.\n"
    else:
        out_pref = f"Summarize the above article in {num_sents} sentences.\n"

    return AdapterSpec(
        method=ADAPT_GENERATION,
        instructions="",
        input_prefix="###\nArticle: ",
        input_suffix="\n\n",
        output_prefix=out_pref,
        output_suffix="\n",
        max_train_instances=max_train_instances,
        num_outputs=1,
        stop_sequences=["###"],  # Separator between few-shot instances.
        **kwargs,
    )


def get_machine_translation_adapter_spec(
    source_language, target_language, max_train_instances, **kwargs
) -> AdapterSpec:
    """
    Used for machine translation.
    """
    return AdapterSpec(
        method=ADAPT_GENERATION,
        instructions=f"Translate {source_language} to {target_language}:",
        input_prefix="",
        input_suffix=" = ",
        output_prefix="",
        output_suffix="\n",
        max_train_instances=max_train_instances,
        num_outputs=1,
        stop_sequences=["\n\n"],
        temperature=0.0,
        **kwargs,
    )


############################################################
# Examples of scenario and adapter specs


def get_scenario_spec1() -> ScenarioSpec:
    return ScenarioSpec(
        class_name="helm.benchmark.scenarios.simple_scenarios.Simple1Scenario",
        args={"num_input_tokens": 5, "vocab_size": 20, "num_train_instances": 10, "num_test_instances": 10},
    )


def get_scenario_spec_tiny():
    return ScenarioSpec(
        class_name="helm.benchmark.scenarios.simple_scenarios.Simple1Scenario",
        args={"num_input_tokens": 5, "vocab_size": 20, "num_train_instances": 2, "num_test_instances": 2},
    )


def get_adapter_spec1() -> AdapterSpec:
    return AdapterSpec(
        method=ADAPT_GENERATION,
        instructions="Please solve the following problem.\n",
        max_train_instances=5,
        max_eval_instances=10,
        num_outputs=3,
        num_train_trials=3,
        model="simple/model1",
        temperature=1,
        stop_sequences=["."],
    )


############################################################
# Metrics


def get_basic_metric_specs(names: List[str]) -> List[MetricSpec]:
    return [MetricSpec(class_name="helm.benchmark.metrics.basic_metrics.BasicMetric", args={"names": names})]


def get_exact_match_metric_specs() -> List[MetricSpec]:
    return get_basic_metric_specs(
        ["exact_match", "quasi_exact_match", "prefix_exact_match", "quasi_prefix_exact_match"]
    )


def get_f1_metric_specs() -> List[MetricSpec]:
    return get_basic_metric_specs(["exact_match", "quasi_exact_match", "f1_score"])


def get_classification_metric_specs(delimiter: Optional[str] = None) -> List[MetricSpec]:
    return [
        MetricSpec(
            class_name="helm.benchmark.metrics.classification_metrics.ClassificationMetric",
            args={"delimiter": delimiter},
        )
    ]


def get_bbq_metric_specs() -> List[MetricSpec]:
    return [
        MetricSpec(class_name="helm.benchmark.metrics.bbq_metrics.BBQMetric", args={})
    ] + get_exact_match_metric_specs()


def get_msmarco_metric_specs(track: str, rank: Optional[int] = None) -> List[MetricSpec]:
    # Names of the measures we want to compute.
    measure_names = MSMARCOScenario.MEASURE_NAMES[track]
    multiple_relevance_values = set(MSMARCOScenario.GOLD_RELATIONS[track]) != {1}

    return [
        MetricSpec(
            class_name="helm.benchmark.metrics.ranking_metrics.RankingMetric",
            args={
                "method": ADAPT_RANKING_BINARY,
                "measure_names": measure_names,
                "correct_output": BinaryRankingAdapter.RANKING_CORRECT_LABEL,
                "wrong_output": BinaryRankingAdapter.RANKING_WRONG_LABEL,
                "rank": rank,
                "multiple_relevance_values": multiple_relevance_values,
            },
        ),
    ] + get_basic_metric_specs(names=[])


def get_toxicity_metric_specs() -> List[MetricSpec]:
    return [
        MetricSpec(class_name="helm.benchmark.metrics.toxicity_metrics.ToxicityMetric", args={}),
    ]


def get_bias_metric_specs() -> List[MetricSpec]:
    demographic_categories = ["race", "gender"]
    target_categories = ["adjective", "profession"]
    cross_dem_target = itertools.product(demographic_categories, target_categories)

    return [
        MetricSpec(
            class_name="helm.benchmark.metrics.bias_metrics.BiasMetric",
            args={"mode": "associations", "demographic_category": dem, "target_category": tgt},
        )
        for dem, tgt in cross_dem_target
    ] + [
        MetricSpec(
            class_name="helm.benchmark.metrics.bias_metrics.BiasMetric",
            args={"mode": "representation", "demographic_category": dem},
        )
        for dem in demographic_categories
    ]


def get_generative_harms_metric_specs(include_basic_metrics: bool = False) -> List[MetricSpec]:
    return (
        get_bias_metric_specs()
        + get_toxicity_metric_specs()
        + (get_basic_metric_specs([]) if include_basic_metrics else [])
    )


def get_summarization_metric_specs(args: Dict[str, Any]) -> List[MetricSpec]:
    return [
        MetricSpec(class_name="helm.benchmark.metrics.summarization_metrics.SummarizationMetric", args=args)
    ] + get_basic_metric_specs([])


def get_summarization_critique_metric_specs(num_respondents: int) -> List[MetricSpec]:
    return [
        MetricSpec(
            class_name="helm.benchmark.metrics.summarization_critique_metrics.SummarizationCritiqueMetric",
            args={"num_respondents": num_respondents},
        )
    ]


def get_srn_metric_specs() -> List[MetricSpec]:
    return get_basic_metric_specs(["f1_set_match", "iou_set_match", "exact_set_match"])


def get_numeracy_metric_specs(run_solver: bool = False) -> List[MetricSpec]:
    metric_specs: List[MetricSpec] = get_basic_metric_specs(
        ["exact_match", "quasi_exact_match", "absolute_value_difference"]
    )

    # The solvers are slow to run so make them skippable
    if run_solver:
        metric_specs += [
            MetricSpec(class_name="helm.benchmark.metrics.numeracy_metrics.DistanceMetric", args={}),
        ]
    return metric_specs


def get_math_metric_specs(use_chain_of_thought: bool = True) -> List[MetricSpec]:
    return get_basic_metric_specs(["math_equiv_chain_of_thought" if use_chain_of_thought else "math_equiv"])


def get_copyright_metric_specs(args: Optional[Dict] = None) -> List[MetricSpec]:
    if args is None:
        args = {}
    return [
        MetricSpec(
            class_name="helm.benchmark.metrics.copyright_metrics.BasicCopyrightMetric",
            args={**args, "name": "longest_common_prefix_length"},
        ),
        MetricSpec(
            class_name="helm.benchmark.metrics.copyright_metrics.BasicCopyrightMetric",
            args={**args, "name": "edit_distance"},
        ),
        MetricSpec(
            class_name="helm.benchmark.metrics.copyright_metrics.BasicCopyrightMetric",
            args={**args, "name": "edit_similarity"},
        ),
    ] + get_basic_metric_specs([])


def get_disinformation_metric_specs(args: Optional[Dict] = None) -> List[MetricSpec]:
    if args is None:
        args = {}
    return [
        MetricSpec(
            class_name="helm.benchmark.metrics.disinformation_metrics.DisinformationHumanEvalMetrics", args={**args}
        ),
        MetricSpec(
            class_name="helm.benchmark.metrics.disinformation_metrics.DisinformationMetric", args={"name": "self_bleu"}
        ),
        MetricSpec(
            class_name="helm.benchmark.metrics.disinformation_metrics.DisinformationMetric",
            args={"name": "monte_carlo_entropy"},
        ),
    ] + get_basic_metric_specs([])


def get_code_metric_specs(dataset: str, timeout: float) -> List[MetricSpec]:
    if dataset == "humaneval":
        return get_basic_metric_specs(["code_eval_acc", "pass"])
    else:  # APPS.
        args: Dict[str, Any] = {"names": ["test_avg", "strict_acc"], "timeout": timeout}
        return [MetricSpec(class_name="helm.benchmark.metrics.code_metrics.APPSMetric", args=args)]


def get_open_ended_generation_metric_specs() -> List[MetricSpec]:
    return get_basic_metric_specs(["exact_match", "quasi_exact_match", "f1_score", "rouge_l", "bleu_1", "bleu_4"])


def get_machine_translation_metric_specs() -> List[MetricSpec]:
    return [
        MetricSpec(class_name="helm.benchmark.metrics.machine_translation_metrics.MachineTranslationMetric", args={})
    ] + get_basic_metric_specs([])


def get_cleva_machine_translation_metric_specs() -> List[MetricSpec]:
    return [
        MetricSpec(
            class_name="helm.benchmark.metrics.machine_translation_metrics.CLEVAMachineTranslationMetric", args={}
        )
    ] + get_basic_metric_specs([])


def get_verifiability_judgment_metric_specs() -> List[MetricSpec]:
    return get_basic_metric_specs(["exact_match", "quasi_exact_match"])


def get_instruction_following_critique_metric_specs(num_respondents: int) -> List[MetricSpec]:
    return [
        MetricSpec(
            class_name="helm.benchmark.metrics.instruction_following_critique_metrics.InstructionFollowingCritiqueMetric",  # noqa E501
            args={"num_respondents": num_respondents},
        )
    ]


def get_cleva_bias_metric_specs() -> List[MetricSpec]:
    demographic_categories = ["race", "gender"]
    target_categories = ["adjective", "profession"]
    cross_dem_target = itertools.product(demographic_categories, target_categories)

    return [
        MetricSpec(
            class_name="helm.benchmark.metrics.cleva_harms_metrics.CLEVABiasMetric",
            args={"mode": "associations", "demographic_category": dem, "target_category": tgt},
        )
        for dem, tgt in cross_dem_target
    ] + [
        MetricSpec(
            class_name="helm.benchmark.metrics.cleva_harms_metrics.CLEVABiasMetric",
            args={"mode": "representation", "demographic_category": dem},
        )
        for dem in demographic_categories
    ]


def get_cleva_toxicity_metric_specs() -> List[MetricSpec]:
    return [
        MetricSpec(class_name="helm.benchmark.metrics.cleva_harms_metrics.CLEVAToxicityMetric", args={}),
    ]


def get_cleva_generative_harms_metric_specs(include_basic_metrics: bool = False) -> List[MetricSpec]:
    return (
        get_cleva_bias_metric_specs()
        + get_cleva_toxicity_metric_specs()
        + (get_basic_metric_specs([]) if include_basic_metrics else [])
    )


############################################################
# Run specs


CANONICAL_RUN_SPEC_FUNCS: Dict[str, Callable[..., RunSpec]] = {}
"""Dict of run spec function names to run spec functions."""


F = TypeVar("F", bound=Callable[..., RunSpec])


def run_spec_function(name: str) -> Callable[[F], F]:
    """Register the run spec function under the given name."""

    def wrap(func: F) -> F:
        if name in CANONICAL_RUN_SPEC_FUNCS:
            raise ValueError(f"A run spec function with name {name} already exists")
        CANONICAL_RUN_SPEC_FUNCS[name] = func
        return func

    return wrap


@run_spec_function("simple1")
def get_simple1_spec() -> RunSpec:
    """A run spec for debugging."""
    return RunSpec(
        name="simple1",
        scenario_spec=get_scenario_spec1(),
        adapter_spec=get_adapter_spec1(),
        metric_specs=get_basic_metric_specs([]),
        groups=[],
    )


@run_spec_function("bbq")
def get_bbq_spec(subject: str, method: str = ADAPT_MULTIPLE_CHOICE_JOINT) -> RunSpec:
    scenario_spec = ScenarioSpec(
        class_name="helm.benchmark.scenarios.bbq_scenario.BBQScenario", args={"subject": subject}
    )
    adapter_spec = get_multiple_choice_adapter_spec(
        method=method,
        instructions="The following are multiple choice questions (with answers).",
        input_noun="Passage",
        output_noun="Answer",
    )
    metric_specs = get_bbq_metric_specs()

    return RunSpec(
        name=f"bbq:subject={subject},method={method}",
        scenario_spec=scenario_spec,
        adapter_spec=adapter_spec,
        metric_specs=metric_specs,
        groups=["bbq"],
    )


@run_spec_function("msmarco")
def get_msmarco_spec(track: str, valid_topk: Optional[int] = None) -> RunSpec:
    valid_topk = None if valid_topk is None else int(valid_topk)
    scenario_spec = ScenarioSpec(
        class_name="helm.benchmark.scenarios.msmarco_scenario.MSMARCOScenario",
        args={"track": track, "valid_topk": valid_topk},
    )

    adapter_spec: AdapterSpec = get_ranking_binary_adapter_spec(max_train_instances=4, stop_sequences=["\n"])

    return RunSpec(
        name=f"msmarco:track={track},valid_topk={valid_topk}",
        scenario_spec=scenario_spec,
        adapter_spec=adapter_spec,
        metric_specs=get_msmarco_metric_specs(track=track, rank=valid_topk),
        groups=[f"msmarco_{track}"],
    )


@run_spec_function("bold")
def get_bold_spec(subject: str) -> RunSpec:
    scenario_spec = ScenarioSpec(
        class_name="helm.benchmark.scenarios.bold_scenario.BOLDScenario", args={"subject": subject}
    )

    adapter_spec = get_completion_adapter_spec(
        temperature=0.9,  # Set to approximate nucleus sampling conditions.
        max_tokens=20,  # See Table 8 of RealToxicityPrompts: https://arxiv.org/pdf/2009.11462.pdf
    )

    return RunSpec(
        name=f"bold:subject={subject}",
        scenario_spec=scenario_spec,
        adapter_spec=adapter_spec,
        metric_specs=get_generative_harms_metric_specs(include_basic_metrics=True),
        groups=["bold"],
    )


@run_spec_function("civil_comments")
def get_civil_comments_spec(demographic: str) -> RunSpec:
    scenario_spec = ScenarioSpec(
        class_name="helm.benchmark.scenarios.civil_comments_scenario.CivilCommentsScenario",
        args={"demographic": demographic},
    )

    adapter_spec = get_generation_adapter_spec(input_noun="Passage", output_noun="Answer")

    return RunSpec(
        name=f"civil_comments:demographic={demographic}",
        scenario_spec=scenario_spec,
        adapter_spec=adapter_spec,
        metric_specs=get_exact_match_metric_specs()
        + get_generative_harms_metric_specs()
        + get_classification_metric_specs(),
        groups=["civil_comments"],
    )


@run_spec_function("mmlu")
def get_mmlu_spec(subject: str, method: str = ADAPT_MULTIPLE_CHOICE_JOINT) -> RunSpec:
    scenario_spec = ScenarioSpec(
        class_name="helm.benchmark.scenarios.mmlu_scenario.MMLUScenario", args={"subject": subject}
    )

    adapter_spec = get_multiple_choice_adapter_spec(
        method=method,
        instructions=f"The following are multiple choice questions (with answers) about {subject.replace('_', ' ')}.",
        input_noun="Question",
        output_noun="Answer",
    )

    return RunSpec(
        name=f"mmlu:subject={subject},method={method}",
        scenario_spec=scenario_spec,
        adapter_spec=adapter_spec,
        metric_specs=get_exact_match_metric_specs(),
        groups=["mmlu"],
    )


@run_spec_function("interactive_qa_mmlu")
def get_interactive_qa_mmlu_spec(subject: str) -> RunSpec:
    scenario_spec = ScenarioSpec(
        class_name="helm.benchmark.scenarios.interactive_qa_mmlu_scenario.InteractiveQAMMLUScenario",
        args={"subject": subject},
    )

    adapter_spec = get_multiple_choice_adapter_spec(
        method=ADAPT_MULTIPLE_CHOICE_JOINT,
        instructions=f"The following are multiple choice questions (with answers) about {subject.replace('_', ' ')}.",
        input_noun="Question",
        output_noun="Answer",
    )
    return RunSpec(
        name=f"interactive_qa_mmlu:subject={subject}",
        scenario_spec=scenario_spec,
        adapter_spec=adapter_spec,
        metric_specs=get_exact_match_metric_specs(),
        groups=["mmlu"],
    )


@run_spec_function("wikifact")
def get_wikifact_spec(k: str, subject: str) -> RunSpec:
    scenario_spec = ScenarioSpec(
        class_name="helm.benchmark.scenarios.wikifact_scenario.WIKIFactScenario",
        args={"subject": subject},
    )

    adapter_spec = get_completion_adapter_spec(
        output_prefix=" ",  # Separate subject and predicate by a space
        output_suffix="\n",
        max_train_instances=5,
        num_outputs=int(k),  # We will measure accuracy@k
        temperature=1.0,  # Need temperature=1 so that we can get diverse answers among the top k predictions.
        max_tokens=8,  # Number of tokens for the longest answer in the dataset
        stop_sequences=["\n"],
    )

    return RunSpec(
        name=f"wikifact:k={k},subject={subject}",
        scenario_spec=scenario_spec,
        adapter_spec=adapter_spec,
        metric_specs=get_exact_match_metric_specs() + get_generative_harms_metric_specs(),
        groups=["wikifact"],
    )


@run_spec_function("commonsense")
def get_commonsense_spec(dataset: str, method: str) -> RunSpec:
    scenario_spec = ScenarioSpec(
        class_name="helm.benchmark.scenarios.commonsense_scenario.CommonSenseScenario",
        args={"dataset": dataset},
    )

    adapter_spec = get_multiple_choice_adapter_spec(
        method=method,
        instructions="The following are multiple choice questions (with answers) about common sense.",
        input_noun="Question",
        output_noun="Answer",
    )

    return RunSpec(
        name=f"commonsense:dataset={dataset},method={method}",
        scenario_spec=scenario_spec,
        adapter_spec=adapter_spec,
        metric_specs=get_exact_match_metric_specs(),
        groups=[dataset],
    )


@run_spec_function("quac")
def get_quac_spec() -> RunSpec:
    scenario_spec = ScenarioSpec(class_name="helm.benchmark.scenarios.quac_scenario.QuACScenario", args={})

    adapter_spec = get_generation_adapter_spec(input_noun=None, output_noun="Answer", max_tokens=100)

    return RunSpec(
        name="quac",
        scenario_spec=scenario_spec,
        adapter_spec=adapter_spec,
        metric_specs=get_f1_metric_specs() + get_generative_harms_metric_specs(),
        groups=["quac"],
    )


@run_spec_function("news_qa")
def get_news_qa_spec() -> RunSpec:
    scenario_spec = ScenarioSpec(class_name="helm.benchmark.scenarios.newsqa_scenario.NewsQAScenario", args={})

    # max_tokens=50 because answers are at most 13 words
    adapter_spec = get_generation_adapter_spec(input_noun="Passage", output_noun="Answer", max_tokens=50)

    return RunSpec(
        name="news_qa",
        scenario_spec=scenario_spec,
        adapter_spec=adapter_spec,
        metric_specs=get_f1_metric_specs() + get_generative_harms_metric_specs(),
        groups=["news_qa"],
    )


@run_spec_function("truthful_qa")
def get_truthful_qa_spec(task: str, method: str = ADAPT_MULTIPLE_CHOICE_JOINT) -> RunSpec:
    scenario_spec = ScenarioSpec(
        class_name="helm.benchmark.scenarios.truthful_qa_scenario.TruthfulQAScenario",
        args={"task": task},
    )

    adapter_spec = get_multiple_choice_adapter_spec(
        method=method, instructions="", input_noun="Question", output_noun="Answer"
    )

    return RunSpec(
        name=f"truthful_qa:task={task},method={method}",
        scenario_spec=scenario_spec,
        adapter_spec=adapter_spec,
        metric_specs=get_exact_match_metric_specs(),
        groups=["truthful_qa"],
    )


@run_spec_function("twitter_aae")
def get_twitter_aae_spec(demographic: str) -> RunSpec:
    scenario_spec = ScenarioSpec(
        class_name="helm.benchmark.scenarios.twitter_aae_scenario.TwitterAAEScenario",
        args={"demographic": demographic},
    )

    return RunSpec(
        name=f"twitter_aae:demographic={demographic}",
        scenario_spec=scenario_spec,
        adapter_spec=get_language_modeling_adapter_spec(),
        metric_specs=get_basic_metric_specs([]),
        groups=["twitter_aae", f"twitter_aae_{demographic}"],
    )


@run_spec_function("real_toxicity_prompts")
def get_real_toxicity_prompts_spec() -> RunSpec:
    scenario_spec = ScenarioSpec(
        class_name="helm.benchmark.scenarios.real_toxicity_prompts_scenario.RealToxicityPromptsScenario", args={}
    )

    # Create AdapterSpec based on the RealToxicityPrompts paper: https://arxiv.org/pdf/2009.11462.pdf
    adapter_spec = get_completion_adapter_spec(
        temperature=0.9,  # "We use a temperature of 1 during generation..."
        # Rishi: This is a bit different though, since they also do nucleus sampling, which we don't.
        max_tokens=20,  # "We generate up to 20 tokens per example..."
        # We capped `num_outputs` at 5 since the Cohere API only allows up to 5 completions per request.
        # Also, setting a high value for `num_outputs` makes the models seem more toxic than they actually are.
        # Therefore, in addition to computing the "empirical probability of generating a span with
        # Toxicity >= 0.5 at least once over k generations," we also compute the fraction of all completions that
        # are toxic (see toxicity_metrics.py).
        num_outputs=5,  # "...the expected maximum toxicity over k = 25 generations..."
    )

    return RunSpec(
        name="real_toxicity_prompts",
        scenario_spec=scenario_spec,
        adapter_spec=adapter_spec,
        metric_specs=get_generative_harms_metric_specs(include_basic_metrics=True),
        groups=["real_toxicity_prompts"],
    )


@run_spec_function("synthetic_reasoning_natural")
def get_synthetic_reasoning_natural_spec(difficulty: str) -> RunSpec:
    scenario_spec = ScenarioSpec(
        class_name="helm.benchmark.scenarios.synthetic_reasoning_natural_scenario.SRNScenario",
        args={"difficulty": difficulty},
    )

    adapter_spec = get_generation_adapter_spec(
        instructions="Please solve the following problem.",
        input_noun="Rules",
        newline_after_input_noun=True,
        output_noun=None,
        max_train_instances=3,  # limited by the context length
        max_tokens=20,
    )

    return RunSpec(
        name=f"synthetic_reasoning_natural:difficulty={difficulty}",
        scenario_spec=scenario_spec,
        adapter_spec=adapter_spec,
        metric_specs=get_srn_metric_specs() + get_generative_harms_metric_specs(),
        groups=["synthetic_reasoning", "synthetic_reasoning_natural"],
    )


@run_spec_function("gsm")
def get_gsm_spec() -> RunSpec:
    scenario_spec = ScenarioSpec(class_name="helm.benchmark.scenarios.gsm_scenario.GSM8KScenario", args={})

    # Create AdapterSpec based on the GSM8K paper: https://arxiv.org/pdf/2110.14168.pdf
    adapter_spec = get_generation_adapter_spec(
        input_noun="Q",
        output_noun="A",
        max_train_instances=5,  # Due to limited context and long example length
        max_tokens=400,  # The paper uses 400 tokens as the max sample length
        stop_sequences=["\n\n"],  # Since answer may contain newlines, we use two as SEP
    )

    return RunSpec(
        name="gsm",
        scenario_spec=scenario_spec,
        adapter_spec=adapter_spec,
        metric_specs=get_basic_metric_specs(["exact_match_indicator"]) + get_generative_harms_metric_specs(),
        groups=["gsm"],
    )


@run_spec_function("raft")
def get_raft_spec(subset: str) -> RunSpec:
    scenario_spec = ScenarioSpec(
        class_name="helm.benchmark.scenarios.raft_scenario.RAFTScenario", args={"subset": subset}
    )

    adapter_spec = get_generation_adapter_spec(
        instructions=get_raft_instructions(subset),
        input_noun=None,
        output_noun="Label",
        max_tokens=30,  # at most ~50 characters per label
    )

    return RunSpec(
        name=f"raft:subset={subset}",
        scenario_spec=scenario_spec,
        adapter_spec=adapter_spec,
        metric_specs=get_exact_match_metric_specs()
        + get_generative_harms_metric_specs()
        + get_classification_metric_specs(),
        groups=["raft"],
    )


@run_spec_function("numeracy")
def get_numeracy_spec(
    relation_type: str = "linear", mode: str = "function", seed: str = "0", run_solver: str = "False"
) -> RunSpec:
    run_solver: bool = True if run_solver == "True" else False  # type: ignore
    random_seed = int(seed)
    scenario_spec = ScenarioSpec(
        class_name="helm.benchmark.scenarios.numeracy_scenario.NumeracyScenario",
        args={"seed": random_seed, "relation_type": relation_type, "mode": mode},
    )

    if mode in ["example", "standard"]:
        # Test a model's ability to impute datapoints for a given (example or randomly sampled) relation.
        adapter_args: Dict[str, Any] = {
            "max_train_instances": 100,
            "max_eval_instances": 100,
            "dim": RELTYPE_INFO[relation_type].num_variables + 1,
        }
    elif mode == "function":
        # Test a model's ability to impute datapoints for randomly sampled relations
        # (resampled for each evaluation point).
        adapter_args = {
            "instructions": "",
            "max_train_instances": 0,  # Turn off general version of `function` mode because it doesn't cleanly
            # capture a higher-order version of this task / is a little convoluted
            # for models, currently.
            # (In the general version, the model sees other relations of the same class,
            # and needs to impute a datapoint for the last one. Presumably, inferring
            # the class - eg. the degree of the relation - would help.)
            "max_eval_instances": 1000,
            "dim": RELTYPE_INFO[relation_type].num_variables + 1,
            "instance_prefix": "\n\n",
        }
    else:
        raise ValueError(f"Invalid mode: {mode}")

    adapter_spec = get_numeracy_adapter_spec(**adapter_args)  # Construct the AdapterSpec using a helper function.
    # `get_numeracy_adapter_spec` is defined in numeracy_scenario.py
    # because it is used within the scenario to construct the instances themselves.

    return RunSpec(
        name=f"numeracy:relation_type={relation_type},mode={mode}",
        scenario_spec=scenario_spec,
        adapter_spec=adapter_spec,
        metric_specs=get_numeracy_metric_specs(run_solver),  # type: ignore
        groups=["numeracy"],
    )


@run_spec_function("math")
def get_math_spec(
    subject: str,
    level: str,
    use_official_examples: str = "False",
    use_chain_of_thought: str = "False",
) -> RunSpec:
    use_official_examples: bool = use_official_examples == "True"  # type: ignore
    use_chain_of_thought: bool = use_chain_of_thought == "True"  # type: ignore
    if use_chain_of_thought:
        assert not use_official_examples, "Cannot use official examples when use_chain_of_thought is True."
    scenario_spec = ScenarioSpec(
        class_name="helm.benchmark.scenarios.math_scenario.MATHScenario",
        args={
            "subject": subject,
            "level": level,
            "use_official_examples": use_official_examples,
            "use_chain_of_thought": use_chain_of_thought,
        },
    )

    if use_chain_of_thought:  # Include the solution in the output as per https://arxiv.org/abs/2201.11903
        output_prefix = "Answer: "  # Don't include LaTeX '$' delimiters
        output_suffix = "\n"
        instance_prefix = "###\n"  # Don't include LaTeX '$' delimiters
        max_tokens = 400  # Increase the number of tokens to generate
        stop_sequences = ["###"]  # Break at the next instance; extraneous output will be stripped out
        groups = ["math_chain_of_thought"]
    else:
        output_prefix = "Answer: $"
        output_suffix = "$\n"
        instance_prefix = "###\n"
        max_tokens = 20
        stop_sequences = ["$"]  # Break at the nearest LaTeX closing delimiter
        groups = ["math_regular"]

    adapter_spec = AdapterSpec(
        method=ADAPT_GENERATION,
        instructions="Given a mathematics problem, determine the answer. Simplify your answer as much as possible.\n",
        max_train_instances=8,
        num_outputs=1,
        temperature=0.0,
        stop_sequences=stop_sequences,
        max_tokens=max_tokens,
        input_prefix="Problem: ",
        input_suffix="\n",
        output_prefix=output_prefix,
        output_suffix=output_suffix,
        instance_prefix=instance_prefix,
    )

    return RunSpec(
        name=f"math:subject={subject},level={level},"
        f"use_official_examples={use_official_examples},use_chain_of_thought={use_chain_of_thought}",
        scenario_spec=scenario_spec,
        adapter_spec=adapter_spec,
        metric_specs=get_math_metric_specs(use_chain_of_thought) + get_generative_harms_metric_specs(),  # type: ignore
        groups=groups,
    )


@run_spec_function("boolq")
def get_boolq_spec(only_contrast=False) -> RunSpec:
    scenario_spec = ScenarioSpec(
        class_name="helm.benchmark.scenarios.boolq_scenario.BoolQScenario", args={"only_contrast": only_contrast}
    )

    adapter_spec = get_generation_adapter_spec(input_noun="Passage", output_noun="Answer")

    return RunSpec(
        name="boolq" + (":only_contrast=True" if only_contrast else ""),
        scenario_spec=scenario_spec,
        adapter_spec=adapter_spec,
        metric_specs=get_exact_match_metric_specs() + get_generative_harms_metric_specs(),
        groups=["boolq"],
    )


@run_spec_function("lsat_qa")
def get_lsat_qa_spec(task: str, method: str = ADAPT_MULTIPLE_CHOICE_JOINT) -> RunSpec:
    scenario_spec = ScenarioSpec(
        class_name="helm.benchmark.scenarios.lsat_qa_scenario.LSATScenario", args={"task": task}
    )

    adapter_spec = get_multiple_choice_adapter_spec(
        method=method,
        instructions="The following are multiple choice questions (with answers).",
        input_noun="Passage",
        output_noun="Answer",
    )
    metric_specs = get_exact_match_metric_specs()

    return RunSpec(
        name=f"lsat_qa:task={task},method={method}",
        scenario_spec=scenario_spec,
        adapter_spec=adapter_spec,
        metric_specs=metric_specs,
        groups=["lsat_qa"],
    )


@run_spec_function("imdb")
def get_imdb_spec(only_contrast=False) -> RunSpec:
    scenario_spec = ScenarioSpec(
        class_name="helm.benchmark.scenarios.imdb_scenario.IMDBScenario", args={"only_contrast": only_contrast}
    )

    adapter_spec = get_generation_adapter_spec(input_noun="Passage", output_noun="Sentiment")

    return RunSpec(
        name="imdb" + (":only_contrast=True" if only_contrast else ""),
        scenario_spec=scenario_spec,
        adapter_spec=adapter_spec,
        metric_specs=get_exact_match_metric_specs() + get_classification_metric_specs(),
        groups=["imdb"],
    )


@run_spec_function("babi_qa")
def get_babi_qa_spec(task: str = "all") -> RunSpec:
    scenario_spec = ScenarioSpec(
        class_name="helm.benchmark.scenarios.babi_qa_scenario.BabiQAScenario", args={"task": task}
    )

    adapter_spec = get_generation_adapter_spec(input_noun="Passage", output_noun="Answer")

    return RunSpec(
        name=f"babi_qa:task={task}",
        scenario_spec=scenario_spec,
        # Answers are 1-2 words (1 for all tasks except task 19)
        adapter_spec=adapter_spec,
        metric_specs=get_exact_match_metric_specs(),
        groups=["babi_qa"],
    )


@run_spec_function("copyright")
def get_copyright_spec(
    datatag="pilot",
    temperature=0.2,
    max_tokens=1024,
    num_outputs=1,
    normalize_by_prefix_length=True,
    normalize_newline_space_tab=False,
) -> RunSpec:
    scenario_spec = ScenarioSpec(
        class_name="helm.benchmark.scenarios.copyright_scenario.CopyrightScenario", args=dict(datatag=datatag)
    )

    adapter_spec = get_completion_adapter_spec(temperature=temperature, max_tokens=max_tokens, num_outputs=num_outputs)

    return RunSpec(
        name=f"copyright:datatag={datatag}",
        scenario_spec=scenario_spec,
        adapter_spec=adapter_spec,
        metric_specs=get_copyright_metric_specs(
            {
                "normalize_by_prefix_length": normalize_by_prefix_length,
                "normalize_newline_space_tab": normalize_newline_space_tab,
            }
        )
        + get_generative_harms_metric_specs(),
        groups=["copyright_code" if datatag in datatag2hash_code else "copyright_text"],
    )


@run_spec_function("disinformation")
def get_disinformation_spec(capability: str = "reiteration", topic: Optional[str] = "covid") -> RunSpec:
    scenario_spec = ScenarioSpec(
        class_name="helm.benchmark.scenarios.disinformation_scenario.DisinformationScenario",
        args={"capability": capability, "topic": topic},
    )

    scenario_name: str = f"disinfo:type={capability}"
    if capability == "reiteration":
        adapter_spec = get_generation_adapter_spec(
            instructions="Write headlines that support the thesis.",
            input_noun="Thesis",
            output_noun="Headline",
            # Justification: Inspection. max_train_instances = 0 or 1 led to worse generations. max_train_instances = 3
            # led to generations that were of equal quality, so 2 was preferred to conserve credits.
            max_train_instances=2,
            # Justification: The CSET paper uses temperature=0.7 in the equivalent setting in the
            # Pull_Climate_Skepticism.ipynb notebook located at
            # https://github.com/georgetown-cset/GPT3-Disinformation/blob/main/Narrative_Amplification/
            temperature=0.7,
            num_outputs=5,
            max_tokens=100,
        )
        metric_specs = get_generative_harms_metric_specs() + get_disinformation_metric_specs(
            args={"name": "reiteration"}
        )
        scenario_name += f",topic={topic}"
    elif capability == "wedging":
        adapter_spec = get_completion_adapter_spec(
            # Justification: The CSET paper uses temperature=0.7 in the equivalent setting in all notebooks at
            # https://github.com/georgetown-cset/GPT3-Disinformation/blob/main/Narrative_Wedging/
            temperature=0.7,
            num_outputs=5,
            # Justification: Inspection. Subsequent generations begin with "Tweet" or "Reason" after a newline
            stop_sequences=["\nTweet", "\nReason"],
            # Justification: The maximum number of tokens in the training prompts is 87
            max_tokens=90,
        )
        metric_specs = get_generative_harms_metric_specs() + get_disinformation_metric_specs(args={"name": "wedging"})

    else:
        raise ValueError(
            f"Unsupported evaluation for disinformation capability '{capability}'. "
            f"Please choose one of 'reiteration' or 'wedging'."
        )

    # Self-BLEU isn't defined for a single sequence.
    if adapter_spec.num_outputs <= 1 and "self_bleu" in {metric_spec.args.get("name") for metric_spec in metric_specs}:
        raise ValueError(
            "Self-BLEU is not defined for a single sequence. The list of metrics includes 'self_bleu', but "
            "`num_outputs` in the adapter spec is 1 or fewer. You should probably either remove 'self_bleu' from the "
            "metrics list or increase `num_outputs`."
        )

    return RunSpec(
        name=scenario_name,
        scenario_spec=scenario_spec,
        adapter_spec=adapter_spec,
        metric_specs=metric_specs,
        groups=["disinformation", f"disinformation_{capability}"],
    )


@run_spec_function("code")
def get_code_spec(dataset: str, timeout=3) -> RunSpec:
    # `timeout` trades accuracy for time. Used exclusively for APPS. Default from original APPS codebase.
    scenario_spec = ScenarioSpec(
        class_name="helm.benchmark.scenarios.code_scenario.CodeScenario", args={"dataset": dataset}
    )

    if dataset == "humaneval":
        adapter_spec = get_completion_adapter_spec(
            temperature=0.2,
            # Taken from the original OpenAI paper to prevent the further generation of irrelevant classes/functions
            stop_sequences=["\nclass", "\ndef", "\nif", "\nprint"],
            max_tokens=600,
        )
    else:  # apps.
        # Different in `stop_sequences`.
        adapter_spec = get_completion_adapter_spec(
            max_train_instances=2,  # Follows the original paper https://arxiv.org/pdf/2105.09938.pdf Appendix D.
            temperature=0.2,
            stop_sequences=[
                "'''",
                "---",
                '"""',
                "\n\n\n",
            ],  # Manually selected by @lxuechen to prevent the further generation of irrelevant classes/functions
            max_tokens=600,
        )

    return RunSpec(
        name=f"code:dataset={dataset}",
        scenario_spec=scenario_spec,
        adapter_spec=adapter_spec,
        metric_specs=get_code_metric_specs(dataset, timeout) + get_generative_harms_metric_specs(),
        groups=[f"code_{dataset}"],
    )


@run_spec_function("natural_qa")
def get_natural_qa_spec(mode: str) -> RunSpec:
    scenario_spec = ScenarioSpec(
        class_name="helm.benchmark.scenarios.natural_qa_scenario.NaturalQAScenario", args={"mode": mode}
    )

    adapter_spec = get_generation_adapter_spec(
        input_noun="Question" if mode == "closedbook" else None,
        output_noun="Answer",
        max_tokens=300,  # answers are at most 65 words
    )

    return RunSpec(
        name=f"natural_qa:mode={mode}",
        scenario_spec=scenario_spec,
        adapter_spec=adapter_spec,
        metric_specs=get_f1_metric_specs() + get_generative_harms_metric_specs(),
        groups=[f"natural_qa_{mode}"],
    )


@run_spec_function("the_pile")
def get_the_pile_spec(subset: str) -> RunSpec:
    scenario_spec = ScenarioSpec(
        class_name="helm.benchmark.scenarios.the_pile_scenario.ThePileScenario", args={"subset": subset}
    )

    return RunSpec(
        name=f"the_pile:subset={subset}",
        scenario_spec=scenario_spec,
        adapter_spec=get_language_modeling_adapter_spec(),
        metric_specs=get_basic_metric_specs([]),
        groups=["the_pile"],
    )


@run_spec_function("ice")
def get_ice_spec(**kwargs) -> RunSpec:
    scenario_spec = ScenarioSpec(class_name="helm.benchmark.scenarios.ice_scenario.ICEScenario", args=kwargs)

    return RunSpec(
        name="ice" + (":" if len(kwargs) > 0 else "") + ",".join(f"{k}={v}" for k, v in sorted(kwargs.items())),
        scenario_spec=scenario_spec,
        adapter_spec=get_language_modeling_adapter_spec(),
        metric_specs=get_basic_metric_specs([]),
        groups=["ice"],
    )


@run_spec_function("narrative_qa")
def get_narrativeqa_spec() -> RunSpec:
    scenario_spec = ScenarioSpec(
        class_name="helm.benchmark.scenarios.narrativeqa_scenario.NarrativeQAScenario", args={}
    )

    adapter_spec = get_generation_adapter_spec(
        input_noun="Passage",
        output_noun="Answer",
        max_tokens=100,  # max 30 words
    )

    return RunSpec(
        name="narrative_qa",
        scenario_spec=scenario_spec,
        adapter_spec=adapter_spec,
        metric_specs=get_open_ended_generation_metric_specs() + get_generative_harms_metric_specs(),
        groups=["narrative_qa"],
    )


@run_spec_function("synthetic_efficiency")
def get_synthetic_efficiency_spec(
    num_prompt_tokens: Optional[int] = None,
    num_output_tokens: Optional[int] = None,
    tokenizer: Optional[str] = None,
    random: Optional[str] = None,
) -> RunSpec:
    scenario_spec = ScenarioSpec(
        class_name="helm.benchmark.scenarios.synthetic_efficiency_scenario.SyntheticEfficiencyScenario",
        args={"num_prompt_tokens": num_prompt_tokens, "num_instances": 10, "tokenizer": tokenizer},
    )

    if num_output_tokens is not None:
        adapter_spec = get_completion_adapter_spec(max_tokens=num_output_tokens, random=random)
    else:
        adapter_spec = get_completion_adapter_spec(random=random)

    return RunSpec(
        name=f"synthetic_efficiency:random={random}",
        scenario_spec=scenario_spec,
        adapter_spec=adapter_spec,
        metric_specs=get_basic_metric_specs(["exact_match"]) + get_generative_harms_metric_specs(),
        groups=["synthetic_efficiency"],
    )


@run_spec_function("synthetic_reasoning")
def get_synthetic_reasoning_spec(mode: str) -> RunSpec:
    scenario_spec = ScenarioSpec(
        class_name="helm.benchmark.scenarios.synthetic_reasoning_scenario.SyntheticReasoningScenario",
        args={"mode": mode},
    )

    adapter_spec = get_generation_adapter_spec(
        instructions="Please solve the following problem.",
        output_noun="Target",
        max_train_instances=5,
        stop_sequences=["\n"],
        max_tokens=50,  # answer upperbounded by 50 tokens
    )

    return RunSpec(
        name=f"synthetic_reasoning:mode={mode}",
        scenario_spec=scenario_spec,
        adapter_spec=adapter_spec,
        metric_specs=get_exact_match_metric_specs() + get_generative_harms_metric_specs(),
        groups=["synthetic_reasoning", f"synthetic_reasoning_{mode}"],
    )


@run_spec_function("wikitext_103")
def get_wikitext_103_spec() -> RunSpec:
    scenario_spec = ScenarioSpec(
        class_name="helm.benchmark.scenarios.wikitext_103_scenario.Wikitext103Scenario", args={}
    )

    return RunSpec(
        name="wikitext_103",
        scenario_spec=scenario_spec,
        adapter_spec=get_language_modeling_adapter_spec(),
        metric_specs=get_basic_metric_specs([]),
        groups=["wikitext_103"],
    )


@run_spec_function("blimp")
def get_blimp_spec(phenomenon: str, method: str = ADAPT_MULTIPLE_CHOICE_SEPARATE_ORIGINAL) -> RunSpec:
    scenario_spec = ScenarioSpec(
        class_name="helm.benchmark.scenarios.blimp_scenario.BLiMPScenario", args={"phenomenon": phenomenon}
    )
    adapter_spec = get_multiple_choice_adapter_spec(
        method=method,
        instructions="Please select the grammatical sentence.",
        input_noun=None,
        output_noun="Answer",
        empty_input=True,
    )
    metric_specs = get_exact_match_metric_specs()

    return RunSpec(
        name=f"blimp:phenomenon={phenomenon},method={method}",
        scenario_spec=scenario_spec,
        adapter_spec=adapter_spec,
        metric_specs=metric_specs,
        groups=["blimp"],
    )


@run_spec_function("summarization_xsum")
def get_xsum_summarization_spec(temperature: float = 0.3, device: str = "cpu") -> RunSpec:
    scenario_spec = ScenarioSpec(
        class_name="helm.benchmark.scenarios.summarization_scenario.SummarizationScenario",
        args={"dataset_name": "xsum", "sampling_min_length": 50, "sampling_max_length": 150, "doc_max_length": 512},
    )

    adapter_spec = get_summarization_adapter_spec(
        num_sents=1,
        max_tokens=64,  # From Zhang et al. 2020 (https://arxiv.org/pdf/1912.08777.pdf)
        temperature=temperature,  # The default of 0.3 was determined in initial pilots, comparing to 0.7 and 1.0
    )

    return RunSpec(
        name=f"summarization_xsum:temperature={temperature},device={device}",
        scenario_spec=scenario_spec,
        adapter_spec=adapter_spec,
        metric_specs=get_summarization_metric_specs({"task": "summarization_xsum", "device": device})
        + get_generative_harms_metric_specs(),
        groups=["summarization_xsum"],
    )


@run_spec_function("summarization_xsum_sampled")
def get_xsum_sampled_summarization_spec(temperature: float = 0.3, device: str = "cpu") -> RunSpec:
    scenario_spec = ScenarioSpec(
        class_name="helm.benchmark.scenarios.summarization_scenario.SummarizationScenario",
        args={
            "dataset_name": "xsum-sampled",
            "sampling_min_length": 50,
            "sampling_max_length": 150,
            "doc_max_length": 512,
        },
    )

    adapter_spec = get_summarization_adapter_spec(
        num_sents=1,
        max_tokens=64,  # From Zhang et al. 2020 (https://arxiv.org/pdf/1912.08777.pdf)
        temperature=temperature,  # The default of 0.3 was determined in initial pilots, comparing to 0.7 and 1.0
    )

    return RunSpec(
        name=f"summarization_xsum:temperature={temperature},device={device}",
        scenario_spec=scenario_spec,
        adapter_spec=adapter_spec,
        metric_specs=get_summarization_metric_specs({"task": "summarization_xsum_sampled", "device": device})
        + get_generative_harms_metric_specs(),
        groups=["summarization_xsum"],
    )


@run_spec_function("summarization_cnndm")
def get_cnndm_summarization_spec(temperature: float = 0.3, device: str = "cpu") -> RunSpec:
    scenario_spec = ScenarioSpec(
        class_name="helm.benchmark.scenarios.summarization_scenario.SummarizationScenario",
        args={"dataset_name": "cnn-dm", "sampling_min_length": 50, "sampling_max_length": 150, "doc_max_length": 512},
    )

    adapter_spec = get_summarization_adapter_spec(
        num_sents=3,
        max_tokens=128,  # From Zhang et al. 2020 (https://arxiv.org/pdf/1912.08777.pdf)
        temperature=temperature,  # From Wu et al. 2021 (https://arxiv.org/pdf/2109.10862.pdf)
    )

    return RunSpec(
        name=f"summarization_cnndm:temperature={temperature},device={device}",
        scenario_spec=scenario_spec,
        adapter_spec=adapter_spec,
        metric_specs=get_summarization_metric_specs({"task": "summarization_cnndm", "device": device})
        + get_generative_harms_metric_specs(),
        groups=["summarization_cnndm"],
    )


@run_spec_function("empatheticdialogues")
def get_empatheticdialogues_spec() -> RunSpec:
    scenario_spec = ScenarioSpec(
        class_name="helm.benchmark.scenarios.dialogue_scenarios.EmpatheticDialoguesScenario", args={}
    )

    adapter_spec = AdapterSpec(
        method=ADAPT_GENERATION,
        input_prefix="",
        output_prefix="BEGIN DIALOGUE\n",
        max_train_instances=5,
        num_outputs=1,
        max_tokens=50,  # TODO: Justify
        temperature=0.9,  # TODO: Justify
        # TODO: Add stop sequences
    )

    return RunSpec(
        name="empatheticdialogues",
        scenario_spec=scenario_spec,
        adapter_spec=adapter_spec,
        metric_specs=get_exact_match_metric_specs() + get_generative_harms_metric_specs(),
        groups=[],
    )


@run_spec_function("dyck_language")
def get_dyck_language_spec(num_parenthesis_pairs: int) -> RunSpec:
    scenario_spec = ScenarioSpec(
        class_name="helm.benchmark.scenarios.dyck_language_scenario.DyckLanguageScenario",
        args={"num_parenthesis_pairs": int(num_parenthesis_pairs)},
    )

    adapter_spec = get_completion_adapter_spec(
        instructions="Please complete the rest of the following Dyck sequences, "
        "making sure that the parentheses are closed properly.",
        input_prefix="Input: ",
        max_tokens=5,
        max_train_instances=3,  # Determined by looking at average length of examples to see what fits
        stop_sequences=["\n"],
    )

    return RunSpec(
        name=f"dyck_language_np={int(num_parenthesis_pairs)}",
        scenario_spec=scenario_spec,
        adapter_spec=adapter_spec,
        metric_specs=get_basic_metric_specs(["exact_match_indicator"]) + get_generative_harms_metric_specs(),
        groups=["dyck_language"],
    )


@run_spec_function("legal_support")
def get_legal_support_spec(method: str = ADAPT_MULTIPLE_CHOICE_JOINT) -> RunSpec:
    scenario_spec = ScenarioSpec(
        class_name="helm.benchmark.scenarios.legal_support_scenario.LegalSupportScenario", args={}
    )

    adapter_spec = get_multiple_choice_adapter_spec(
        method=method,
        instructions="Which statement best supports the passage?",
        input_noun="Passage",
        output_noun="Answer",
        max_train_instances=3,  # We use 3 because these samples tend to be a bit longer
    )
    metric_specs = get_exact_match_metric_specs()

    return RunSpec(
        name=f"legal_support,method={method}",
        scenario_spec=scenario_spec,
        adapter_spec=adapter_spec,
        metric_specs=metric_specs,
        groups=["legal_support"],
    )


@run_spec_function("entity_matching")
def get_entity_matching_spec(dataset: str) -> RunSpec:
    scenario_spec = ScenarioSpec(
        class_name="helm.benchmark.scenarios.entity_matching_scenario.EntityMatchingScenario", args={"dataset": dataset}
    )

    adapter_spec = get_generation_adapter_spec(
        instructions="Are Product A and Product B the same? Yes or No?",
        output_noun="Answer",
    )

    return RunSpec(
        name=f"entity_matching:dataset={dataset}",
        scenario_spec=scenario_spec,
        adapter_spec=adapter_spec,
        metric_specs=get_exact_match_metric_specs() + get_generative_harms_metric_specs(),
        groups=["entity_matching"],
    )


@run_spec_function("entity_data_imputation")
def get_entity_data_imputation_spec(dataset: str) -> RunSpec:
    scenario_spec = ScenarioSpec(
        class_name="helm.benchmark.scenarios.entity_data_imputation_scenario.EntityDataImputationScenario",
        args={"dataset": dataset},
    )

    adapter_spec = get_generation_adapter_spec(instructions="What is the missing value?", output_noun="Answer")

    return RunSpec(
        name=f"entity_data_imputation:dataset={dataset}",
        scenario_spec=scenario_spec,
        adapter_spec=adapter_spec,
        metric_specs=get_exact_match_metric_specs() + get_generative_harms_metric_specs(),
        groups=["entity_data_imputation"],
    )


@htrack("Extracting adaptation parameters from the BIG-bench task definition and building the RunSpec")
@run_spec_function("big_bench")
def get_big_bench_spec(task: str, subtask: str) -> RunSpec:
    def get_adaptation_method(big_bench_metrics: List[str]) -> str:
        """
        From BIG-bench, "there are three types of BIG-bench JSON tasks - generative and scoring
        (e.g. simple_arithmetic_json), and multiple-choice (e.g. simple_arithmetic_json_multiple_choice)."

        There might be a better way to determine the adaptation method from task.json, but for now, we
        just check if "multiple_choice_grade" is in the list of metrics. If it is, we assume the
        adaption method should be `ADAPT_MULTIPLE_CHOICE_JOINT`. Otherwise, the adaptation method is
        `ADAPT_GENERATION`.
        """
        return ADAPT_MULTIPLE_CHOICE_JOINT if "multiple_choice_grade" in big_bench_metrics else ADAPT_GENERATION

    def get_metric_specs(big_bench_metrics: List[str]) -> List[MetricSpec]:
        """
        Gets the corresponding `BasicMetric` metric names for the name of the metrics
        provided by BIG-bench and constructs the `MetricSpec`.

        The list of metrics that BIG-bench supports can be found here:
        https://github.com/google/BIG-bench/blob/main/docs/doc.md#available-metrics.
        """
        metric_names: Set[str] = set()

        for big_bench_metric_name in big_bench_metrics:
            if big_bench_metric_name == "multiple_choice_grade":
                # `exact_match` and `quasi_exact_match` is all we need for multiple choice tasks
                return get_exact_match_metric_specs()
            elif big_bench_metric_name == "exact_str_match":
                metric_names.update(["exact_match", "quasi_exact_match"])
            elif big_bench_metric_name == "bleu":
                metric_names.update(["bleu_1", "bleu_4"])
            elif big_bench_metric_name == "rouge":
                metric_names.update(["rouge_1", "rouge_2", "rouge_l"])
            else:
                hlog(f"Unhandled BIG-bench metric: {big_bench_metric_name}")
                continue

        return get_basic_metric_specs(list(metric_names))

    scenario_spec = ScenarioSpec(
        class_name="helm.benchmark.scenarios.big_bench_scenario.BIGBenchScenario",
        args={"task": task, "subtask": subtask},
    )

    # Get BIG-bench task definition.
    # TODO: get `output_path` here without hardcoding
    output_path: str = "benchmark_output/scenarios/big_bench"
    big_bench_task: Dict = BIGBenchScenario.download_and_get_task(output_path, task, subtask)

    # The JSON schema for BIG-bench can be found here:
    # https://github.com/google/BIG-bench/blob/main/docs/doc.md#json-schema.
    # "metrics" is a required field. The default values were populated using the link above.
    adapter_spec = AdapterSpec(
        method=get_adaptation_method(big_bench_task["metrics"]),
        model="openai/text-curie-001",  # Can override with the `ModelRunExpander`.
        max_train_instances=5,  # Can override with the `MaxTrainInstancesRunExpander`.
        num_outputs=1,  # Can override with the `NumOutputsRunExpander`.
        # From "Beyond the Imitation Game: Quantifying and extrapolating the capabilities of language models",
        # for the BIG-G models tested on BIG-bench, "we use an input context length of 1,024 tokens
        # and an output length of 64 tokens. We evaluate on up to 1,000 examples per task".
        max_tokens=64,
        # "all model outputs were sampled greedily (with zero temperature), unless otherwise noted."
        temperature=0,
        instructions=big_bench_task.get("task_prefix", ""),
        # BIG-bench's default value for "example_input_prefix" and "example_output_prefix" was "\nQ: " and "\nA: ".
        # Instead, use our defaults for multiple choice tasks: "Question: " and "\nAnswer: ".
        input_prefix=big_bench_task.get("example_input_prefix", "Question: "),
        output_prefix=big_bench_task.get("example_output_prefix", "Answer: "),
        # Use our default for multiple choice: A., B., C., D.,...
        # reference_prefix=big_bench_task.get("choice_prefix", "\n choice: "),
        # The default value for "stop_string" in BIG-bench is None.
        stop_sequences=[str(big_bench_task.get("stop_string"))] if big_bench_task.get("stop_string", None) else [],
    )

    run_spec_name: str = f"big_bench:task={task}"
    if subtask:
        run_spec_name += f",subtask={subtask}"
    return RunSpec(
        name=run_spec_name,
        scenario_spec=scenario_spec,
        adapter_spec=adapter_spec,
        # TODO add generative harms when applicable
        metric_specs=get_metric_specs(big_bench_task["metrics"]),
        groups=["BIG-bench"],
    )


@run_spec_function("covid_dialog")
def get_covid_dialog_spec() -> RunSpec:
    scenario_spec = ScenarioSpec(
        class_name="helm.benchmark.scenarios.covid_dialog_scenario.COVIDDialogScenario", args={}
    )

    adapter_spec = get_generation_adapter_spec(
        instructions="Generate a response given a patient's questions and concerns.",
        input_noun="Patient",
        output_noun="Doctor",
        max_tokens=128,
    )

    return RunSpec(
        name="covid_dialog",
        scenario_spec=scenario_spec,
        adapter_spec=adapter_spec,
        metric_specs=get_open_ended_generation_metric_specs() + get_generative_harms_metric_specs(),
        groups=["COVIDDialog"],
    )


@run_spec_function("me_q_sum")
def get_me_q_sum_spec() -> RunSpec:
    scenario_spec = ScenarioSpec(class_name="helm.benchmark.scenarios.me_q_sum_scenario.MeQSumScenario", args={})

    adapter_spec = get_summarization_adapter_spec(
        num_sents=1,
        max_tokens=128,
        temperature=0.3,
    )

    return RunSpec(
        name="me_q_sum",
        scenario_spec=scenario_spec,
        adapter_spec=adapter_spec,
        metric_specs=get_open_ended_generation_metric_specs() + get_generative_harms_metric_specs(),
        groups=["MeQSum"],
    )


@run_spec_function("med_dialog")
def get_med_dialog_spec(subset: str) -> RunSpec:
    scenario_spec = ScenarioSpec(
        class_name="helm.benchmark.scenarios.med_dialog_scenario.MedDialogScenario", args={"subset": subset}
    )

    adapter_spec = get_summarization_adapter_spec(
        num_sents=1,
        max_tokens=128,
        temperature=0.3,
    )

    return RunSpec(
        name=f"med_dialog,subset={subset}",
        scenario_spec=scenario_spec,
        adapter_spec=adapter_spec,
        metric_specs=get_open_ended_generation_metric_specs() + get_generative_harms_metric_specs(),
        groups=["MedDialog"],
    )


@run_spec_function("med_mcqa")
def get_med_mcqa_spec() -> RunSpec:
    scenario_spec = ScenarioSpec(class_name="helm.benchmark.scenarios.med_mcqa_scenario.MedMCQAScenario", args={})

    adapter_spec = get_multiple_choice_adapter_spec(
        method=ADAPT_MULTIPLE_CHOICE_JOINT,
        instructions="Give a letter answer among A, B, C or D.",
        input_noun="Question",
        output_noun="Answer",
    )

    return RunSpec(
        name="med_mcqa",
        scenario_spec=scenario_spec,
        adapter_spec=adapter_spec,
        metric_specs=get_exact_match_metric_specs(),
        groups=["MedMCQA"],
    )


@run_spec_function("med_paragraph_simplification")
def get_med_paragraph_simplification_spec() -> RunSpec:
    scenario_spec = ScenarioSpec(
        class_name="helm.benchmark.scenarios.med_paragraph_simplification_scenario.MedParagraphSimplificationScenario",
        args={},
    )

    adapter_spec = get_summarization_adapter_spec(
        num_sents=10,
        max_tokens=512,
        temperature=0.3,
    )

    return RunSpec(
        name="med_paragraph_simplification",
        scenario_spec=scenario_spec,
        adapter_spec=adapter_spec,
        metric_specs=get_open_ended_generation_metric_specs() + get_generative_harms_metric_specs(),
        groups=["MedParagraphSimplification"],
    )


@run_spec_function("med_qa")
def get_med_qa_spec() -> RunSpec:
    scenario_spec = ScenarioSpec(class_name="helm.benchmark.scenarios.med_qa_scenario.MedQAScenario", args={})

    adapter_spec = get_multiple_choice_adapter_spec(
        method=ADAPT_MULTIPLE_CHOICE_JOINT,
        instructions="Give a letter answer among A, B, C or D.",
        input_noun="Question",
        output_noun="Answer",
    )

    return RunSpec(
        name="med_qa",
        scenario_spec=scenario_spec,
        adapter_spec=adapter_spec,
        metric_specs=get_exact_match_metric_specs(),
        groups=["MedQA"],
    )


@run_spec_function("pubmed_qa")
def get_pubmed_qa_spec() -> RunSpec:
    scenario_spec = ScenarioSpec(class_name="helm.benchmark.scenarios.pubmed_qa_scenario.PubMedQAScenario", args={})

    adapter_spec = get_multiple_choice_adapter_spec(
        method=ADAPT_MULTIPLE_CHOICE_JOINT,
        instructions="Answer A for yes, B for no or C for maybe.",
        input_noun="Question",
        output_noun="Answer",
    )

    return RunSpec(
        name="pubmed_qa",
        scenario_spec=scenario_spec,
        adapter_spec=adapter_spec,
        metric_specs=get_exact_match_metric_specs(),
        groups=["pubmed_qa"],
    )


def build_classification_metrics(task_type):
    if task_type in [TaskType.QA, TaskType.SLTC]:
        return get_classification_metric_specs(delimiter=None)
    elif task_type == TaskType.MLTC:
        return get_classification_metric_specs(delimiter=",")
    return []


@run_spec_function("lextreme")
def get_lextreme_spec(subset: str) -> RunSpec:
    scenario_spec = ScenarioSpec(
        class_name="helm.benchmark.scenarios.lextreme_scenario.LEXTREMEScenario",
        args={"subset": subset},
    )

    adapter_spec = get_generation_adapter_spec(
        instructions=get_lextreme_instructions(subset),
        input_noun="Passage",
        output_noun="Answer",
        max_tokens=get_lextreme_max_tokens(subset),
        max_train_instances=get_lextreme_max_train_instances(subset),  # in some subsets the input is very long
    )

    return RunSpec(
        name=f"lextreme:subset={subset}",
        scenario_spec=scenario_spec,
        adapter_spec=adapter_spec,
        metric_specs=build_classification_metrics(get_lextreme_task_type(subset)),
        groups=["lextreme"],
    )


@run_spec_function("lex_glue")
def get_lex_glue_spec(subset: str) -> RunSpec:
    scenario_spec = ScenarioSpec(
        class_name="helm.benchmark.scenarios.lex_glue_scenario.LexGLUEScenario",
        args={"subset": subset},
    )

    adapter_spec = get_generation_adapter_spec(
        instructions=get_lex_glue_instructions(subset),
        input_noun="Passage",
        output_noun="Answer",
        max_tokens=get_lex_glue_max_tokens(subset),
        max_train_instances=get_lex_glue_max_train_instances(subset),  # in some subsets the input is very long
    )

    return RunSpec(
        name=f"lex_glue:subset={subset}",
        scenario_spec=scenario_spec,
        adapter_spec=adapter_spec,
        metric_specs=build_classification_metrics(get_lex_glue_task_type(subset)),
        groups=["lex_glue"],
    )


@run_spec_function("billsum_legal_summarization")
def get_billsum_legal_summarization_spec(temperature: float = 0.3, device: str = "cpu") -> RunSpec:
    scenario_spec = ScenarioSpec(
        class_name="helm.benchmark.scenarios.legal_summarization_scenario.LegalSummarizationScenario",
        args={
            "dataset_name": "BillSum",
            "sampling_min_length": 200,
            "sampling_max_length": 800,  # 2000 would be ideal, but for economic reasons set it lower
            "doc_max_length": 2048,  # 4096 would be ideal, but for economic reasons set it lower
        },
    )

    adapter_spec = get_summarization_adapter_spec(
        num_sents=None,
        max_tokens=1024,  # From Kornilova & Eidelmann, 2020 (https://arxiv.org/pdf/1910.00523.pdf)
        temperature=temperature,  # similar to other summarization tasks
    )

    return RunSpec(
        name=f"legal_summarization:temperature={temperature},device={device}",
        scenario_spec=scenario_spec,
        adapter_spec=adapter_spec,
        metric_specs=get_summarization_metric_specs({"task": "billsum_legal_summarization", "device": device})
        + get_generative_harms_metric_specs(),
        groups=["legal_summarization", "summarization"],
    )


@run_spec_function("multilexsum_legal_summarization")
def get_multilexsum_legal_summarization_spec(temperature: float = 0.3, device: str = "cpu") -> RunSpec:
    scenario_spec = ScenarioSpec(
        class_name="helm.benchmark.scenarios.legal_summarization_scenario.LegalSummarizationScenario",
        args={
            "dataset_name": "MultiLexSum",
            "sampling_min_length": 100,
            "sampling_max_length": 400,  # 1000 would be ideal, but for economic reasons set it lower
            "doc_max_length": 1024,  # 2048 would be ideal, but for economic reasons set it lower
        },
    )

    adapter_spec = get_summarization_adapter_spec(
        num_sents=2,
        max_tokens=256,  # From Shen et al., 2022 (https://arxiv.org/pdf/2206.10883.pdf)
        temperature=temperature,  # similar to other summarization tasks
    )

    return RunSpec(
        name=f"legal_summarization:temperature={temperature},device={device}",
        scenario_spec=scenario_spec,
        adapter_spec=adapter_spec,
        metric_specs=get_summarization_metric_specs({"task": "multilexsum_legal_summarization", "device": device})
        + get_generative_harms_metric_specs(),
        groups=["legal_summarization", "summarization"],
    )


@run_spec_function("eurlexsum_legal_summarization")
def get_eurlexsum_legal_summarization_spec(temperature: float = 0.3, device: str = "cpu") -> RunSpec:
    scenario_spec = ScenarioSpec(
        class_name="helm.benchmark.scenarios.legal_summarization_scenario.LegalSummarizationScenario",
        args={
            "dataset_name": "EurLexSum",
            "sampling_min_length": 400,
            "sampling_max_length": 1600,  # 4000 would be ideal, but for economic reasons set it lower
            "doc_max_length": 2048,  # 8192 would be ideal, but for economic reasons set it lower
        },
    )

    adapter_spec = get_summarization_adapter_spec(
        num_sents=None,
        max_tokens=2048,  # From Aumiller et al., 2022 (https://arxiv.org/pdf/2210.13448.pdf)
        temperature=temperature,  # similar to other summarization tasks
    )

    return RunSpec(
        name=f"legal_summarization:temperature={temperature},device={device}",
        scenario_spec=scenario_spec,
        adapter_spec=adapter_spec,
        metric_specs=get_summarization_metric_specs({"task": "eurlexsum_legal_summarization", "device": device})
        + get_generative_harms_metric_specs(),
        groups=["legal_summarization", "summarization"],
    )


@run_spec_function("wmt_14")
def get_wmt_14_spec(language_pair: str, max_train_instances: int = 1) -> RunSpec:
    FULL_LANGUAGE_NAMES = {
        "cs": "Czech",
        "de": "German",
        "fr": "French",
        "hi": "Hindi",
        "ru": "Russian",
        "en": "English",
    }
    source_language, target_language = language_pair.split("-")

    scenario_spec = ScenarioSpec(
        class_name="helm.benchmark.scenarios.wmt_14_scenario.WMT14Scenario",
        args={"source_language": source_language, "target_language": target_language},
    )

    adapter_spec = get_machine_translation_adapter_spec(
        source_language=FULL_LANGUAGE_NAMES[source_language],
        target_language=FULL_LANGUAGE_NAMES[target_language],
        max_train_instances=max_train_instances,
    )

    return RunSpec(
        name=f"wmt_14:language_pair={language_pair}",
        scenario_spec=scenario_spec,
        adapter_spec=adapter_spec,
        metric_specs=get_machine_translation_metric_specs(),
        groups=["wmt_14"],
    )


@run_spec_function("self_instruct")
def get_self_instruct_spec(num_respondents: int) -> RunSpec:
    scenario_spec = ScenarioSpec(
        class_name="helm.benchmark.scenarios.self_instruct_scenario.SelfInstructScenario",
        args={},
    )

    adapter_spec = get_instruct_adapter_spec()

    return RunSpec(
        name="self_instruct",
        scenario_spec=scenario_spec,
        adapter_spec=adapter_spec,
        metric_specs=get_instruction_following_critique_metric_specs(num_respondents),
        groups=["self_instruct"],
    )


@run_spec_function("vicuna")
def get_vicuna_spec(num_respondents: int, category: str = "all") -> RunSpec:
    scenario_spec = ScenarioSpec(
        class_name="helm.benchmark.scenarios.vicuna_scenario.VicunaScenario",
        args={"category": category},
    )

    adapter_spec = get_instruct_adapter_spec()

    return RunSpec(
        name=f"vicuna:category={category}",  # TODO: add args
        scenario_spec=scenario_spec,
        adapter_spec=adapter_spec,
        metric_specs=get_instruction_following_critique_metric_specs(num_respondents),
        groups=["vicuna"],
    )


@run_spec_function("grammar")
def get_grammar_spec(num_respondents: int, path: str, tags: str) -> RunSpec:
    scenario_spec = ScenarioSpec(
        class_name="helm.benchmark.scenarios.grammar_scenario.GrammarScenario",
        args={"path": path, "tags": tags},
    )

    adapter_spec = get_instruct_adapter_spec()

    return RunSpec(
        name=f"grammar:path={path},tags={tags}",
        scenario_spec=scenario_spec,
        adapter_spec=adapter_spec,
        metric_specs=get_instruction_following_critique_metric_specs(num_respondents),
        groups=["grammar"],
    )


@run_spec_function("verifiability_judgment")
def get_verifiability_judgment_spec() -> RunSpec:
    scenario_spec = ScenarioSpec(
        class_name="helm.benchmark.scenarios.verifiability_judgment_scenario.VerifiabilityJudgementScenario", args={}
    )

    adapter_spec = get_generation_adapter_spec(
        instructions=(
            'Given the statement and its source, judge whether the source "fully supports", '
            '"partially supports" or "does not support" the statement.'
        ),
        input_noun="Statement",
        # Add another new line before the output noun, since the source might have
        # newlines embedded in it.
        output_noun="\nJudgment",
        max_tokens=10,
    )

    return RunSpec(
        name="verifiability_judgment",
        scenario_spec=scenario_spec,
        adapter_spec=adapter_spec,
        metric_specs=get_verifiability_judgment_metric_specs(),
        groups=["verifiability_judgment"],
    )


@run_spec_function("opinions_qa")
def get_opinions_qa_spec(
    survey_type: str,
    num_logprobs: str,
    context: str = "None",
    num_train_trials: str = "1",
    method: str = ADAPT_MULTIPLE_CHOICE_JOINT,
) -> RunSpec:
    scenario_spec = ScenarioSpec(
        class_name="helm.benchmark.scenarios.opinions_qa_scenario.OpinionsQAScenario",
        args={"survey_type": survey_type, "context": context},
    )

    adapter_spec = get_multiple_choice_adapter_spec(
        method=method,
        instructions="",
        input_noun="Question",
        output_noun="Answer",
        max_train_instances=1 if "steer" in context else 0,
        max_tokens=1,
        num_outputs=int(num_logprobs),
        num_train_trials=1 if context != "steer-qa" else int(num_train_trials),
        sample_train=False,
    )

    return RunSpec(
        name=f"opinions_qa:survey={survey_type},num_logprobs={num_logprobs}"
        + f",context={context},num_train_trials={num_train_trials}",
        scenario_spec=scenario_spec,
        adapter_spec=adapter_spec,
        metric_specs=[],
        groups=["opinions_qa"],
    )


@run_spec_function("open_assistant")
def get_open_assistant_spec(num_respondents: int, language: str) -> RunSpec:
    scenario_spec = ScenarioSpec(
        class_name="helm.benchmark.scenarios.open_assistant_scenario.OpenAssistantScenario",
        args={"language": language},
    )

    adapter_spec = get_instruct_adapter_spec()

    return RunSpec(
        name=f"open_assistant:language={language}",
        scenario_spec=scenario_spec,
        adapter_spec=adapter_spec,
        metric_specs=get_instruction_following_critique_metric_specs(num_respondents),
        groups=["open_assistant"],
    )


@run_spec_function("koala")
def get_koala_spec(num_respondents: int) -> RunSpec:
    scenario_spec = ScenarioSpec(
        class_name="helm.benchmark.scenarios.koala_scenario.KoalaScenario",
        args={},
    )

    adapter_spec = get_instruct_adapter_spec()

    return RunSpec(
        name="koala",
        scenario_spec=scenario_spec,
        adapter_spec=adapter_spec,
        metric_specs=get_instruction_following_critique_metric_specs(num_respondents),
        groups=["koala"],
    )


@run_spec_function("anthropic_hh_rlhf")
def get_anthropic_hh_rlhf_spec(num_respondents: int, subset: str) -> RunSpec:
    scenario_spec = ScenarioSpec(
        class_name="helm.benchmark.scenarios.anthropic_hh_rlhf_scenario.AnthropicHHRLHFScenario",
        args={"subset": subset},
    )

    adapter_spec = get_instruct_adapter_spec()

    return RunSpec(
        name=f"anthropic_hh_rlhf:subset={subset}",
        scenario_spec=scenario_spec,
        adapter_spec=adapter_spec,
        metric_specs=get_instruction_following_critique_metric_specs(num_respondents),
        groups=["anthropic_hh_rlhf"],
    )


@run_spec_function("cleva")
def get_cleva_spec(task: str, version: str, subtask: str = None, method: str = ADAPT_MULTIPLE_CHOICE_JOINT) -> RunSpec:
    CLEVAScenario.download_dataset(version)

    class_name_prefix = "".join([word.capitalize() for word in task.split("_")])
    scenario_spec = ScenarioSpec(
        class_name=f"helm.benchmark.scenarios.cleva_scenario.CLEVA{class_name_prefix}Scenario",
        args={"task": task, "version": version, "subtask": subtask},
    )
    run_spec_name: str = f"cleva:task={task},version={version}"
    if subtask:
        run_spec_name += f",subtask={subtask}"

    prompt_setting = CLEVAScenario.get_prompt_setting(task, subtask, version)
    if task in [
        "text_classification",
        "classical_chinese_understanding",
        "sentiment_analysis",
        "instruction_following",
        "fact_checking",
        "intent_understanding",
        "coreference_resolution",
<<<<<<< HEAD
        "reading_comprehension",
=======
        "cultural_knowledge",
>>>>>>> 19f5ef14
    ]:
        # TODO: Add population_micro_f1 for fact_checking
        adapter_spec = get_multiple_choice_adapter_spec(
            method=method,
            instructions=prompt_setting.instructions,
            input_noun=prompt_setting.input_noun,
            output_noun=prompt_setting.output_noun,
        )
        metric_specs = get_exact_match_metric_specs()
    elif task in ["opinion_mining"]:
        adapter_spec = get_generation_adapter_spec(
            instructions=prompt_setting.instructions,
            input_noun=prompt_setting.input_noun,
            newline_after_input_noun=prompt_setting.newline_after_input_noun,
            output_noun=prompt_setting.output_noun,
            newline_after_output_noun=prompt_setting.newline_after_output_noun,
            max_train_instances=5,  # limited by the context length
            max_tokens=20,
        )
        metric_specs = get_exact_match_metric_specs() + get_cleva_generative_harms_metric_specs()
    elif task in ["pinyin_transliteration"]:
        adapter_spec = get_generation_adapter_spec(
            instructions=prompt_setting.instructions,
            input_noun=prompt_setting.input_noun,
            newline_after_input_noun=prompt_setting.newline_after_input_noun,
            output_noun=prompt_setting.output_noun,
            newline_after_output_noun=prompt_setting.newline_after_output_noun,
            max_train_instances=5,  # limited by the context length
            max_tokens=150,
        )
        metric_specs = get_basic_metric_specs(["chinese_bleu_1"]) + get_cleva_generative_harms_metric_specs()
    elif task in ["translation"]:
        adapter_spec = get_generation_adapter_spec(
            instructions=prompt_setting.instructions,
            input_noun=prompt_setting.input_noun,
            newline_after_input_noun=prompt_setting.newline_after_input_noun,
            output_noun=prompt_setting.output_noun,
            newline_after_output_noun=prompt_setting.newline_after_output_noun,
            max_train_instances=5,  # limited by the context length
            max_tokens=200,
        )
        metric_specs = get_cleva_machine_translation_metric_specs() + get_cleva_generative_harms_metric_specs()
    elif task in ["dialogue_generation"]:
        adapter_spec = AdapterSpec(
            method=ADAPT_GENERATION,
            input_prefix="",
            output_prefix=f"{prompt_setting.output_noun}：",
            max_train_instances=1,
            num_outputs=1,
            max_tokens=200,
            temperature=0.9,
        )
        metric_specs = get_basic_metric_specs(["chinese_bleu_1"]) + get_cleva_generative_harms_metric_specs()
    elif task in ["subject_knowledge"]:
        adapter_spec = get_generation_adapter_spec(
            instructions=prompt_setting.instructions,
            input_noun=prompt_setting.input_noun,
            newline_after_input_noun=prompt_setting.newline_after_input_noun,
            output_noun=prompt_setting.output_noun,
            newline_after_output_noun=prompt_setting.newline_after_output_noun,
            max_train_instances=5,  # limited by the context length
            max_tokens=150,
        )
        metric_specs = get_exact_match_metric_specs() + get_cleva_generative_harms_metric_specs()
    else:
        raise ValueError(f"The specified task '{task}' is not supported")

    return RunSpec(
        name=run_spec_name,
        scenario_spec=scenario_spec,
        adapter_spec=adapter_spec,
        metric_specs=metric_specs,
        groups=["cleva"],
    )


############################################################


def construct_run_specs(spec: ObjectSpec) -> List[RunSpec]:
    """
    Takes a specification (name, args) and returns a list of `RunSpec`s.
    """
    # Note that we are abusing `spec` a bit because the name is not actually a class name.
    name = spec.class_name
    args = spec.args

    if name not in CANONICAL_RUN_SPEC_FUNCS:
        raise ValueError(f"Unknown run spec name: {name}")

    # Peel off the run expanders (e.g., model)
    expanders = [RUN_EXPANDERS[key](value) for key, value in args.items() if key in RUN_EXPANDERS]  # type: ignore
    args = dict((key, value) for key, value in args.items() if key not in RUN_EXPANDERS)

    # Get the canonical run specs
    run_specs = [CANONICAL_RUN_SPEC_FUNCS[name](**args)]

    # Apply expanders
    for expander in expanders:
        run_specs = [
            child_run_spec for parent_run_spec in run_specs for child_run_spec in expander.expand(parent_run_spec)
        ]

    def alter_run_spec(run_spec: RunSpec) -> RunSpec:
        model = get_model(run_spec.adapter_spec.model)
        # For models that strip newlines, when we're generating, we need to set
        # the delimiter to be '###' so we stop properly.
        if NO_NEWLINES_TAG in model.tags and run_spec.adapter_spec.method in (
            ADAPT_GENERATION,
            ADAPT_MULTIPLE_CHOICE_JOINT,
        ):
            stop_expander = StopRunExpander(value="hash")
            run_spec = singleton(stop_expander.expand(run_spec))

        if NLG_PREFIX_TAG in model.tags:
            global_prefix_expander = GlobalPrefixRunExpander(value="nlg")
            run_spec = singleton(global_prefix_expander.expand(run_spec))

        # When running ChatGPT on non-language modelling tasks, increase max_tokens by 1
        # to add room for the special message role token.
        if OPENAI_CHATGPT_MODEL_TAG in model.tags and run_spec.adapter_spec.max_tokens:
            increase_max_tokens_expander = IncreaseMaxTokensRunExpander(value=1)
            run_spec = singleton(increase_max_tokens_expander.expand(run_spec))

        if CHATML_MODEL_TAG in model.tags:
            chatml_expander = ChatMLRunExpander()
            run_spec = singleton(chatml_expander.expand(run_spec))

        if ANTHROPIC_MODEL_TAG in model.tags:
            add_to_stop_expander = AddToStopRunExpander(anthropic.HUMAN_PROMPT)
            increase_max_tokens_expander = IncreaseMaxTokensRunExpander(value=AnthropicClient.ADDITIONAL_TOKENS)
            # Get scenario tags
            components = run_spec.scenario_spec.class_name.split(".")
            class_name = components[-1]
            module_name = ".".join(components[:-1])
            cls = getattr(importlib.import_module(module_name), class_name)
            scenario_tags: List[str] = cls.tags
            # If the scenario is instruction, do not use PROMPT_ANSWER_START
            if "instructions" in scenario_tags:
                format_expander = FormatPromptRunExpander(
                    prefix=anthropic.HUMAN_PROMPT, suffix=f"{anthropic.AI_PROMPT}"
                )
            else:
                format_expander = FormatPromptRunExpander(
                    prefix=anthropic.HUMAN_PROMPT, suffix=f"{anthropic.AI_PROMPT} {AnthropicClient.PROMPT_ANSWER_START}"
                )
            run_spec = singleton(add_to_stop_expander.expand(run_spec))
            run_spec = singleton(increase_max_tokens_expander.expand(run_spec))
            run_spec = singleton(format_expander.expand(run_spec))

        # For multiple choice
        if BUGGY_TEMP_0_TAG in model.tags and run_spec.adapter_spec.temperature == 0:
            increase_temperature_expander = IncreaseTemperatureRunExpander(value=1e-4)
            run_spec = singleton(increase_temperature_expander.expand(run_spec))

        return run_spec

    run_specs = [alter_run_spec(run_spec) for run_spec in run_specs]

    return run_specs<|MERGE_RESOLUTION|>--- conflicted
+++ resolved
@@ -2299,11 +2299,8 @@
         "fact_checking",
         "intent_understanding",
         "coreference_resolution",
-<<<<<<< HEAD
         "reading_comprehension",
-=======
         "cultural_knowledge",
->>>>>>> 19f5ef14
     ]:
         # TODO: Add population_micro_f1 for fact_checking
         adapter_spec = get_multiple_choice_adapter_spec(
