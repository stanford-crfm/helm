--- conflicted
+++ resolved
@@ -2043,7 +2043,7 @@
     )
 
 
-<<<<<<< HEAD
+@run_spec_function("self_instruct")
 def get_self_instruct_spec() -> RunSpec:
     scenario_spec = ScenarioSpec(
         class_name="helm.benchmark.scenarios.self_instruct_scenario.SelfInstructScenario",
@@ -2060,7 +2060,8 @@
         groups=["self_instruct"],
     )
 
-
+  
+@run_spec_function("grammar")
 def get_grammar_spec(path: str, tags: str) -> RunSpec:
     scenario_spec = ScenarioSpec(
         class_name="helm.benchmark.scenarios.grammar_scenario.GrammarScenario",
@@ -2078,67 +2079,6 @@
     )
 
 
-############################################################
-
-CANONICAL_RUN_SPEC_FUNCS: Dict[str, Callable[..., RunSpec]] = {
-    "simple1": get_simple1_spec,
-    "boolq": get_boolq_spec,
-    "imdb": get_imdb_spec,
-    "copyright": get_copyright_spec,
-    "mmlu": get_mmlu_spec,
-    "interactive_qa_mmlu": get_interactive_qa_mmlu_spec,
-    "msmarco": get_msmarco_spec,
-    "narrative_qa": get_narrativeqa_spec,
-    "commonsense": get_commonsense_spec,
-    "lsat_qa": get_lsat_qa_spec,
-    "quac": get_quac_spec,
-    "wikifact": get_wikifact_spec,
-    "babi_qa": get_babi_qa_spec,
-    "real_toxicity_prompts": get_real_toxicity_prompts_spec,
-    "summarization_xsum": get_xsum_summarization_spec,
-    "summarization_xsum_sampled": get_xsum_sampled_summarization_spec,
-    "summarization_cnndm": get_cnndm_summarization_spec,
-    "truthful_qa": get_truthful_qa_spec,
-    "twitter_aae": get_twitter_aae_spec,
-    "disinformation": get_disinformation_spec,
-    "gsm": get_gsm_spec,
-    "math": get_math_spec,
-    "natural_qa": get_natural_qa_spec,
-    "numeracy": get_numeracy_spec,
-    "the_pile": get_the_pile_spec,
-    "raft": get_raft_spec,
-    "synthetic_efficiency": get_synthetic_efficiency_spec,
-    "synthetic_reasoning": get_synthetic_reasoning_spec,
-    "synthetic_reasoning_natural": get_synthetic_reasoning_natural_spec,
-    "news_qa": get_news_qa_spec,
-    "wikitext_103": get_wikitext_103_spec,
-    "blimp": get_blimp_spec,
-    "code": get_code_spec,
-    "empatheticdialogues": get_empatheticdialogues_spec,
-    "bold": get_bold_spec,
-    "bbq": get_bbq_spec,
-    "civil_comments": get_civil_comments_spec,
-    "dyck_language": get_dyck_language_spec,
-    "legal_support": get_legal_support_spec,
-    "entity_matching": get_entity_matching_spec,
-    "entity_data_imputation": get_entity_data_imputation_spec,
-    "ice": get_ice_spec,
-    "big_bench": get_big_bench_spec,
-    "lextreme": get_lextreme_spec,
-    "lex_glue": get_lex_glue_spec,
-    "wmt_14": get_wmt_14_spec,
-    "self_instruct": get_self_instruct_spec,
-    "grammar": get_grammar_spec,
-    # Biomedical
-    "covid_dialog": get_covid_dialog_spec,
-    "me_q_sum": get_me_q_sum_spec,
-    "med_dialog": get_med_dialog_spec,
-    "med_mcqa": get_med_mcqa_spec,
-    "med_paragraph_simplification": get_med_paragraph_simplification_spec,
-    "med_qa": get_med_qa_spec,
-    "pubmed_qa": get_pubmed_qa_spec,
-}
-=======
 @run_spec_function("opinions_qa")
 def get_opinions_qa_spec(
     survey_type: str,
@@ -2175,7 +2115,6 @@
 
 
 ############################################################
->>>>>>> 878cb80f
 
 
 def construct_run_specs(spec: ObjectSpec) -> List[RunSpec]:
