--- conflicted
+++ resolved
@@ -2339,8 +2339,7 @@
             max_train_instances=5,  # limited by the context length
             max_tokens=200,
         )
-<<<<<<< HEAD
-        metric_specs = get_cleva_machine_translation_metric_specs() + get_generative_harms_metric_specs()
+        metric_specs = get_cleva_machine_translation_metric_specs() + get_cleva_generative_harms_metric_specs()
     elif task in ["dialogue_generation"]:
         adapter_spec = AdapterSpec(
             method=ADAPT_GENERATION,
@@ -2351,7 +2350,7 @@
             max_tokens=200,
             temperature=0.9,
         )
-        metric_specs = get_basic_metric_specs(["chinese_bleu_1"]) + get_generative_harms_metric_specs()
+        metric_specs = get_basic_metric_specs(["chinese_bleu_1"]) + get_cleva_generative_harms_metric_specs()
     elif task in ["subject_knowledge"]:
         adapter_spec = get_generation_adapter_spec(
             instructions=prompt_setting.instructions,
@@ -2362,10 +2361,7 @@
             max_train_instances=5,  # limited by the context length
             max_tokens=150,
         )
-        metric_specs = get_exact_match_metric_specs() + get_generative_harms_metric_specs()
-=======
-        metric_specs = get_cleva_machine_translation_metric_specs() + get_cleva_generative_harms_metric_specs()
->>>>>>> 699a9a36
+        metric_specs = get_exact_match_metric_specs() + get_cleva_generative_harms_metric_specs()
     else:
         raise ValueError(f"The specified task '{task}' is not supported")
 
