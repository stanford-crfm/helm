import type DisplayRequest from "@/types/DisplayRequest";
import getBenchmarkEndpoint from "@/utils/getBenchmarkEndpoint";
import getVersionBaseUrl from "@/utils/getVersionBaseUrl";

export default async function getDisplayRequestsByName(
  runName: string,
  signal: AbortSignal,
  suite?: string,
): Promise<DisplayRequest[]> {
  try {
<<<<<<< HEAD
    if (suite) {
      const displayRequest = await fetch(
        getBenchmarkEndpoint(
          `/benchmark_output/runs/${suite}/${runName}/display_requests.json`,
        ),
        { signal },
      );
=======
    const displayRequest = await fetch(
      getBenchmarkEndpoint(
        `${getVersionBaseUrl()}/${runName}/display_requests.json`,
      ),
      { signal },
    );
>>>>>>> db9122e3

      return (await displayRequest.json()) as DisplayRequest[];
    } else {
      const displayRequest = await fetch(
        getBenchmarkEndpoint(
          `/benchmark_output/runs/${getBenchmarkSuite()}/${runName}/display_requests.json`,
        ),
        { signal },
      );

      return (await displayRequest.json()) as DisplayRequest[];
    }
  } catch (error) {
    console.log(error);
    return [];
  }
}<|MERGE_RESOLUTION|>--- conflicted
+++ resolved
@@ -8,7 +8,6 @@
   suite?: string,
 ): Promise<DisplayRequest[]> {
   try {
-<<<<<<< HEAD
     if (suite) {
       const displayRequest = await fetch(
         getBenchmarkEndpoint(
@@ -16,14 +15,6 @@
         ),
         { signal },
       );
-=======
-    const displayRequest = await fetch(
-      getBenchmarkEndpoint(
-        `${getVersionBaseUrl()}/${runName}/display_requests.json`,
-      ),
-      { signal },
-    );
->>>>>>> db9122e3
 
       return (await displayRequest.json()) as DisplayRequest[];
     } else {
