--- conflicted
+++ resolved
@@ -12,11 +12,7 @@
 import os
 import sys
 import time
-<<<<<<< HEAD
-=======
-from paste import httpserver
 from urllib.parse import unquote
->>>>>>> c65645ac
 
 from dacite import from_dict
 from gevent.pywsgi import WSGIServer
@@ -179,16 +175,11 @@
     )
     args = parser.parse_args()
 
-<<<<<<< HEAD
-    service = ServerService(base_path=args.base_path)
+    service = ServerService(base_path=args.base_path, read_only=args.read_only)
 
     if args.ssl_key_file and args.ssl_cert_file:
         server = WSGIServer((args.host, args.port), app, keyfile=args.ssl_key_file, certfile=args.ssl_cert_file)
     else:
         server = WSGIServer((args.host, args.port), app)
 
-    server.serve_forever()
-=======
-    service = ServerService(base_path=args.base_path, read_only=args.read_only)
-    httpserver.serve(app, host="0.0.0.0", port=args.port)
->>>>>>> c65645ac
+    server.serve_forever()