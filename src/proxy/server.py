#!/usr/bin/env python

"""
Starts a REST server for the frontend to interact with.
Look at `index.js` to see how the functionality is invoked.
"""

import argparse
import bottle
import dataclasses
import json
import os
import signal
import sys
import time
from paste import httpserver
<<<<<<< HEAD
from OpenSSL import SSL
from OpenSSL import crypto
=======

from dacite import from_dict
>>>>>>> bed5f638

from common.authentication import Authentication
from common.hierarchical_logger import hlog
from common.request import Request
from proxy.accounts import Account
from proxy.server_service import ServerService
from .query import Query

bottle.BaseRequest.MEMFILE_MAX = 1024 * 1024

app = bottle.default_app()


def safe_call(func, to_json=True):
    try:
        if to_json:
            bottle.response.content_type = "application/json"
        if bottle.request.method in ["POST", "PUT"]:
            if bottle.request.content_type == "application/json":
                params = bottle.request.json
            else:
                params = bottle.request.forms
        else:
            params = bottle.request.query
        start_time = time.time()
        result = func(params)
        end_time = time.time()
        result = json.dumps(result) if to_json else result
        hlog("REQUEST {}: {} seconds, {} bytes".format(bottle.request, end_time - start_time, len(result)))
        return result
    except Exception as e:
        import traceback

        if not isinstance(e, ValueError):
            traceback.print_exc()
        exc_type, exc_value, exc_traceback = sys.exc_info()
        error_str = "EXCEPTION: " + str(e) + "\n" + "\n".join(traceback.format_tb(exc_traceback))
        return json.dumps({"error": error_str}) if to_json else error_str


@app.get("/")
def handle_root():
    return bottle.redirect("/static/index.html")


@app.get("/static/<filename:path>")
def handle_static_filename(filename):
    resp = bottle.static_file(filename, root=os.path.join(os.path.dirname(__file__), "static"))
    resp.add_header("Cache-Control", "no-store, must-revalidate ")
    return resp


@app.get("/api/general_info")
def handle_get_general_info():
    def perform(args):
        return dataclasses.asdict(service.get_general_info())

    return safe_call(perform)


@app.post("/api/account")
def handle_create_account():
    def perform(args):
        auth = Authentication(**json.loads(args["auth"]))
        return dataclasses.asdict(service.create_account(auth))

    return safe_call(perform)


@app.get("/api/account")
def handle_get_account():
    def perform(args):
        auth = Authentication(**json.loads(args["auth"]))
        if "all" in args and args["all"].lower() == "true":
            return [dataclasses.asdict(account) for account in service.get_accounts(auth)]
        else:
            return [dataclasses.asdict(service.get_account(auth))]

    return safe_call(perform)


@app.put("/api/account")
def handle_update_account():
    def perform(args):
        auth = Authentication(**json.loads(args["auth"]))
        account = from_dict(Account, json.loads(args["account"]))
        return dataclasses.asdict(service.update_account(auth, account))

    return safe_call(perform)


@app.put("/api/account/api_key")
def handle_update_api_key():
    def perform(args):
        auth = Authentication(**json.loads(args["auth"]))
        account = from_dict(Account, json.loads(args["account"]))
        return dataclasses.asdict(service.rotate_api_key(auth, account))

    return safe_call(perform)


@app.get("/api/query")
def handle_query():
    def perform(args):
        query = Query(**args)
        return dataclasses.asdict(service.expand_query(query))

    return safe_call(perform)


@app.get("/api/request")
def handle_request():
    def perform(args):
        auth = Authentication(**json.loads(args["auth"]))
        request = Request(**json.loads(args["request"]))
        return dataclasses.asdict(service.make_request(auth, request))

    return safe_call(perform)


@app.get("/api/shutdown")
def handle_shutdown():
    def perform(args):
        pid = os.getpid()
        hlog(f"Shutting down server by killing own process {pid}...")
        hlog(os.kill(pid, signal.SIGTERM))

    return safe_call(perform)


def main():
    global service
    parser = argparse.ArgumentParser()
    parser.add_argument("--host", type=str, help="What host", default="0.0.0.0")
    parser.add_argument("-p", "--port", type=int, help="What port to listen on", default=1959)
    parser.add_argument("--ssl-key-file", type=str, help="Path to SSL key file")
    parser.add_argument("--ssl-cert-file", type=str, help="Path to SSL cert file")
    parser.add_argument("--ssl-dh-params-file", type=str, help="Path to DH params file")
    parser.add_argument("-b", "--base-path", help="What directory has credentials, etc.", default="prod_env")
    args = parser.parse_args()

<<<<<<< HEAD
    service = Service(base_path=args.base_path)

    if args.ssl_key_file and args.ssl_cert_file and args.ssl_dh_params_file:
        # Adapted from
        # https://stackoverflow.com/questions/32094145/python-paste-ssl-server-with-tlsv1-2-and-forward-secrecy
        ssl_context = SSL.Context(SSL.SSLv23_METHOD)
        ssl_context.use_privatekey_file(args.ssl_key_file)
        ssl_context.use_certificate_chain_file(args.ssl_cert_file)
        ssl_context.load_tmp_dh(args.ssl_dh_params_file)
        ssl_context.set_tmp_ecdh(crypto.get_elliptic_curve("prime256v1"))
        ssl_context.set_options(SSL.OP_NO_SSLv2)
        ssl_context.set_options(SSL.OP_NO_SSLv3)
        ssl_context.set_options(SSL.OP_SINGLE_DH_USE)
        ssl_context.set_cipher_list(
            b"EECDH+ECDSA+AESGCM:EECDH+aRSA+AESGCM:EECDH+ECDSA+SHA384:EECDH+ECDSA+SHA256:EECDH+aRSA+SHA384:EECDH+"
            b"aRSA+SHA256:EECDH:EDH+aRSA:!aNULL:!eNULL:!LOW:!3DES:!MD5:!EXP:!PSK:!SRP:!DSS:!RC4"
        )
        httpserver.serve(app, host=args.host, port=args.port, ssl_context=ssl_context)
    else:
        httpserver.serve(app, host=args.host, port=args.port)
=======
    service = ServerService(base_path=args.base_path)
    httpserver.serve(app, host="0.0.0.0", port=args.port)
>>>>>>> bed5f638
<|MERGE_RESOLUTION|>--- conflicted
+++ resolved
@@ -14,13 +14,10 @@
 import sys
 import time
 from paste import httpserver
-<<<<<<< HEAD
 from OpenSSL import SSL
 from OpenSSL import crypto
-=======
 
 from dacite import from_dict
->>>>>>> bed5f638
 
 from common.authentication import Authentication
 from common.hierarchical_logger import hlog
@@ -162,8 +159,7 @@
     parser.add_argument("-b", "--base-path", help="What directory has credentials, etc.", default="prod_env")
     args = parser.parse_args()
 
-<<<<<<< HEAD
-    service = Service(base_path=args.base_path)
+    service = ServerService(base_path=args.base_path)
 
     if args.ssl_key_file and args.ssl_cert_file and args.ssl_dh_params_file:
         # Adapted from
@@ -182,8 +178,4 @@
         )
         httpserver.serve(app, host=args.host, port=args.port, ssl_context=ssl_context)
     else:
-        httpserver.serve(app, host=args.host, port=args.port)
-=======
-    service = ServerService(base_path=args.base_path)
-    httpserver.serve(app, host="0.0.0.0", port=args.port)
->>>>>>> bed5f638
+        httpserver.serve(app, host=args.host, port=args.port)