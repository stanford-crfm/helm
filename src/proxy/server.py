--- conflicted
+++ resolved
@@ -14,18 +14,6 @@
 import time
 
 from dacite import from_dict
-<<<<<<< HEAD
-import bottle
-
-from common.authentication import Authentication
-from common.hierarchical_logger import hlog
-from common.request import Request
-from common.perspective_api_request import PerspectiveAPIRequest
-from common.tokenization_request import TokenizationRequest, DecodeRequest
-from accounts import Account
-from services.server_service import ServerService
-from query import Query
-=======
 import sys
 sys.path.append('..')
 #from src.common.authentication import Authentication
@@ -35,7 +23,6 @@
 from proxy.accounts import Account
 from proxy.server_service import ServerService
 from .query import Query
->>>>>>> c2b51ea1
 
 bottle.BaseRequest.MEMFILE_MAX = 1024 * 1024
 
